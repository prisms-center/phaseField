// Unit test(s) for the method "setOutputTimeSteps"

template <int dim,typename T>
bool unitTest<dim,T>::test_setOutputTimeSteps(){
	bool pass = false;
    char buffer[100];
	std::cout << "\nTesting 'setOutputTimeSteps' via the public 'loadInputParameters' method...'" << std::endl;

    dealii::ParameterHandler parameter_handler;
	variableAttributeLoader variable_attributes;
    inputFileReader input_file_reader("parameters_test.in",variable_attributes);
    std::vector<fieldType> var_types;
    var_types.push_back(SCALAR);
    std::vector<PDEType> var_eq_types;
    var_eq_types.push_back(TIME_INDEPENDENT);
	std::vector<bool> var_nucleates;
	var_nucleates.push_back(false);
<<<<<<< HEAD
    input_file_reader.declare_parameters(parameter_handler,var_types,0,var_nucleates);

=======
    input_file_reader.declare_parameters(parameter_handler,var_types,var_eq_types,0,var_nucleates);
>>>>>>> a871289b
	#if (DEAL_II_VERSION_MAJOR < 9 && DEAL_II_VERSION_MINOR < 5)
    parameter_handler.read_input("parameters_test.in");
    #else
    parameter_handler.parse_input("parameters_test.in");
    #endif
<<<<<<< HEAD

=======
>>>>>>> a871289b

    //userInputParameters<dim> userInputs;

    // Subtest 1 (EQUAL_SPACING)
    parameter_handler.set("Output condition","EQUAL_SPACING");
	input_file_reader.var_types = var_types;
	input_file_reader.num_pp_vars = 0;
	input_file_reader.num_constants = 0;

    //userInputs.loadInputParameters(input_file_reader,parameter_handler,var_types.size(),0,0,0);
	userInputParameters<dim> userInputs1(input_file_reader,parameter_handler,variable_attributes);

    std::vector<unsigned int> expected_result = {0, 2000, 4000, 6000, 8000, 10000, 12000, 14000, 16000, 18000, 20000};

    bool pass1 = true;
    for (unsigned int i=0; i < userInputs1.outputTimeStepList.size(); i++){
		if (userInputs1.outputTimeStepList[i] != expected_result[i]){
			pass1 = false;
		}
	}

    sprintf (buffer, "Subtest 1 for 'setOutputTimeSteps' (EQUAL_SPACING) result: %u\n", pass1);
	std::cout << buffer;

    // Subtest 2 (LOG_SPACING)
    parameter_handler.set("Output condition","LOG_SPACING");
    userInputParameters<dim> userInputs2(input_file_reader,parameter_handler,variable_attributes);

    expected_result = {0,3,7,20,53,141,381,1025,2759,7429,20000};

    bool pass2 = true;
    for (unsigned int i=0; i < userInputs2.outputTimeStepList.size(); i++){
		if (userInputs2.outputTimeStepList[i] != expected_result[i]){
			pass2 = false;
		}
	}

    sprintf (buffer, "Subtest 2 for 'setOutputTimeSteps' (LOG_SPACING) result: %u\n", pass2);
	std::cout << buffer;

    // Subtest 3 (N_PER_DECADE)
    parameter_handler.set("Output condition","N_PER_DECADE");
    userInputParameters<dim> userInputs3(input_file_reader,parameter_handler,variable_attributes);

    expected_result = {0, 1, 2, 3, 4, 5, 6, 7, 8, 9, 10, 20, 30, 40, 50, 60, 70, 80, 90, 100,
            200, 300, 400, 500, 600, 700, 800, 900, 1000, 2000, 3000, 4000, 5000, 6000, 7000,
            8000, 9000, 10000, 20000};

    bool pass3 = true;
    for (unsigned int i=0; i < userInputs3.outputTimeStepList.size(); i++){
		if (userInputs3.outputTimeStepList[i] != expected_result[i]){
			pass3 = false;
		}
	}

    sprintf (buffer, "Subtest 3 for 'setOutputTimeSteps' (N_PER_DECADE) result: %u\n", pass3);
	std::cout << buffer;

    // Subtest 4 (LIST)
    parameter_handler.set("Output condition","LIST");
    userInputParameters<dim> userInputs4(input_file_reader,parameter_handler,variable_attributes);

    expected_result = {0, 3, 55, 61};

    bool pass4 = true;
    for (unsigned int i=0; i < userInputs4.outputTimeStepList.size(); i++){
		if (userInputs4.outputTimeStepList[i] != expected_result[i]){
			pass4 = false;
		}
	}

    sprintf (buffer, "Subtest 4 for 'setOutputTimeSteps' (LIST) result: %u\n", pass4);
	std::cout << buffer;


    if (pass4 && pass3 && pass2 && pass1) {
		pass=true;
	}

	sprintf (buffer, "Test result for 'setOutputTimeSteps': %u\n", pass);
	std::cout << buffer;

	return pass;
}<|MERGE_RESOLUTION|>--- conflicted
+++ resolved
@@ -15,21 +15,12 @@
     var_eq_types.push_back(TIME_INDEPENDENT);
 	std::vector<bool> var_nucleates;
 	var_nucleates.push_back(false);
-<<<<<<< HEAD
-    input_file_reader.declare_parameters(parameter_handler,var_types,0,var_nucleates);
-
-=======
     input_file_reader.declare_parameters(parameter_handler,var_types,var_eq_types,0,var_nucleates);
->>>>>>> a871289b
 	#if (DEAL_II_VERSION_MAJOR < 9 && DEAL_II_VERSION_MINOR < 5)
     parameter_handler.read_input("parameters_test.in");
     #else
     parameter_handler.parse_input("parameters_test.in");
     #endif
-<<<<<<< HEAD
-
-=======
->>>>>>> a871289b
 
     //userInputParameters<dim> userInputs;
 
