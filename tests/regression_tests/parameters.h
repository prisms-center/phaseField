--- conflicted
+++ resolved
@@ -55,12 +55,6 @@
 #define MaterialModelV ANISOTROPIC
 #define MaterialConstantsV {31.3,31.3,32.45,6.65,6.65,9.15,13.0,10.45,0,0,0,10.45,0,0,0,0,0,0,0,0,0} //scaled by E* = 2e9 J/m^3
 
-<<<<<<< HEAD
-#define c_dependent_misfit true
-double sf1Strain[3][3] = {{0.1305,0,0},{0,-0.0152,0},{0,0,-0.014}}; //Mg-Nd beta-prime
-double sf2Strain[3][3] = {{0,0,0},{0,0,0},{0,0,0}};
-double sf3Strain[3][3] = {{0,0,0},{0,0,0},{0,0,0}};
-=======
 // Stress-free transformation strains
 // Linear fits for the stress-free transformation strains in for sfts = sfts_linear * c + sfts_const
 double sfts_linear1[3][3] = {{0,0,0},{0,0,0},{0,0,0}};
@@ -71,22 +65,10 @@
 
 double sfts_linear3[3][3] = {{0,0,0},{0,0,0},{0,0,0}};
 double sfts_const3[3][3] = {{0,0,0},{0,0,0},{0,0,0}};
->>>>>>> 5d16f95b
 
 // Used in n=1 phase if n_dependent_stiffness == true
 #define MaterialModelBetaV ISOTROPIC
 #define MaterialConstantsBetaV {2.0,0.3}
-
-// Stress-free transformation strains (concentration dependent terms, used if c_dependent_misfit == true)
-// Linear fits for the stress-free transformation strains in for sfts_p = ap * c + bp
-double a1[3][3] = {{0.1,0,0},{0,0.6,0},{0,0,0}};
-double b1[3][3] = {{-0.01,0,0},{0,-0.1,0},{0,0,0}};
-
-double a2[3][3] = {{0,0,0},{0,0,0},{0,0,0}};
-double b2[3][3] = {{0,0,0},{0,0,0},{0,0,0}};
-
-double a3[3][3] = {{0,0,0},{0,0,0},{0,0,0}};
-double b3[3][3] = {{0,0,0},{0,0,0},{0,0,0}};
 
 //define free energy expressions (Mg-Nd data from CASM)
 #define faV (24.7939*c*c - 1.6752*c - 1.9453e-06)
