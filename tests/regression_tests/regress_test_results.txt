--- conflicted
+++ resolved
@@ -14,7 +14,6 @@
 Difference from reference: 3.46944695195e-17
 Result: Pass 
  
-<<<<<<< HEAD
 Results of the 3D regression test (2016-01-22 15:38): 
 Difference from reference: 3.46944695195e-17
 Result: Pass 
@@ -36,13 +35,12 @@
 Result: Fail 
  
 Results of the 3D regression test (2016-03-08 11:43): 
-=======
+
 Results of the 3D regression test (2016-03-22 14:28): 
 Difference from reference: 3.46944695195e-17
 Result: Pass 
  
 Results of the 3D regression test (2016-04-04 08:05): 
->>>>>>> 47aa5cbb
 Difference from reference: 3.46944695195e-17
 Result: Pass 
  