# Version 2.0.2pre
<<<<<<< HEAD
Ongoing updates to v2.0.2, planned to be released in August 2018.

Changes to the example applications:
- New example functions for the flagship precipitate evolution applications.

Added functionality:

Bug fixes:

Other changes:


# Version 2.0.2pre
Minor ongoing updates to v2.0.1, planned to be released in early to mid 2018.
=======
Minor updates to v2.0.1, released in May 2018.
>>>>>>> 4775156c

Added functionality:
- Nucleation parameters can now be set separately for each nucleating variable. Thus, the input for nucleation in parameters.in has changed. A new core library function "weightedDistanceFromNucleusCenter" has been created to streamline the introduction of nuclei in equations.h (as well streamlining some areas of the core library). See the "nucleationModel" app to view the changes.
- A single vtu file can now be simultaneously written by all MPI processes. This is the new default, but can be changed back to separate output files for each process in the parameters file.
- The simulated time is now included in the vtu file, and for example is now visible in VisIt.

Bug fixes:
- Fixed a bug that prevented the checkpoint system from working in simulations with nucleation.
- The MatrixFreePDE destructor was fixed so it doesn't fail if an exception is caught while a vectors of pointers are being initialized.

Other changes:
- PRISMS-PF is now compatible with deal.II version 9.0 (and still is compatible with version 8.4 and 8.5).
- Changed the file name convention so that when the maximum number of time steps is between powers of 10, it isn't padded by an extra 0 in front (e.g. solution-02000.pvtu becomes solution-2000.pvtu).
- A comprehensible error message is now given if a simulation is set to read a checkpoint file but can't find it.
- The description of how to implement time independent equations in the user guide has been improved.

# Version 2.0.1
Minor update to v2.0, released in November 2017. The biggest change is the introduction of a checkpoint/restart system.

Added functionality:
- A checkpoint/restart system has been added. It allows runs to be restarted if they fail or you want the run to continue for more simulated time.
- The parser to load in VTK files for initial conditions has been generalized so that it can read files generated from ParaView

Changes to the example applications:
- Fixed numerous errors in the documentation for the 'dendriticSolidification' app and edited the 'equations.h' file to use the notation from the documentation.
- Fixed typos in the documentation for the 'coupledCahnHilliardAllenCahn' app.

Bug fixes:
- Fixed the subscriptor bug that appeared at the end of simulations in debug mode.

Other changes:
- Some minor updates to the user guide, including adding a new PRISMS-PF logo.

Known issues:
- PFields only work for scalar fields and only work when the variable with index zero is a scalar field.
- Postprocessing only works for scalar fields and only when the variable with index zero is a scalar field.
- An extraneous error can appear under the following circumstances: in debug mode, with multiple cores, with adaptive meshing, using deal.II v8.4.2 or earlier. The error message includes something similar to: "Called compress(VectorOperation::insert), but the element received from a remote processor, value -2.944283206211677e-10, does not match with the value -2.944283206213795e-10 on the owner processor 60". This is a deal.II issue that they fixed in v8.5 where the tolerance for comparing numbers between processors is too tight and can be triggered by standard round-off error. It doesn't effect simulation results.

# Version 2.0:
Major update to PRISMS-PF, released in August 2017. The core library is very similar to v1.2, but the user interface is substantially changed. Most importantly, input parameters are now read from a text file, instead of via #define statements. All of the individual interface changes are not listed here, see the User Guide for the new file structure and syntax.

Added functionality:
- New option for non-uniform Dirichlet BCs (either non-uniform in space or time)
- The integral of any postprocessed field can be calculated
- Non-rectangular meshes (implemented in the new application CHiMaD_benchmark6b)

Changes to the example applications:
- New application: dendriticSolidification, solidification of a pure material, accounting for temperature evolution
- New application: anisotropyFacet, demonstrates a simple way to specify facets for strong interfacial energy anisotropy
- New applications: CHiMaD_benchmark6a and CHiMaD_benchmark6b, the new CHiMaD electrochemistry benchmark problems, with a coupled Cahn-Hilliard-Poisson system of equations

Performance improvements:
- New containers for getting variables into and residuals out of the equations.h functions yields ~15% speedup

Bug fixes:
- Unit tests now run in debug mode
- The variables that can be accessed in postprocess.h are now unrelated to those for residualRHS in equations.h

Other changes:
- Changed the syntax for accessing variables and submitting residuals in equations.h, indices are now error-checked
- To be more accurate mathematically, renamed the "ZERO_DERIVATIVE" to "NATURAL"
- User guide overhauled to use tables instead of long blocks of text, when possible
- Free energies are now treated as just another postprocessing variable
- The postprocessing.h and nucleation.h files are now optional
- Updated the README, including a link to a repository for training materials
- Version changes file changed from a general text file to markdown

Known issues:
- PFields only work for scalar fields and only work when the variable with index zero is a scalar field.
- Postprocessing only works for scalar fields and only when the variable with index zero is a scalar field.
- The formulation file for the dendriticSolidifiation application may have errors.

# Version 1.2:
Update to v1.1, released in June 2017. The core library was substantially reorganized and nucleation and postprocessing
capabilities were added.

Added functionality:
- Add postprocessing capabilities, which can be accessed in the new "postprocess.h" file in each application folder.
- New applications "nucleationModel" and "_preferential_nucleationModel" were added and include new nucleation capabilities.

Changes to the pre-built applications:
- New applications "nucleationModel" and "_preferential_nucleationModel" were added and include new nucleation capabilities.
- Changed the initial conditions for the Allen-Cahn and the Cahn-Hilliard applications to have smooth initial profiles.
- The elastic constants are now accessed by "userInputs.CIJ_List" instead of just "CIJ_List" in the functions in equations.h.
- Updated the gradient energy coefficient, the time step, and the mesh resolution of the Allen-Cahn application. Increased the
  time step for CHAC_anisotropy to its maximum stable level. Changed the mesh resolution and time step for the coupled
  Allen-Cahn/Cahn-Hilliard application. Changed the convergence tolerance, time step, and number of iterations for the precipitate
  evolution application.
- The Fickian diffusion application was overhauled to be more conceptually straightforward.
- Changed to a simpler way of specifying the initial conditions, calculating the distances by hand instead of using a pre-built,
  deal.II method.

Performance improvements:
- Removed unnecessary applications of constraints, improving run times by up to 30%.
- Updated how Dirichlet constraints are implemented, reducing the number of solver iterations for non-zero Dirichlet BCs.

Bug fixes:
- Dirichlet BCs now work for parabolic PDEs.
- Users can now load in ICs with PFields in 3D and with adaptive meshes.

Other changes:
- Restructured much of the core library. Model files were completely eliminated, pushing many of those functions into MatrixFreePDE.
  Each application now has a subclass of MatrixFreePDE called customPDE where member variables and methods can be implemented for
  specific applications.
- A wall was put in place between the define macros in the input files and the core solver code. The inputs are now housed in the
  new "userInputParameters" class.
- The core library is now linked instead of "included" in the apps. This increases the compile time the first time an app is compiled
  but decreases it substantially afterward.
- Added more in-app explanation of how to set the BCs (more comments in each ICs_and_BCs.h file)

Known issues:
- PFields only work for scalar fields and only work when the variable with index zero is a scalar field.


# Version 1.1.1:

Patch to v1.1, released in February 2017. This patch fixes some indexing bugs lurking in previous versions of the code. From a user
perspective, nothing should change (unless you had previously hit one of these bugs).

Added functionality:
- New Python script to automatically run unit tests and regression tests on the pre-built applications.
- Integration with Travis CI, for continuous integration testing.

Changes to the pre-built applications:
- Mesh adaptivity was turned on for the CHAC_anisotropy, CHAC_anisotropyRegularlized, and coupledCahnHilliardAllenCahn applications.
- Gradient coefficients were changed slightly in cahnHilliard and cahnHilliardWithAdaptivity and both applications were moved to
  second order elements with one less refinement. Mesh adaptivity parameters in cahnHilliardWithAdaptivity were tweaked.

Bug fixes:
- Fixed indexing bug that caused a seg fault if the elliptic equation variable wasn't given last.
- Fixed indexing bug that prevented the use of multiple vector variables.
- Fixed indexing bug that prevented the use of vector variables for parabolic equations.
- Fixed indexing bug that prevented the solution of multiple elliptic equations.
- Changed how input files are read, allowing PRISMS-PF to work on compilers that lack full C++11 support.

Other changes:
- Removed the model files that are no longer being used.
- Streamlined the initialization and remeshing functions.
- CMake now checks to make sure that p4est is installed.
- Fixed the description of the Cij elements for 2D anisotropic calculations.
- Updated the tensor contraction syntax for deal.II 8.4.

Known issues:
- None


# Version 1.1:

Update to v1.0, released in January 2017.

Added functionality:
- Periodic boundary conditions are now available. Choose “PERIODIC” as the BC type in the function setBCs() in ICs_and_BCs.h.
- PRISMS-PF now automatically constrains the solution if only periodic/Neumann BCs are used for a component of a variable by pinning
  the value of that variable to zero at the origin.
- Added more options for controlling the spacing between outputs. Users can now choose between equal spacing, log spacing, and a specified
  number of outputs per decade or they can input a list of time steps at which to output.
- Added the ability to control how often the progress of a run prints to the screen. Set “skipPrintSteps” in parameters.h.
- Ability to change the output file format between “.vtu” and “.vtk”. Used in the application allenCahn_pfield.
- When mesh adaptivity is turned on, the mesh will adapt before the first time step.

Changes to the pre-built applications:
- New application: singlePrecipitateKKS is a 3D simulation of 1/8 of a precipitate. Governing equations are similar to precipitateEvolution
  but use the KKS model instead of the WBM model.
- New application: allenCahn_pfield uses the PField capability of PRISMS IntegrationTools to load the initial condition from .vtk files
- New application: precipitateEvolution_pfunction uses the PFunction capability of PRISMS IntegrationTools to load parameters (both
  and functions) into the code.
- New applications: CHiMaD_benchmark1a and CHiMaD_benchmark2a are phase field benchmark problems for spinodal decomposition and Ostwald
  ripening, respectively. More about the benchmark problems can be found at: https://pages.nist.gov/chimad-phase-field/
- Added formulation files for the CHAC_anisotropy and CHAC_anisotropyRegularized applications.
- Boundary conditions for grainGrowth changed to periodic.
- Boundary condition for the mechanics application changed for higher deformation.
- Moduli changed in precipitateEvolution so that the evolution is dominated by the misfit, not the interfacial energy.

Bug fixes:
- Fixed constraint bug for purely elliptic problems. The solution in the domain was correct, but the boundary value for Dirichlet BCs was
  double what it was supposed to be.
- Removed unnecessary LAPACK check in the CMakeLists.txt files.

Other changes:
- Installation instructions updated, both in the README and in the user guide.
- The “init” function was split into an “init” function and a “reinit” function. The latter is used for reinitializing the system for
  adaptive meshing.
- Removed call of “norm_sqr”, which no longer exists in deal.II v8.5.

Known issues:
- For some compilers that lack full C++11 support (including the Intel compilers on the Stampede cluster), errors are generated because
  we initialize some vectors with C-style arrays. This will be fixed in the near future.

# Version 1.0:

This is the first release version of PRISMS-PF, released in August 2016. The code has been substantially reworked since version 0.9.3.

Major changes include:
- New user interface
- New user guide
- Mesh adaptivity capability
- Many new applications
- Improved tests, including tests versus analytical results


# Version 0.9.3:

Patch to version 0.9.2, released in July 2016. Most changes are specific to coupled Cahn-Hilliard-Allen-Cahn-Mechanics calculations.

Bug fixes:
- Made necessary fixes for compatibility Deal.II v8.4.

Added functionality:
- Support for concentration-dependent stress-free transformation strains for coupled Cahn-Hilliard-Allen-Cahn-Mechanics calculations.
- Support for heterogeneous mechanics for coupled Cahn-Hilliard-Allen-Cahn-Mechanics calculations.
- Option to shift the concentration by a constant value to reach a desired average concentration for coupled
  Cahn-Hilliard-Allen-Cahn-Mechanics calculations.
- Free energy integrator for coupled Cahn-Hilliard-Allen-Cahn-Mechanics calculations.
- Option to use an absolute tolerance for mechanics calculations.
- New speed comparison test versus a finite difference code for coupled Cahn-Hilliard-Allen-Cahn calculations.
- New application "bPPE_pfunction" that is a mirror of "betaPrimePrecipitateEvolution", but shows how PFunctions from the PRISMS
  IntegrationTools can be used to input parameters.

Performance improvements:
- Added option for fewer than 3 structural order parameters for coupled Cahn-Hilliard-Allen-Cahn-Mechanics calculations, which can
  cut run time in half.
- Refactored mechanics functions for coupled Cahn-Hilliard-Allen-Cahn-Mechanics calculations, making use of built-in Deal.II tensor
  functions. This improves speed and reduces code.

Other changes:
- Restructured input files to separate numerical parameters, ICs/BCs, and the residual equations. This is a stepping stone to a more
  substantial interface overhaul in the next release.
- Updated/tweaked the example applications to make sure interfaces were well resolved, etc.

Known issues:
- The PFunctions in the application "bPPE_pfunction" can currently only be used for constants. The PFunctions only return doubles and
  thus cannot be used for functions like the free energy that must be vectorized arrays. This issue is being actively worked on.


# Version 0.9.2:

Patch to version 0.9.1, released in January 2016.

Bug fixes:
- In versions 0.9 and 0.9.1, unlike version 0.8, the fields in the calculation were updated sequentially, with the updated value being
  used for other calculations in that time step (e.g. the concentration is updated using the Cahn-Hilliard equation, then that updated
  value is used when updating the order parameter via the Allen-Cahn equation). In version 0.8, all of the updates to the fields used
  the value of the fields from the previous time step. This was the source of the different solutions between the versions. We
  reverted to the approach taken in version 0.8.

Added functionality:
- A new test suite has been added. The tests can be found in the "tests" directory. Tests include a regression test, testing that the
  solutions exhibit the expected order of accuracy in both time and space, a comparison against a finite difference code, and tests
  comparing the accuracy of first, second, and third order elements at a range of element sizes.

Performance improvements:
- Refactoring of "computeRHS" has led to a substantial performance increase for solving parabolic equations. Most of the improved
  performance came from no longer storing field metadata in std::map containers.

Known issues:
- None


# Version 0.9.1:

Patch to version 0.9, released in December 2015. This patch fixes a number of bugs that were introduced between versions 0.8 and 0.9.

Bug fixes:
- Fixed error in strain calculation in getRHS, previously it missed some terms in 3D calculations
- Fixed formatting for output filenames after the 999,999th output
- Fixed a sign error in the residuals in the beta prime precipitate application
- Fixed symmetry error in generation of the stiffness tensor for 2D anisotropic calculations
- Fixed error in the mechanics solver where solution was erroneously set to the change in the solution
- Updated the namespace for MPI calls to comply with Deal.II v8.3 specifications

Added functionality:
- Changed mesh generation to allow for elements with a different aspect ratio than the domain

Known issues:
- Code runs more slowly than version 0.8, possibly due to compiler flags set by Deal.II that are disabling vectorization
- Yields different solutions for time evolution equations than version 0.8


# Version 0.9:

Released in September 2015 before the PRISMS Workshop. A large portion of the code was refactored so that much more of the source code is
shared between applications. In the previous version, each application was nearly independent.

Known issues:
- Code runs more slowly than version 0.8, possibly due to compiler flags set by Deal.II that are disabling vectorization
- Yields different solutions for time evolution equations than version 0.8


# Version 0.8:

First public release of the code.<|MERGE_RESOLUTION|>--- conflicted
+++ resolved
@@ -1,22 +1,8 @@
 # Version 2.0.2pre
-<<<<<<< HEAD
-Ongoing updates to v2.0.2, planned to be released in August 2018.
+Minor updates to v2.0.1, released in May 2018.
 
 Changes to the example applications:
 - New example functions for the flagship precipitate evolution applications.
-
-Added functionality:
-
-Bug fixes:
-
-Other changes:
-
-
-# Version 2.0.2pre
-Minor ongoing updates to v2.0.1, planned to be released in early to mid 2018.
-=======
-Minor updates to v2.0.1, released in May 2018.
->>>>>>> 4775156c
 
 Added functionality:
 - Nucleation parameters can now be set separately for each nucleating variable. Thus, the input for nucleation in parameters.in has changed. A new core library function "weightedDistanceFromNucleusCenter" has been created to streamline the introduction of nuclei in equations.h (as well streamlining some areas of the core library). See the "nucleationModel" app to view the changes.
