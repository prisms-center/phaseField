// =================================================================================
// Set the attributes of the primary field variables
// =================================================================================
// This function sets attributes for each variable/equation in the app. The
// attributes are set via standardized function calls. The first parameter for
// each function call is the variable index (starting at zero). The first set of
// variable/equation attributes are the variable name (any string), the variable
// type (SCALAR/VECTOR), and the equation type (EXPLICIT_TIME_DEPENDENT/
// TIME_INDEPENDENT/AUXILIARY). The next set of attributes describe the
// dependencies for the governing equation on the values and derivatives of the
// other variables for the value term and gradient term of the RHS and the LHS.
// The final pair of attributes determine whether a variable represents a field
// that can nucleate and whether the value of the field is needed for nucleation
// rate calculations.

void
variableAttributeLoader::loadVariableAttributes()
{
  // Variable 0
  set_variable_name(0, "c");
  set_variable_type(0, SCALAR);
  set_variable_equation_type(0, EXPLICIT_TIME_DEPENDENT);

<<<<<<< HEAD
    set_dependencies_value_term_RHS(0, "c");
    set_dependencies_gradient_term_RHS(0, "n,grad(c),grad(n)");
=======
  set_dependencies_value_term_RHS(0, "c");
  set_dependencies_gradient_term_RHS(0, "n,grad(c)");
>>>>>>> 6023d1f7

  // Variable 1
  set_variable_name(1, "n");
  set_variable_type(1, SCALAR);
  set_variable_equation_type(1, EXPLICIT_TIME_DEPENDENT);

  set_dependencies_value_term_RHS(1, "c,n");
  set_dependencies_gradient_term_RHS(1, "grad(n)");
}

// =============================================================================================
// explicitEquationRHS (needed only if one or more equation is explict time
// dependent)
// =============================================================================================
// This function calculates the right-hand-side of the explicit time-dependent
// equations for each variable. It takes "variable_list" as an input, which is a
// list of the value and derivatives of each of the variables at a specific
// quadrature point. The (x,y,z) location of that quadrature point is given by
// "q_point_loc". The function outputs two terms to variable_list -- one
// proportional to the test function and one proportional to the gradient of the
// test function. The index for each variable in this list corresponds to the
// index given at the top of this file.

template <int dim, int degree>
void
customPDE<dim, degree>::explicitEquationRHS(
  variableContainer<dim, degree, dealii::VectorizedArray<double>> &variable_list,
  dealii::Point<dim, dealii::VectorizedArray<double>>              q_point_loc) const
{
  // --- Getting the values and derivatives of the model variables ---

  // c
  scalarvalueType c  = variable_list.get_scalar_value(0);
  scalargradType  cx = variable_list.get_scalar_gradient(0);

  // n
  scalarvalueType n  = variable_list.get_scalar_value(1);
  scalargradType  nx = variable_list.get_scalar_gradient(1);

  // --- Setting the expressions for the terms in the governing equations ---

  // Free energy for each phase and their first and second derivatives
  scalarvalueType fa =
    (-1.6704 - 4.776 * c + 5.1622 * c * c - 2.7375 * c * c * c + 1.3687 * c * c * c * c);
  scalarvalueType fac  = (-4.776 + 10.3244 * c - 8.2125 * c * c + 5.4748 * c * c * c);
  scalarvalueType facc = (10.3244 - 16.425 * c + 16.4244 * c * c);
  scalarvalueType fb   = (5.0 * c * c - 5.9746 * c - 1.5924);
  scalarvalueType fbc  = (10.0 * c - 5.9746);
  scalarvalueType fbcc = constV(10.0);

  // Interpolation function and its derivative
  scalarvalueType h = (10.0 * n * n * n - 15.0 * n * n * n * n + 6.0 * n * n * n * n * n);
  scalarvalueType hn = (30.0 * n * n - 60.0 * n * n * n + 30.0 * n * n * n * n);

  // Residual equations
  scalargradType  mux   = (cx * ((1.0 - h) * facc + h * fbcc) + nx * ((fbc - fac) * hn));
  scalarvalueType eq_c  = c;
  scalargradType  eqx_c = (constV(-Mc * userInputs.dtValue) * mux);
  scalarvalueType eq_n  = (n - constV(userInputs.dtValue * Mn) * (fb - fa) * hn);
  scalargradType  eqx_n = (constV(-userInputs.dtValue * Kn * Mn) * nx);

  // --- Submitting the terms for the governing equations ---

  // Terms for the equation to evolve the concentration
  variable_list.set_scalar_value_term_RHS(0, eq_c);
  variable_list.set_scalar_gradient_term_RHS(0, eqx_c);

  // Terms for the equation to evolve the order parameter
  variable_list.set_scalar_value_term_RHS(1, eq_n);
  variable_list.set_scalar_gradient_term_RHS(1, eqx_n);
}

// =============================================================================================
// nonExplicitEquationRHS (needed only if one or more equation is time
// independent or auxiliary)
// =============================================================================================
// This function calculates the right-hand-side of all of the equations that are
// not explicit time-dependent equations. It takes "variable_list" as an input,
// which is a list of the value and derivatives of each of the variables at a
// specific quadrature point. The (x,y,z) location of that quadrature point is
// given by "q_point_loc". The function outputs two terms to variable_list --
// one proportional to the test function and one proportional to the gradient of
// the test function. The index for each variable in this list corresponds to
// the index given at the top of this file.

template <int dim, int degree>
void
customPDE<dim, degree>::nonExplicitEquationRHS(
  variableContainer<dim, degree, dealii::VectorizedArray<double>> &variable_list,
  dealii::Point<dim, dealii::VectorizedArray<double>>              q_point_loc) const
{}

// =============================================================================================
// equationLHS (needed only if at least one equation is time independent)
// =============================================================================================
// This function calculates the left-hand-side of time-independent equations. It
// takes "variable_list" as an input, which is a list of the value and
// derivatives of each of the variables at a specific quadrature point. The
// (x,y,z) location of that quadrature point is given by "q_point_loc". The
// function outputs two terms to variable_list -- one proportional to the test
// function and one proportional to the gradient of the test function -- for the
// left-hand-side of the equation. The index for each variable in this list
// corresponds to the index given at the top of this file. If there are multiple
// elliptic equations, conditional statements should be sed to ensure that the
// correct residual is being submitted. The index of the field being solved can
// be accessed by "this->currentFieldIndex".

template <int dim, int degree>
void
customPDE<dim, degree>::equationLHS(
  variableContainer<dim, degree, dealii::VectorizedArray<double>> &variable_list,
  dealii::Point<dim, dealii::VectorizedArray<double>>              q_point_loc) const
{}<|MERGE_RESOLUTION|>--- conflicted
+++ resolved
@@ -21,13 +21,8 @@
   set_variable_type(0, SCALAR);
   set_variable_equation_type(0, EXPLICIT_TIME_DEPENDENT);
 
-<<<<<<< HEAD
-    set_dependencies_value_term_RHS(0, "c");
-    set_dependencies_gradient_term_RHS(0, "n,grad(c),grad(n)");
-=======
   set_dependencies_value_term_RHS(0, "c");
-  set_dependencies_gradient_term_RHS(0, "n,grad(c)");
->>>>>>> 6023d1f7
+  set_dependencies_gradient_term_RHS(0, "n,grad(c),grad(n)");
 
   // Variable 1
   set_variable_name(1, "n");
