// ===========================================================================
// FUNCTIONS FOR INITIAL CONDITIONS
// ===========================================================================

template <int dim>
double InitialCondition<dim>::value (const Point<dim> &p, const unsigned int component) const
{
	  double scalar_IC = 0;
<<<<<<< HEAD

	  // =====================================================================
=======
	  // --------------------------------------------------------------------------
>>>>>>> 6537814e
	  // ENTER THE INITIAL CONDITIONS HERE FOR SCALAR FIELDS
	  // --------------------------------------------------------------------------
	  // Enter the function describing conditions for the fields at point "p".
	  // Use "if" statements to set the initial condition for each variable
	  // according to its variable index.
      
      //Constants for initial conditions equations
      double c_0 = 0.5;
      double epsilon_c = 0.05;
      double epsilon_n = 0.1;
      double psi = 1.5;

<<<<<<< HEAD
	  double dx=spanX/((double) subdivisionsX)/std::pow(2.0,refineFactor);
      double x=p[0];
      double y=p[1];
=======
	  // The initial condition is two circles/spheres defined
	  // by a hyperbolic tangent function. The center of each circle/sphere is
	  // given by "center" and its radius is given by "rad".

	  double center[2][3] = {{1.0/3.0,1.0/3.0,1.0/3.0},{3.0/4.0,3.0/4.0,3.0/4.0}};
	  double rad[12] = {userInputs.domain_size[0]/5.0, userInputs.domain_size[0]/12.0};
	  double dist;
	  scalar_IC = 0;
>>>>>>> 0147129c14b77ac7320a8032fc57a37558811c95

	  if (index == 0){
<<<<<<< HEAD
		  if (dim == 2){
			  scalar_IC = std::cos(0.105*x)*std::cos(0.11*y);
              scalar_IC += std::cos(0.13*x)*std::cos(0.087*y)*std::cos(0.13*x)*std::cos(0.087*y);
              scalar_IC += std::cos(0.025*x-0.15*y)*std::cos(0.07*x-0.02*y);
              scalar_IC = c_0 + epsilon_c*scalar_IC;
		  }
		  else if (dim == 3) {
=======
		  scalar_IC = 0.009;
	  }

	  for (unsigned int i=0; i<2; i++){
		  dist = 0.0;
		  for (unsigned int dir = 0; dir < dim; dir++){
			  dist += (p[dir]-center[i][dir]*userInputs.domain_size[dir])*(p[dir]-center[i][dir]*userInputs.domain_size[dir]);
>>>>>>> 0147129c14b77ac7320a8032fc57a37558811c95
		  }
		  dist = std::sqrt(dist);

<<<<<<< HEAD
	  }
	  // Initial condition for the chemical potential field
      if (index == 1){
          if (dim == 2){
              scalar_IC = 0.0;
          }
          else if (dim == 3) {
          }
      }
      // Initial condition for order parameters
      if (index >= 2){
          double j = ((double) index)-1.0;
          if (dim == 2){
              double term1;
              double term2;
              term1 = std::cos(0.01*j*x-4.0)*std::cos((0.007+0.01*j)*y);
              term1 += std::cos((0.11+0.01*j)*x)*std::cos((0.11+0.01*j)*y);
              term2 = std::cos((0.046+0.001*j)*x + (0.0405+0.001*j)*y)*std::cos((0.031+0.001*j)*x - (0.004+0.001*j)*y);
              term2 = psi*term2*term2;
              scalar_IC = term1 + term2;
              scalar_IC = epsilon_n*(scalar_IC*scalar_IC);
          }
          else if (dim == 3) {
          }
      }
      
=======
		  // Initial condition for the concentration field
		  if (index == 0){
			  scalar_IC += 0.5*(0.125)*(1.0-std::tanh((dist-rad[i])/(1.0)));
		  }
		  else {
			  scalar_IC += 0.5*(1.0-std::tanh((dist-rad[i])/(1.0)));
		  }
	  }

<<<<<<< HEAD
>>>>>>> 0147129c14b77ac7320a8032fc57a37558811c95
	  // =====================================================================
=======
	  // --------------------------------------------------------------------------
>>>>>>> 6537814e
	  return scalar_IC;
}

template <int dim>
void InitialConditionVec<dim>::vector_value (const dealii::Point<dim> &p, dealii::Vector<double> &vector_IC) const
{
	  // --------------------------------------------------------------------------
	  // ENTER THE INITIAL CONDITIONS HERE FOR VECTOR FIELDS
	  // --------------------------------------------------------------------------
	  // Enter the function describing conditions for the fields at point "p".
	  // Use "if" statements to set the initial condition for each variable
	  // according to its variable index.


<<<<<<< HEAD
	  // =====================================================================
<<<<<<< HEAD
  }
};

template <int dim>
void generalizedProblem<dim>::setBCs(){

	// =====================================================================
	// ENTER THE BOUNDARY CONDITIONS HERE
	// =====================================================================
	// This function sets the BCs for the problem variables
	// The function "inputBCs" should be called for each component of
	// each variable and should be in numerical order. Four input arguments
	// set the same BC on the entire boundary. Two plus two times the
	// number of dimensions inputs sets separate BCs on each face of the domain.
	// Inputs to "inputBCs":
	// First input: variable number
	// Second input: component number
	// Third input: BC type (options are "ZERO_DERIVATIVE", "DIRICHLET", and "PERIODIC")
	// Fourth input: BC value (ignored unless the BC type is "DIRICHLET")
	// Odd inputs after the third: BC type
	// Even inputs after the third: BC value
	// Face numbering: starts at zero with the minimum of the first direction, one for the maximum of the first direction
	//						two for the minimum of the second direction, etc.

	inputBCs(0,0,"ZERO_DERIVATIVE",0);
    inputBCs(1,0,"ZERO_DERIVATIVE",0);
    inputBCs(2,0,"ZERO_DERIVATIVE",0);
    inputBCs(3,0,"ZERO_DERIVATIVE",0);
    inputBCs(4,0,"ZERO_DERIVATIVE",0);
    inputBCs(5,0,"ZERO_DERIVATIVE",0);
=======
>>>>>>> 0147129c14b77ac7320a8032fc57a37558811c95
=======
	  // --------------------------------------------------------------------------
}

// ===========================================================================
// FUNCTIONS FOR NON-UNIFORM DIRICHLET BOUNDARY CONDITIONS
// ===========================================================================

template <int dim>
double NonUniformDirichletBC<dim>::value (const dealii::Point<dim> &p, const unsigned int component) const
{
    double scalar_BC=0;
    // --------------------------------------------------------------------------
    // ENTER THE NON-UNIFORM DIRICHLET BOUNDARY CONDITIONS HERE FOR SCALAR FIELDS
    // --------------------------------------------------------------------------
    // Enter the function describing conditions for the fields at point "p".
    // Use "if" statements to set the boundary condition for each variable
    // according to its variable index. This function can be left blank if there
    // are no non-uniform Dirichlet boundary conditions.


    // -------------------------------------------------------------------------
    return scalar_BC;
}

template <int dim>
void NonUniformDirichletBCVec<dim>::vector_value (const dealii::Point<dim> &p, dealii::Vector<double> &vector_BC) const
{

    // --------------------------------------------------------------------------
    // ENTER THE NON-UNIFORM DIRICHLET BOUNDARY CONDITIONS HERE FOR VECTOR FIELDS
    // --------------------------------------------------------------------------
    // Enter the function describing conditions for the fields at point "p".
    // Use "if" statements to set the boundary condition for each variable
    // according to its variable index. This function can be left blank if there
    // are no non-uniform Dirichlet boundary conditions.


    // -------------------------------------------------------------------------

>>>>>>> 6537814e
}<|MERGE_RESOLUTION|>--- conflicted
+++ resolved
@@ -6,29 +6,13 @@
 double InitialCondition<dim>::value (const Point<dim> &p, const unsigned int component) const
 {
 	  double scalar_IC = 0;
-<<<<<<< HEAD
-
-	  // =====================================================================
-=======
 	  // --------------------------------------------------------------------------
->>>>>>> 6537814e
 	  // ENTER THE INITIAL CONDITIONS HERE FOR SCALAR FIELDS
 	  // --------------------------------------------------------------------------
 	  // Enter the function describing conditions for the fields at point "p".
 	  // Use "if" statements to set the initial condition for each variable
 	  // according to its variable index.
-      
-      //Constants for initial conditions equations
-      double c_0 = 0.5;
-      double epsilon_c = 0.05;
-      double epsilon_n = 0.1;
-      double psi = 1.5;
 
-<<<<<<< HEAD
-	  double dx=spanX/((double) subdivisionsX)/std::pow(2.0,refineFactor);
-      double x=p[0];
-      double y=p[1];
-=======
 	  // The initial condition is two circles/spheres defined
 	  // by a hyperbolic tangent function. The center of each circle/sphere is
 	  // given by "center" and its radius is given by "rad".
@@ -37,18 +21,8 @@
 	  double rad[12] = {userInputs.domain_size[0]/5.0, userInputs.domain_size[0]/12.0};
 	  double dist;
 	  scalar_IC = 0;
->>>>>>> 0147129c14b77ac7320a8032fc57a37558811c95
 
 	  if (index == 0){
-<<<<<<< HEAD
-		  if (dim == 2){
-			  scalar_IC = std::cos(0.105*x)*std::cos(0.11*y);
-              scalar_IC += std::cos(0.13*x)*std::cos(0.087*y)*std::cos(0.13*x)*std::cos(0.087*y);
-              scalar_IC += std::cos(0.025*x-0.15*y)*std::cos(0.07*x-0.02*y);
-              scalar_IC = c_0 + epsilon_c*scalar_IC;
-		  }
-		  else if (dim == 3) {
-=======
 		  scalar_IC = 0.009;
 	  }
 
@@ -56,38 +30,9 @@
 		  dist = 0.0;
 		  for (unsigned int dir = 0; dir < dim; dir++){
 			  dist += (p[dir]-center[i][dir]*userInputs.domain_size[dir])*(p[dir]-center[i][dir]*userInputs.domain_size[dir]);
->>>>>>> 0147129c14b77ac7320a8032fc57a37558811c95
 		  }
 		  dist = std::sqrt(dist);
 
-<<<<<<< HEAD
-	  }
-	  // Initial condition for the chemical potential field
-      if (index == 1){
-          if (dim == 2){
-              scalar_IC = 0.0;
-          }
-          else if (dim == 3) {
-          }
-      }
-      // Initial condition for order parameters
-      if (index >= 2){
-          double j = ((double) index)-1.0;
-          if (dim == 2){
-              double term1;
-              double term2;
-              term1 = std::cos(0.01*j*x-4.0)*std::cos((0.007+0.01*j)*y);
-              term1 += std::cos((0.11+0.01*j)*x)*std::cos((0.11+0.01*j)*y);
-              term2 = std::cos((0.046+0.001*j)*x + (0.0405+0.001*j)*y)*std::cos((0.031+0.001*j)*x - (0.004+0.001*j)*y);
-              term2 = psi*term2*term2;
-              scalar_IC = term1 + term2;
-              scalar_IC = epsilon_n*(scalar_IC*scalar_IC);
-          }
-          else if (dim == 3) {
-          }
-      }
-      
-=======
 		  // Initial condition for the concentration field
 		  if (index == 0){
 			  scalar_IC += 0.5*(0.125)*(1.0-std::tanh((dist-rad[i])/(1.0)));
@@ -97,12 +42,7 @@
 		  }
 	  }
 
-<<<<<<< HEAD
->>>>>>> 0147129c14b77ac7320a8032fc57a37558811c95
-	  // =====================================================================
-=======
 	  // --------------------------------------------------------------------------
->>>>>>> 6537814e
 	  return scalar_IC;
 }
 
@@ -117,42 +57,6 @@
 	  // according to its variable index.
 
 
-<<<<<<< HEAD
-	  // =====================================================================
-<<<<<<< HEAD
-  }
-};
-
-template <int dim>
-void generalizedProblem<dim>::setBCs(){
-
-	// =====================================================================
-	// ENTER THE BOUNDARY CONDITIONS HERE
-	// =====================================================================
-	// This function sets the BCs for the problem variables
-	// The function "inputBCs" should be called for each component of
-	// each variable and should be in numerical order. Four input arguments
-	// set the same BC on the entire boundary. Two plus two times the
-	// number of dimensions inputs sets separate BCs on each face of the domain.
-	// Inputs to "inputBCs":
-	// First input: variable number
-	// Second input: component number
-	// Third input: BC type (options are "ZERO_DERIVATIVE", "DIRICHLET", and "PERIODIC")
-	// Fourth input: BC value (ignored unless the BC type is "DIRICHLET")
-	// Odd inputs after the third: BC type
-	// Even inputs after the third: BC value
-	// Face numbering: starts at zero with the minimum of the first direction, one for the maximum of the first direction
-	//						two for the minimum of the second direction, etc.
-
-	inputBCs(0,0,"ZERO_DERIVATIVE",0);
-    inputBCs(1,0,"ZERO_DERIVATIVE",0);
-    inputBCs(2,0,"ZERO_DERIVATIVE",0);
-    inputBCs(3,0,"ZERO_DERIVATIVE",0);
-    inputBCs(4,0,"ZERO_DERIVATIVE",0);
-    inputBCs(5,0,"ZERO_DERIVATIVE",0);
-=======
->>>>>>> 0147129c14b77ac7320a8032fc57a37558811c95
-=======
 	  // --------------------------------------------------------------------------
 }
 
@@ -192,5 +96,4 @@
 
     // -------------------------------------------------------------------------
 
->>>>>>> 6537814e
 }