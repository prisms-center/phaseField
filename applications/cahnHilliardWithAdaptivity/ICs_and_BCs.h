--- conflicted
+++ resolved
@@ -68,45 +68,6 @@
     // ENTER THE NON-UNIFORM DIRICHLET BOUNDARY CONDITIONS HERE FOR SCALAR FIELDS
     // --------------------------------------------------------------------------
     // Enter the function describing conditions for the fields at point "p".
-<<<<<<< HEAD
-    // Use "if" statements to set the initial condition for each variable
-    // according to its variable index.
-
-
-    // =====================================================================
-}
-
-template <int dim, int degree>
-void customPDE<dim,degree>::setBCs(){
-	// =====================================================================
-	// ENTER THE BOUNDARY CONDITIONS HERE
-	// =====================================================================
-	// This function sets the BCs for the problem variables
-	// The function "inputBCs" should be called for each component of
-	// each variable and should be in numerical order. Four input arguments
-	// set the same BC on the entire boundary. Two plus two times the
-	// number of dimensions inputs sets separate BCs on each face of the domain.
-	//
-	// Inputs to "inputBCs":
-	// First input: variable number
-	// Second input: component number
-	// Third input: BC type (options are "ZERO_DERIVATIVE", "DIRICHLET", and "PERIODIC")
-	// Fourth input: BC value (ignored unless the BC type is "DIRICHLET")
-	// Odd inputs after the third: BC type
-	// Even inputs after the third: BC value
-	// Face numbering: starts at zero with the minimum of the first direction, one for the maximum of the first direction
-	//						two for the minimum of the second direction, etc. (i.e. left-right-bottom-top in 2D).
-	//
-	// Example 1: Periodic BC for all boundaries for variable 2, component 2:
-	// this->inputBCs(2,2,"PERIODIC",0);
-	//
-	// Example 2: Dirichlet BCs with a value of 1.0 on the top and bottom boundaries, zero-derivative on the left and right
-	// for variable 0, component 0:
-	// this->inputBCs(0,0,"DIRICHLET",1.0,"DIRICHLET",1.0,"ZERO_DERIVATIVE",0,"ZERO_DERIVATIVE",0);
-
-	this->inputBCs(0,0,"ZERO_DERIVATIVE",0);
-	this->inputBCs(1,0,"ZERO_DERIVATIVE",0);
-=======
     // Use "if" statements to set the boundary condition for each variable
     // according to its variable index. This function can be left blank if there
     // are no non-uniform Dirichlet boundary conditions.
@@ -130,6 +91,5 @@
 
 
     // -------------------------------------------------------------------------
->>>>>>> a7934013
 
 }