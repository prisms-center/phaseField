--- conflicted
+++ resolved
@@ -12,11 +12,7 @@
 
 //define mesh parameters
 #define subdivisionsX 1
-<<<<<<< HEAD
-#define subdivisionsY 2
-=======
 #define subdivisionsY 1
->>>>>>> 85a3a557
 #define subdivisionsZ 1
 #define refineFactor 7
 #define finiteElementDegree 1
