# Parameter list for the Mg-RE precipitate nucleation application

# Refer to the PRISMS-PF manual for use of these parameters in the source code.

# =================================================================================
# Set the number of dimensions (1, 2, or 3 for a 1D, 2D, or 3D calculation)
# =================================================================================
set Number of dimensions = 2

# =================================================================================
# Set the length of the domain in all three dimensions
# =================================================================================
# Each axes spans from zero to the specified length
set Domain size X = 40.0
set Domain size Y = 40.0
set Domain size Z = 40.0

# =================================================================================
# Set the element parameters
# =================================================================================
# The number of elements in each direction is 2^(refineFactor) * subdivisions
# For optimal performance, use refineFactor primarily to determine the element size
set Subdivisions X = 3
set Subdivisions Y = 3
set Subdivisions Z = 3

set Refine factor = 5

# Set the polynomial degree of the element (allowed values: 1, 2, or 3)
set Element degree = 2

# =================================================================================
# Set the adaptive mesh refinement parameters
# =================================================================================
# Set the flag determining if adaptive meshing is activated
set Mesh adaptivity = true

# Set the maximum and minimum level of refinement
# When adaptive meshing is enabled, the refine factor set in the block above is
# only used to generate the first pass of the mesh as the initial conditions are
# applied. It should be set somewhere between the max and min levels below.
set Max refinement level = 5
set Min refinement level = 1

# Set the fields used to determine the refinement using their index.
set Refinement criteria fields = n1,n2,n3

# Set the maximum and minimum value of the fields where the mesh should be refined
set Refinement window max = 0.99,0.99,0.99
set Refinement window min = 0.01,0.01,0.01

# Set the number of time steps between remeshing operations
set Steps between remeshing operations = 1000

# =================================================================================
# Set the time step parameters
# =================================================================================
# The size of the time step
set Time step = 6.0e-4

# The simulation ends when either the number of time steps is reached or the
# simulation time is reached.
set Number of time steps = 20000

# =================================================================================
# Set the elliptic solver parameters
# =================================================================================
# The solver type (currently the only recommended option is conjugate gradient)
set Linear solver = SolverCG

# The flag that determines whether the tolerance for solver convergence should
# be an absolute tolerance or a relative tolerance
set Use absolute convergence tolerance = true

# The tolerance for convergence (L2 norm of the residual)
set Solver tolerance value = 5.0e-3

# The maximum number of solver iterations per time step
set Maximum allowed solver iterations = 1000

# =================================================================================
# Set the output parameters
# =================================================================================
# Type of spacing between outputs ("EQUAL_SPACING", "LOG_SPACING", "N_PER_DECADE",
# or "LIST")
set Output condition =  EQUAL_SPACING

# Number of times the program outputs the fields (total number for "EQUAL_SPACING"
# and "LOG_SPACING", number per decade for "N_PER_DECADE", ignored for "LIST")
set Number of outputs = 10

# The number of time steps between updates being printed to the screen
set Skip print steps = 1000

# =================================================================================
# Set the checkpoint/restart parameters
# =================================================================================
<<<<<<< HEAD

set Load from a checkpoint = true
=======
# Whether to start this simulation from the checkpoint of a previous simulation
set Load from a checkpoint = false

# Type of spacing between checkpoints ("EQUAL_SPACING", "LOG_SPACING", "N_PER_DECADE",
# or "LIST")
>>>>>>> 656d722a
set Checkpoint condition = EQUAL_SPACING

# Number of times the creates checkpoints (total number for "EQUAL_SPACING"
# and "LOG_SPACING", number per decade for "N_PER_DECADE", ignored for "LIST")
set Number of checkpoints = 2

# =================================================================================
# Set the boundary conditions
# =================================================================================
# Set the boundary condition for each variable, where each variable is given by
# its name, as defined in equations.h. The four boundary condition
# types are NATURAL, DIRICHLET, NON_UNIFORM_DIRICHLET and PERIODIC. If all
# of the boundaries have the same boundary condition, only one boundary condition
# type needs to be given. If multiple boundary condition types are needed, give a
# comma-separated list of the types. The order is the miniumum of x, maximum of x,
# minimum of y, maximum of y, minimum of z, maximum of z (i.e left, right, bottom,
# top in 2D and left, right, bottom, top, front, back in 3D). The value of a
# Dirichlet BC is specfied in the following way -- DIRCHILET: val -- where 'val' is
# the desired value. If the boundary condition is NON_UNIFORM_DIRICHLET, the
# boundary condition should be specified in the appropriate function in 'ICs_and_BCs.h'.
# Example 1: All periodic BCs for variable 'c'
# set Boundary condition for variable c = PERIODIC
# Example 2: Zero-derivative BCs on the left and right, Dirichlet BCs with value
# 1.5 on the top and bottom for variable 'n' in 2D
# set Boundary condition for variable n = NATURAL, NATURAL, DIRICHLET: 1.5, DIRICHLET: 1.5

set Boundary condition for variable c = NATURAL
set Boundary condition for variable n1 = NATURAL
set Boundary condition for variable n2 = NATURAL
set Boundary condition for variable n3 = NATURAL
set Boundary condition for variable u, x component = DIRICHLET: 0.0
set Boundary condition for variable u, y component = DIRICHLET: 0.0
set Boundary condition for variable u, z component = DIRICHLET: 0.0

# =================================================================================
# Set the model constants
# =================================================================================
# Type options currently are double, int, bool, and tensor

# McV, the Cahn-Hilliard mobility
set Model constant McV = 1.0, double

# The Allen-Cahn mobilities
set Model constant Mn1V = 100.0, double
set Model constant Mn2V = 100.0, double
set Model constant Mn3V = 100.0, double

# The gradient energy coefficients
set Model constant Kn1 = ((0.03,0,0),(0,0.007,0),(0,0,1.0)), tensor
set Model constant Kn2 = ((0.01275,-0.009959,0),(-0.009959,0.02425,0),(0,0,1.0)), tensor
set Model constant Kn3 = ((0.01275,0.009959,0),(0.009959,0.02425,0),(0,0,1.0)), tensor

# n_dependent_stiffness
set Model constant n_dependent_stiffness = true, bool

# The linear and constant coefficients of the stress-free transformation strains
set Model constant sfts_linear1 = ((0,0,0),(0,0,0),(0,0,0)), tensor
set Model constant sfts_const1 = ((0.0345,0,0),(0,0.0185,0),(0,0,-0.00270)), tensor
set Model constant sfts_linear2 = ((0,0,0),(0,0,0),(0,0,0)), tensor
set Model constant sfts_const2 = ((0.0225,-0.0069,0),(-0.0069,0.0305,0),(0,0,-0.00270)), tensor
set Model constant sfts_linear3 = ((0,0,0),(0,0,0),(0,0,0)), tensor
set Model constant sfts_const3 = ((0.0225, 0.0069,0),(0.0069,0.0305,0),(0,0,-0.00270)), tensor

# A4, A3, A2, A1, and A0 Mg-Y matrix free energy parameters
set Model constant A4 = 1.3687, double
set Model constant A3 = -2.7375, double
set Model constant A2 = 5.1622, double
set Model constant A1 = -4.776, double
set Model constant A0 = -1.6704, double

# B2, B1, and B0 Mg-Y matrix free energy parameters
set Model constant B2 = 5.0, double
set Model constant B1 = -5.9746, double
set Model constant B0 = -1.5924, double

set Model constant CIJ_Mg = (40.0,0.3), isotropic elastic constants
set Model constant CIJ_Beta = (50.0,0.3), isotropic elastic constants<|MERGE_RESOLUTION|>--- conflicted
+++ resolved
@@ -95,16 +95,11 @@
 # =================================================================================
 # Set the checkpoint/restart parameters
 # =================================================================================
-<<<<<<< HEAD
-
-set Load from a checkpoint = true
-=======
 # Whether to start this simulation from the checkpoint of a previous simulation
 set Load from a checkpoint = false
 
 # Type of spacing between checkpoints ("EQUAL_SPACING", "LOG_SPACING", "N_PER_DECADE",
 # or "LIST")
->>>>>>> 656d722a
 set Checkpoint condition = EQUAL_SPACING
 
 # Number of times the creates checkpoints (total number for "EQUAL_SPACING"
