# Parameter list for the Mg-RE precipitate nucleation application

# Refer to the PRISMS-PF manual for use of these parameters in the source code.

# =================================================================================
# Set the number of dimensions (1, 2, or 3 for a 1D, 2D, or 3D calculation)
# =================================================================================
set Number of dimensions = 3

# =================================================================================
# Set the length of the domain in all three dimensions
# =================================================================================
# Each axes spans from zero to the specified length
#set Domain size X = 300.0
#set Domain size Y = 300.0
#set Domain size Z = 600.0

# 2D (Y-Z)
set Domain size X = 350.0
set Domain size Y = 350.0
set Domain size Z = 350.0

# =================================================================================
# Set the element parameters
# =================================================================================
# The number of elements in each direction is 2^(refineFactor) * subdivisions
# For optimal performance, use refineFactor primarily to determine the element size
#set Subdivisions X = 7
#set Subdivisions Y = 28
#set Subdivisions Z = 14

set Subdivisions X = 1
set Subdivisions Y = 4
set Subdivisions Z = 1

set Refine factor = 6

# Set the polynomial degree of the element (allowed values: 1, 2, or 3)
set Element degree = 2

# =================================================================================
# Set the adaptive mesh refinement parameters
# =================================================================================
# Set the flag determining if adaptive meshing is activated
set Mesh adaptivity = true

# Set the maximum and minimum level of refinement
<<<<<<< HEAD
set Max refinement level = 11
=======
#set Max refinement level = 11 # Run 027 thickness
set Max refinement level = 12 # Run 028 thickness
>>>>>>> 51c0acdd
set Min refinement level = 0

# Set the fields used to determine the refinement using their index.
set Refinement criteria fields = n1

# Set the maximum and minimum value of the fields where the mesh should be refined
set Refinement window max = 0.99
set Refinement window min = 0.01

# Set the number of time steps between remeshing operations
set Steps between remeshing operations = 4000

# =================================================================================
# Set the time step parameters
# =================================================================================
# The size of the time step
<<<<<<< HEAD
set Time step = 6.0e-5

# The simulation ends when either the number of time steps is reached or the
# simulation time is reached.
set Number of time steps = 2500000
=======
#set Time step = 4.5e-5 # Run 027 thickness
set Time step = 1.125e-5 # Run 028 thickness

# The simulation ends when either the number of time steps is reached or the
# simulation time is reached.
#set Number of time steps = 2500000 # Run 027 thickness
set Number of time steps = 100000000 # Run 028 thickness
>>>>>>> 51c0acdd

# =================================================================================
# Set the elliptic solver parameters
# =================================================================================
# The solver type (currently the only recommended option is conjugate gradient)
set Linear solver = SolverCG

# The flag that determines whether the tolerance for solver convergence should
# be an absolute tolerance or a relative tolerance
set Use absolute convergence tolerance = true

# The tolerance for convergence (L2 norm of the residual)
<<<<<<< HEAD
set Solver tolerance value = 5.0e-3
=======
set Solver tolerance value = 1.0e-2
>>>>>>> 51c0acdd

# The maximum number of solver iterations per time step
set Maximum allowed solver iterations = 10000

# =================================================================================
# Set the output parameters
# =================================================================================
# Type of spacing between outputs ("EQUAL_SPACING", "LOG_SPACING", "N_PER_DECADE",
# or "LIST")
set Output condition =  EQUAL_SPACING

# Number of times the program outputs the fields (total number for "EQUAL_SPACING"
# and "LOG_SPACING", number per decade for "N_PER_DECADE", ignored for "LIST")
set Number of outputs = 20

# The number of time steps between updates being printed to the screen
set Skip print steps = 1000

# =================================================================================
# Set the checkpoint/restart parameters
# =================================================================================
# Whether to start this simulation from the checkpoint of a previous simulation
set Load from a checkpoint = true

# Type of spacing between checkpoints ("EQUAL_SPACING", "LOG_SPACING", "N_PER_DECADE",
# or "LIST")
set Checkpoint condition = EQUAL_SPACING

# Number of times the creates checkpoints (total number for "EQUAL_SPACING"
# and "LOG_SPACING", number per decade for "N_PER_DECADE", ignored for "LIST")
<<<<<<< HEAD
set Number of checkpoints = 10
=======
set Number of checkpoints = 100
>>>>>>> 51c0acdd

# =================================================================================
# Set the boundary conditions
# =================================================================================
# Set the boundary condition for each variable, where each variable is given by
# its name, as defined in equations.h. The four boundary condition
# types are ZERO_DERIVATIVE, DIRICHLET, NON_UNIFORM_DIRICHLET and PERIODIC. If all
# of the boundaries have the same boundary condition, only one boundary condition
# type needs to be given. If multiple boundary condition types are needed, give a
# comma-separated list of the types. The order is the miniumum of x, maximum of x,
# minimum of y, maximum of y, minimum of z, maximum of z (i.e left, right, bottom,
# top in 2D and left, right, bottom, top, front, back in 3D). The value of a
# Dirichlet BC is specfied in the following way -- DIRCHILET: val -- where 'val' is
# the desired value. If the boundary condition is NON_UNIFORM_DIRICHLET, the
# boundary condition should be specified in the appropriate function in 'ICs_and_BCs.h'.
# Example 1: All periodic BCs for variable 'c'
# set Boundary condition for variable c = PERIODIC
# Example 2: Zero-derivative BCs on the left and right, Dirichlet BCs with value
# 1.5 on the top and bottom for variable 'n' in 2D
# set Boundary condition for variable n = ZERO_DERIVATIVE, ZERO_DERIVATIVE, DIRICHLET: 1.5, DIRICHLET: 1.5

set Boundary condition for variable c = NATURAL
set Boundary condition for variable mu = NATURAL
set Boundary condition for variable n1 = NATURAL
set Boundary condition for variable u, x component = DIRICHLET: 0.0, DIRICHLET: 0.0, NATURAL, DIRICHLET: 0.0, NATURAL, DIRICHLET: 0.0
set Boundary condition for variable u, y component = NATURAL, DIRICHLET: 0.0, DIRICHLET: 0.0, DIRICHLET: 0.0, NATURAL, DIRICHLET: 0.0
set Boundary condition for variable u, z component = NATURAL, DIRICHLET: 0.0, NATURAL, DIRICHLET: 0.0, DIRICHLET: 0.0, DIRICHLET: 0.0


# =================================================================================
# Set the model constants
# =================================================================================
# Type options currently are double, int, bool, and tensor

# McV, the Cahn-Hilliard mobility
set Model constant McV = 1.0, double

# Mn1V  the Allen-Cahn mobility
<<<<<<< HEAD
set Model constant Mn1V = 37.5, double
=======
set Model constant Mn1V = 8.0, double  #37.5, double
>>>>>>> 51c0acdd

# Kn1 the gradient energy coefficient
#set Model constant Kn1 = ((0.0424,0,0),(0,8.9796e-4,0),(0,0,0.03587)), tensor # nominal
#set Model constant Kn1 = ((0.0848,0,0),(0,0.00179592,0),(0,0,0.07174)), tensor # thicker interface (2x nominal)
#set Model constant Kn1 = ((0.0212,0,0),(0,4.4898e-4,0),(0,0,0.017935)), tensor # thinner interface (1/2 nominal)
#set Model constant Kn1 = ((0.01413333333333,0,0),(0,2.9932e-4,0),(0,0,0.01195666666667)), tensor # thinner interface (1/3 nominal)

<<<<<<< HEAD
set Model constant Kn1 = ((0.009275,0,0),(0,1.9645e-4,0),(0,0,0.007845)), tensor # run 027 thickness

=======
#set Model constant Kn1 = ((0.009275,0,0),(0,1.9645e-4,0),(0,0,0.007845)), tensor # run 027 thickness
set Model constant Kn1 = ((0.0046375,0,0),(0,9.8225e-5,0),(0,0,0.0039225)), tensor # run 028 thickness
>>>>>>> 51c0acdd

# 2D (Y-Z)
#set Model constant Kn1 = ((3.9286e-4,0,0),(0,0.01569,0),(0,0,0)), tensor # 026 thickness
#set Model constant Kn1 = ((1.9645e-4,0,0),(0,0.007845,0),(0,0,0)), tensor # 027 thickness

# W, the energy barrier coefficient
#set Model constant W = 0.0966, double # nominal
#set Model constant W = 0.0483, double # thicker interface (2x nominal)
#set Model constant W = 0.1932, double # thinner interface (1/2 nominal)
#set Model constant W = 0.2898, double # thinner interface (1/3 nominal)

# 2D (Y-Z)
#set Model constant W = 0.2208, double #026 thickenss
#set Model constant W = 0.4416, double # 027 thickness
set Model constant W = 0.8832, double # 028 thickness

# n_dependent_stiffness
set Model constant n_dependent_stiffness = false, bool

# sfts_linear1
set Model constant sfts_linear1 = ((0.13383,0,0),(0,0.21273,0),(0,0,0.014832)), tensor
# sfts_const1
#set Model constant sfts_const1 = ((0.013972,0,0),(0,-0.0057545,0),(0,0,-0.002691)), tensor
set Model constant sfts_const1_11 = 0.013972, double
set Model constant sfts_const1_22 = -0.0057545, double
set Model constant sfts_const1_33 = -0.002691, double

# 2D (Y-Z)
#set Model constant sfts_linear1 = ((0.21273,0,0),(0,0.014832,0),(0,0,0)), tensor
#set Model constant sfts_const1_11 = -0.0057545, double
#set Model constant sfts_const1_22 = -0.002691, double
#set Model constant sfts_const1_33 = 0, double

#set Model constant sfts_linear1 = ((0,0,0),(0,0,0),(0,0,0)), tensor
#set Model constant sfts_const1_11 = 0.02083675, double
#set Model constant sfts_const1_22 = -8.369999999999999e-04, double
#set Model constant sfts_const1_33 = 0, double

#set Model constant sfts_linear1 = ((0,0,0),(0,0,0),(0,0,0)), tensor
#set Model constant sfts_const1 = ((0.03,0,0),(0,0.02,0),(0,0,0)), tensor

# A2, A1, and A0 Mg-Y matrix free energy parameters
# Fit near equilibrium
#set Model constant A2 = 59.4865, double
#set Model constant A1 = -0.0618659, double
#set Model constant A0 = 1.60851e-5, double

# Fit at 0.05
#set Model constant A2 = 5.7218, double
#set Model constant A1 = -0.0059507, double
#set Model constant A0 = 1.5472e-06, double

# Fit at 0.02
set Model constant A2 = 11.0151, double
set Model constant A1 = -0.0114557, double
set Model constant A0 = 2.97849e-06, double

# B2, B1, and B0 Mg-Y matrix free energy parameters
set Model constant B2 = 2.8557, double
set Model constant B1 = -0.71393, double
set Model constant B0 = 0.04462, double

# The elastic constants
set Model constant CIJ_Mg = (31.3,31.3,32.45,6.65,6.65,9.15,13.0,10.45,0,0,0,10.45,0,0,0,0,0,0,0,0,0), anisotropic elastic constants
# 2D (Y-Z)
#set Model constant CIJ_Mg = (31.3,32.45,31.3,6.65,9.15,6.65,10.45,13.0,0,0,0,10.45,0,0,0,0,0,0,0,0,0), anisotropic elastic constants

set Model constant CIJ_Beta = (31.3,31.3,32.45,6.65,6.65,9.15,13.0,10.45,0,0,0,10.45,0,0,0,0,0,0,0,0,0), anisotropic elastic constants<|MERGE_RESOLUTION|>--- conflicted
+++ resolved
@@ -45,12 +45,8 @@
 set Mesh adaptivity = true
 
 # Set the maximum and minimum level of refinement
-<<<<<<< HEAD
-set Max refinement level = 11
-=======
 #set Max refinement level = 11 # Run 027 thickness
 set Max refinement level = 12 # Run 028 thickness
->>>>>>> 51c0acdd
 set Min refinement level = 0
 
 # Set the fields used to determine the refinement using their index.
@@ -67,13 +63,6 @@
 # Set the time step parameters
 # =================================================================================
 # The size of the time step
-<<<<<<< HEAD
-set Time step = 6.0e-5
-
-# The simulation ends when either the number of time steps is reached or the
-# simulation time is reached.
-set Number of time steps = 2500000
-=======
 #set Time step = 4.5e-5 # Run 027 thickness
 set Time step = 1.125e-5 # Run 028 thickness
 
@@ -81,7 +70,6 @@
 # simulation time is reached.
 #set Number of time steps = 2500000 # Run 027 thickness
 set Number of time steps = 100000000 # Run 028 thickness
->>>>>>> 51c0acdd
 
 # =================================================================================
 # Set the elliptic solver parameters
@@ -94,11 +82,7 @@
 set Use absolute convergence tolerance = true
 
 # The tolerance for convergence (L2 norm of the residual)
-<<<<<<< HEAD
-set Solver tolerance value = 5.0e-3
-=======
 set Solver tolerance value = 1.0e-2
->>>>>>> 51c0acdd
 
 # The maximum number of solver iterations per time step
 set Maximum allowed solver iterations = 10000
@@ -129,11 +113,7 @@
 
 # Number of times the creates checkpoints (total number for "EQUAL_SPACING"
 # and "LOG_SPACING", number per decade for "N_PER_DECADE", ignored for "LIST")
-<<<<<<< HEAD
-set Number of checkpoints = 10
-=======
 set Number of checkpoints = 100
->>>>>>> 51c0acdd
 
 # =================================================================================
 # Set the boundary conditions
@@ -172,11 +152,7 @@
 set Model constant McV = 1.0, double
 
 # Mn1V  the Allen-Cahn mobility
-<<<<<<< HEAD
-set Model constant Mn1V = 37.5, double
-=======
 set Model constant Mn1V = 8.0, double  #37.5, double
->>>>>>> 51c0acdd
 
 # Kn1 the gradient energy coefficient
 #set Model constant Kn1 = ((0.0424,0,0),(0,8.9796e-4,0),(0,0,0.03587)), tensor # nominal
@@ -184,13 +160,8 @@
 #set Model constant Kn1 = ((0.0212,0,0),(0,4.4898e-4,0),(0,0,0.017935)), tensor # thinner interface (1/2 nominal)
 #set Model constant Kn1 = ((0.01413333333333,0,0),(0,2.9932e-4,0),(0,0,0.01195666666667)), tensor # thinner interface (1/3 nominal)
 
-<<<<<<< HEAD
-set Model constant Kn1 = ((0.009275,0,0),(0,1.9645e-4,0),(0,0,0.007845)), tensor # run 027 thickness
-
-=======
 #set Model constant Kn1 = ((0.009275,0,0),(0,1.9645e-4,0),(0,0,0.007845)), tensor # run 027 thickness
 set Model constant Kn1 = ((0.0046375,0,0),(0,9.8225e-5,0),(0,0,0.0039225)), tensor # run 028 thickness
->>>>>>> 51c0acdd
 
 # 2D (Y-Z)
 #set Model constant Kn1 = ((3.9286e-4,0,0),(0,0.01569,0),(0,0,0)), tensor # 026 thickness
