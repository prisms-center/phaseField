name: Clang-Format Check

on: 
  push:
    branches:
      - master
  pull_request:
    branches:
      - master
<<<<<<< HEAD
    paths-ignore:
      - 'doc/**'
=======
>>>>>>> 4cbd6d90

concurrency:
  group: ${{ github.event_name }}-${{ github.workflow }}-${{ github.ref }}
  cancel-in-progress: ${{ github.event_name == 'pull_request'}}

permissions:
  contents: read

jobs:
  clang-format-check:

    runs-on: ubuntu-latest

    steps:
    - name: Checkout repo
      uses: actions/checkout@v4
      with:
        fetch-depth: 30

    - name: Run Clang-Format
      uses: jidicula/clang-format-action@v4.13.0
      with:
        clang-format-version: '16'
        exclude-regex: 'contrib/catch/.*'<|MERGE_RESOLUTION|>--- conflicted
+++ resolved
@@ -7,11 +7,8 @@
   pull_request:
     branches:
       - master
-<<<<<<< HEAD
     paths-ignore:
       - 'doc/**'
-=======
->>>>>>> 4cbd6d90
 
 concurrency:
   group: ${{ github.event_name }}-${{ github.workflow }}-${{ github.ref }}
