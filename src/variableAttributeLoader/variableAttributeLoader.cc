#include "../../include/variableAttributeLoader.h"

#include <deal.II/base/exceptions.h>
#include <deal.II/base/utilities.h>

variableAttributeLoader::variableAttributeLoader()
{
  relevant_attributes = &attributes;
  loadVariableAttributes(); // This is a user-facing function
  relevant_attributes = &pp_attributes;
  loadPostProcessorVariableAttributes(); // This is a user-facing function
  relevant_attributes = nullptr;

<<<<<<< HEAD
  number_of_variables = var_name_list.size();

  var_name    = sortIndexEntryPairList(var_name_list, number_of_variables, "var");
  var_type    = sortIndexEntryPairList(var_type_list, number_of_variables, SCALAR);
  var_eq_type = sortIndexEntryPairList(var_eq_type_list,
                                       number_of_variables,
                                       EXPLICIT_TIME_DEPENDENT);

  const std::vector<std::string> sorted_dependencies_value_RHS =
    sortIndexEntryPairList(var_eq_dependencies_value_RHS, number_of_variables, "");

  const std::vector<std::string> sorted_dependencies_gradient_RHS =
    sortIndexEntryPairList(var_eq_dependencies_gradient_RHS, number_of_variables, "");

  const std::vector<std::string> sorted_dependencies_value_LHS =
    sortIndexEntryPairList(var_eq_dependencies_value_LHS, number_of_variables, "");

  const std::vector<std::string> sorted_dependencies_gradient_LHS =
    sortIndexEntryPairList(var_eq_dependencies_gradient_LHS, number_of_variables, "");

  nucleating_variable =
    sortIndexEntryPairList(nucleating_variable_list, number_of_variables, false);
  need_value_nucleation =
    sortIndexEntryPairList(need_value_list_nucleation, number_of_variables, false);

  equation_dependency_parser.parse(var_name,
                                   var_eq_type,
                                   sorted_dependencies_value_RHS,
                                   sorted_dependencies_gradient_RHS,
                                   sorted_dependencies_value_LHS,
                                   sorted_dependencies_gradient_LHS,
                                   var_nonlinear);

  setting_primary_field_attributes = false;
  loadPostProcessorVariableAttributes(); // This is the user-facing function

  pp_number_of_variables = var_name_list_PP.size();

  pp_var_name = sortIndexEntryPairList(var_name_list_PP, pp_number_of_variables, "var");
  pp_var_type = sortIndexEntryPairList(var_type_list_PP, pp_number_of_variables, SCALAR);

  const std::vector<std::string> pp_sorted_dependencies_value =
    sortIndexEntryPairList(var_eq_dependencies_value_PP, pp_number_of_variables, "");

  const std::vector<std::string> pp_sorted_dependencies_gradient =
    sortIndexEntryPairList(var_eq_dependencies_gradient_PP, pp_number_of_variables, "");

  pp_calc_integral =
    sortIndexEntryPairList(output_integral_list, pp_number_of_variables, false);

  equation_dependency_parser.pp_parse(var_name,
                                      pp_var_name,
                                      pp_sorted_dependencies_value,
                                      pp_sorted_dependencies_gradient);
}

// Methods to set the various variable attributes
void
variableAttributeLoader::set_variable_name(unsigned int index, std::string name)
{
  std::pair<unsigned int, std::string> var_pair;
  var_pair.first  = index;
  var_pair.second = std::move(name);
=======
  for (auto &[pp_index, pp_variable] : pp_attributes)
    {
      pp_variable.is_pp = true;
      Assert(pp_variable.eq_type == EXPLICIT_TIME_DEPENDENT ||
               pp_variable.eq_type == UNDEFINED_PDE,
             dealii::ExcMessage("PRISMS-PF Error: Warning: Postprocess variables can "
                                "only be explicit.\nProblem postprocessing index: " +
                                std::to_string(pp_index) +
                                ", Variable name: " + pp_variable.name + "\n"));
      pp_variable.eq_type = EXPLICIT_TIME_DEPENDENT;
    }
>>>>>>> 4cbd6d90

  for (auto &[index, variable] : attributes)
    {
      variable.format_dependencies();
    }
  for (auto &[pp_index, pp_variable] : pp_attributes)
    {
      pp_variable.format_dependencies();
    }
  validate_attributes();
  for (auto &[index, variable] : attributes)
    {
      variable.parse_residual_dependencies();
      variable.parse_dependencies(attributes);
      variable.parse_dependencies(pp_attributes);
    }
  for (auto &[index, pp_variable] : pp_attributes)
    {
      pp_variable.parse_residual_dependencies();
    }
}

// Methods to set the various variable attributes
void
variableAttributeLoader::set_variable_name(const unsigned int &index,
                                           const std::string  &name)
{
  (*relevant_attributes)[index].name = name;
}

void
variableAttributeLoader::set_variable_type(const unsigned int &index,
                                           const fieldType    &var_type)
{
  (*relevant_attributes)[index].var_type = var_type;
}

void
variableAttributeLoader::set_variable_equation_type(const unsigned int &index,
                                                    const PDEType      &var_eq_type)
{
  (*relevant_attributes)[index].eq_type = var_eq_type;
}

void
variableAttributeLoader::set_need_value_nucleation(const unsigned int &index,
                                                   const bool         &flag)
{
  (*relevant_attributes)[index].need_value_nucleation = flag;
}

void
variableAttributeLoader::set_allowed_to_nucleate(const unsigned int &index,
                                                 const bool         &flag)
{
  (*relevant_attributes)[index].nucleating_variable = flag;
}

void
variableAttributeLoader::set_output_integral(const unsigned int &index, const bool &flag)
{
  (*relevant_attributes)[index].output_integral = flag;
  (*relevant_attributes)[index].calc_integral   = flag;
}

void
variableAttributeLoader::set_dependencies_value_term_RHS(const unsigned int &index,
                                                         const std::string  &dependencies)
{
  std::vector<std::string> dependencies_set =
    dealii::Utilities::split_string_list(strip_whitespace(dependencies));
  /* (*relevant_attributes)[index].dependencies_value_RHS =
      std::set<std::string>(dependencies_set.begin(), dependencies_set.end()); */
  if (relevant_attributes != &pp_attributes)
    {
      attributes[index].dependencies_value_RHS =
        std::set<std::string>(dependencies_set.begin(), dependencies_set.end());
    }
  else
    {
      pp_attributes[index].dependencies_value_PP =
        std::set<std::string>(dependencies_set.begin(), dependencies_set.end());
    }
}

void
variableAttributeLoader::set_dependencies_gradient_term_RHS(
  const unsigned int &index,
  const std::string  &dependencies)
{
  std::vector<std::string> dependencies_set =
    dealii::Utilities::split_string_list(strip_whitespace(dependencies));
  /* (*relevant_attributes)[index].dependencies_gradient_RHS =
    std::set<std::string>(dependencies_set.begin(), dependencies_set.end()); */
  if (relevant_attributes != &pp_attributes)
    {
      attributes[index].dependencies_gradient_RHS =
        std::set<std::string>(dependencies_set.begin(), dependencies_set.end());
    }
  else
    {
      pp_attributes[index].dependencies_gradient_PP =
        std::set<std::string>(dependencies_set.begin(), dependencies_set.end());
    }
}

void
variableAttributeLoader::set_dependencies_value_term_LHS(const unsigned int &index,
                                                         const std::string  &dependencies)
{
  std::vector<std::string> dependencies_set =
    dealii::Utilities::split_string_list(strip_whitespace(dependencies));
  (*relevant_attributes)[index].dependencies_value_LHS =
    std::set<std::string>(dependencies_set.begin(), dependencies_set.end());
}

void
variableAttributeLoader::set_dependencies_gradient_term_LHS(
  const unsigned int &index,
  const std::string  &dependencies)
{
  std::vector<std::string> dependencies_set =
    dealii::Utilities::split_string_list(strip_whitespace(dependencies));
  (*relevant_attributes)[index].dependencies_gradient_LHS =
    std::set<std::string>(dependencies_set.begin(), dependencies_set.end());
}

void
variableAttributeLoader::validate_attributes()
{
  // Make sure main attributes arent set in pp_attributes
  // Make sure dependencies are all variable names and if there are "change()" deps, they
  // are correctly placed
  const std::set<std::pair<std::string, std::string>> reg_delimiters = {
    {"",      "" },
    {"grad(", ")"},
    {"hess(", ")"}
  };
  const std::set<std::string>           forbidden_names = {"grad(", "hess(", "change("};
  std::set<std::string>                 name_list, pp_name_list, reg_possible_deps;
  std::map<uint, std::set<std::string>> change_possible_deps;
  // Populate name_list, pp_name_list, reg_possible_deps, change_possible_deps
  // Check that variable names are mostly well-formed
  for (const auto &[index, variable] : attributes)
    {
      name_list.insert(variable.name);
      for (const auto &delims : reg_delimiters)
        {
          reg_possible_deps.insert(delims.first + variable.name + delims.second);
          change_possible_deps[index].insert(delims.first + "change(" + variable.name +
                                             ")" + delims.second);
        }
      Assert(!variable.name.empty(),
             dealii::ExcMessage(
               "PRISMS-PF Error: Variable names must not be empty.\nProblem index: " +
               std::to_string(index) + "\n"));
      for ([[maybe_unused]] const std::string &forbidden_name : forbidden_names)
        {
          Assert(variable.name.find(forbidden_name) == std::string::npos,
                 dealii::ExcMessage(
                   "PRISMS-PF Error: Variable names must not contain \"grad()\", "
                   "\"hess()\", \"change()\".\nProblem index: " +
                   std::to_string(index) + ", Variable name: " + variable.name + "\n"));
        }
    }
  for (const auto &[pp_index, pp_variable] : pp_attributes)
    {
      pp_name_list.insert(pp_variable.name);
      Assert(!pp_variable.name.empty(),
             dealii::ExcMessage(
               "PRISMS-PF Error: (postprocess) Variable names must not be "
               "empty.\nProblem index: " +
               std::to_string(pp_index) + "\n"));
      for ([[maybe_unused]] const std::string &forbidden_name : forbidden_names)
        {
          Assert(pp_variable.name.find(forbidden_name) == std::string::npos,
                 dealii::ExcMessage("PRISMS-PF Error: (postprocess) Variable names must "
                                    "not contain \"grad()\", "
                                    "\"hess()\", \"change()\".\nProblem index: " +
                                    std::to_string(pp_index) +
                                    ", Variable name: " + pp_variable.name + "\n"));
        }
    }
  // Check Dependencies & PP
  for (const auto &[index, variable] : attributes)
    {
      for ([[maybe_unused]] const std::string &RHS_dep : variable.dependencies_RHS)
        {
          Assert(
            reg_possible_deps.find(RHS_dep) != reg_possible_deps.end() ||
              change_possible_deps.at(index).find(RHS_dep) !=
                change_possible_deps.at(index).end(),
            dealii::ExcMessage(
              "PRISMS-PF Error: Invalid RHS dependency.\nProblem index: " +
              std::to_string(index) + ", Variable name: " + variable.name +
              ", Invalid dependency name: " + RHS_dep +
              "\n(HINT: Dependencies that contain \"change(variable_A)\" can only be "
              "used for the "
              "field \"variable_A\")\n"));
        }
      for ([[maybe_unused]] const std::string &LHS_dep : variable.dependencies_LHS)
        {
          Assert(
            reg_possible_deps.find(LHS_dep) != reg_possible_deps.end() ||
              change_possible_deps.at(index).find(LHS_dep) !=
                change_possible_deps.at(index).end(),
            dealii::ExcMessage(
              "PRISMS-PF Error: Invalid LHS dependency.\nProblem index: " +
              std::to_string(index) + ", Variable name: " + variable.name +
              ", Invalid dependency name: " + LHS_dep +
              "\n(HINT: Dependencies that contain \"change(variable_A)\" can only be "
              "used for the "
              "field \"variable_A\")\n"));
        }
    }
  for (const auto &[pp_index, pp_variable] : pp_attributes)
    {
      Assert(name_list.find(pp_variable.name) == name_list.end(),
             dealii::ExcMessage(
               "PRISMS-PF Error: Postprocess variable names must be named differently "
               "than solution variable names.\nProblem postprocessing index: " +
               std::to_string(pp_index) + ", Variable name: " + pp_variable.name + "\n"));
      for ([[maybe_unused]] const std::string &PP_dep : pp_variable.dependencies_PP)
        {
          Assert(reg_possible_deps.find(PP_dep) != reg_possible_deps.end(),
                 dealii::ExcMessage(
                   "PRISMS-PF Error: Invalid postprocessing RHS dependency.\nProblem "
                   "postprocessing index: " +
                   std::to_string(pp_index) + ", Variable name: " + pp_variable.name +
                   ", Invalid dependency name: " + PP_dep + "\n"));
        }
      Assert(pp_variable.dependencies_LHS.empty(),
             dealii::ExcMessage(
               "PRISMS-PF Error: Warning: Postprocess variables can only have RHS "
               "dependencies.\nProblem postprocessing index: " +
               std::to_string(pp_index) + ", Variable name: " + pp_variable.name + "\n"));
      Assert(!pp_variable.nucleating_variable && !pp_variable.need_value_nucleation,
             dealii::ExcMessage(
               "PRISMS-PF Error: Warning: Postprocess variables cannot "
               "be used for nucleation.\nProblem postprocessing index: " +
               std::to_string(pp_index) + ", Variable name: " + pp_variable.name + "\n"));
    }
}

std::string
variableAttributeLoader::strip_whitespace(const std::string &_text)
{
  std::string text = _text;
  text.erase(std::remove(text.begin(), text.end(), ' '), text.end());
  return text;
}<|MERGE_RESOLUTION|>--- conflicted
+++ resolved
@@ -6,76 +6,11 @@
 variableAttributeLoader::variableAttributeLoader()
 {
   relevant_attributes = &attributes;
-  loadVariableAttributes(); // This is a user-facing function
+  loadVariableAttributes();              // This is a user-facing function
   relevant_attributes = &pp_attributes;
   loadPostProcessorVariableAttributes(); // This is a user-facing function
   relevant_attributes = nullptr;
 
-<<<<<<< HEAD
-  number_of_variables = var_name_list.size();
-
-  var_name    = sortIndexEntryPairList(var_name_list, number_of_variables, "var");
-  var_type    = sortIndexEntryPairList(var_type_list, number_of_variables, SCALAR);
-  var_eq_type = sortIndexEntryPairList(var_eq_type_list,
-                                       number_of_variables,
-                                       EXPLICIT_TIME_DEPENDENT);
-
-  const std::vector<std::string> sorted_dependencies_value_RHS =
-    sortIndexEntryPairList(var_eq_dependencies_value_RHS, number_of_variables, "");
-
-  const std::vector<std::string> sorted_dependencies_gradient_RHS =
-    sortIndexEntryPairList(var_eq_dependencies_gradient_RHS, number_of_variables, "");
-
-  const std::vector<std::string> sorted_dependencies_value_LHS =
-    sortIndexEntryPairList(var_eq_dependencies_value_LHS, number_of_variables, "");
-
-  const std::vector<std::string> sorted_dependencies_gradient_LHS =
-    sortIndexEntryPairList(var_eq_dependencies_gradient_LHS, number_of_variables, "");
-
-  nucleating_variable =
-    sortIndexEntryPairList(nucleating_variable_list, number_of_variables, false);
-  need_value_nucleation =
-    sortIndexEntryPairList(need_value_list_nucleation, number_of_variables, false);
-
-  equation_dependency_parser.parse(var_name,
-                                   var_eq_type,
-                                   sorted_dependencies_value_RHS,
-                                   sorted_dependencies_gradient_RHS,
-                                   sorted_dependencies_value_LHS,
-                                   sorted_dependencies_gradient_LHS,
-                                   var_nonlinear);
-
-  setting_primary_field_attributes = false;
-  loadPostProcessorVariableAttributes(); // This is the user-facing function
-
-  pp_number_of_variables = var_name_list_PP.size();
-
-  pp_var_name = sortIndexEntryPairList(var_name_list_PP, pp_number_of_variables, "var");
-  pp_var_type = sortIndexEntryPairList(var_type_list_PP, pp_number_of_variables, SCALAR);
-
-  const std::vector<std::string> pp_sorted_dependencies_value =
-    sortIndexEntryPairList(var_eq_dependencies_value_PP, pp_number_of_variables, "");
-
-  const std::vector<std::string> pp_sorted_dependencies_gradient =
-    sortIndexEntryPairList(var_eq_dependencies_gradient_PP, pp_number_of_variables, "");
-
-  pp_calc_integral =
-    sortIndexEntryPairList(output_integral_list, pp_number_of_variables, false);
-
-  equation_dependency_parser.pp_parse(var_name,
-                                      pp_var_name,
-                                      pp_sorted_dependencies_value,
-                                      pp_sorted_dependencies_gradient);
-}
-
-// Methods to set the various variable attributes
-void
-variableAttributeLoader::set_variable_name(unsigned int index, std::string name)
-{
-  std::pair<unsigned int, std::string> var_pair;
-  var_pair.first  = index;
-  var_pair.second = std::move(name);
-=======
   for (auto &[pp_index, pp_variable] : pp_attributes)
     {
       pp_variable.is_pp = true;
@@ -87,7 +22,6 @@
                                 ", Variable name: " + pp_variable.name + "\n"));
       pp_variable.eq_type = EXPLICIT_TIME_DEPENDENT;
     }
->>>>>>> 4cbd6d90
 
   for (auto &[index, variable] : attributes)
     {
