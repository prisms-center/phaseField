#include "../../include/inputFileReader.h"

#include <deal.II/base/mpi.h>
#include <deal.II/base/utilities.h>

<<<<<<< HEAD
#include <fstream>
#include <iostream>

// Constructor
inputFileReader::inputFileReader(const std::string    &input_file_name,
                                 const AttributesList &_var_attributes,
                                 const AttributesList &_pp_attributes)
  : var_attributes(_var_attributes)
  , pp_attributes(_pp_attributes)
=======
#include "../../include/RefinementCriterion.h"
#include <iostream>

inputFileReader::inputFileReader(const std::string       &input_file_name,
                                 variableAttributeLoader &_variable_attributes)
  : variable_attributes(_variable_attributes)
  , num_pp_vars(_variable_attributes.pp_attributes.size())
>>>>>>> 19ec970d
{
  num_constants = get_number_of_entries(input_file_name, "set", "Model constant");

  model_constant_names =
    get_entry_name_ending_list(input_file_name, "set", "Model constant");

  if (dealii::Utilities::MPI::this_mpi_process(MPI_COMM_WORLD) == 0)
    {
<<<<<<< HEAD
      std::cout << "Number of constants: " << num_constants << std::endl;
      std::cout << "Number of post-processing variables: " << pp_attributes.size()
                << std::endl;
=======
      std::cout << "Number of constants: " << num_constants << "\n";
      std::cout << "Number of post-processing variables: " << num_pp_vars << "\n";
>>>>>>> 19ec970d
    }

  // Read in all of the parameters now
  declare_parameters(parameter_handler, num_constants);
#if (DEAL_II_VERSION_MAJOR < 9 && DEAL_II_VERSION_MINOR < 5)
  parameter_handler.read_input(input_file_name);
#else
  parameter_handler.parse_input(input_file_name);
#endif
  number_of_dimensions = parameter_handler.get_integer("Number of dimensions");
}

void
inputFileReader::strip_spaces(std::string &line)
{
  while ((!line.empty()) && (line[0] == ' ' || line[0] == '\t'))
    {
      line.erase(0, 1);
    }
  while ((!line.empty()) &&
         (line[line.size() - 1] == ' ' || line[line.size() - 1] == '\t'))
    {
      line.erase(line.size() - 1, std::string::npos);
    }
}

bool
inputFileReader::check_keyword_match(std::string &line, const std::string &keyword)
{
  // Early return if the line is less than the keyword size
  if (line.size() < keyword.size())
    {
      return false;
    }

  // Check that the line begins with the keyword
  for (unsigned int i = 0; i < keyword.size(); i++)
    {
      if (line[i] != keyword[i])
        {
          return false;
        }
    }

  return true;
}

bool
inputFileReader::parse_line(std::string        line,
                            const std::string &keyword,
                            const std::string &entry_name,
                            std::string       &out_string,
                            const bool         expect_equals_sign)
{
  // Remove spaces from the front and back
  strip_spaces(line);

  // Check whether the line starts with 'keyword'. If not, try next line (if the entry is
  // "", then zero spaces after the keyword is ok)
  if (!check_keyword_match(line, keyword))
    {
      return false;
    }

  if (!entry_name.empty())
    {
      if (line[keyword.size()] != ' ' && line[keyword.size()] != '\t')
        {
          return false;
        }
    }

  // Delete the "keyword" and any more spaces, if present
  line.erase(0, keyword.size());
  strip_spaces(line);

  // now see whether the next word is the word we look for
  if (line.find(entry_name) != 0)
    {
      return false;
    }

  line.erase(0, entry_name.size());
  strip_spaces(line);

  // we'd expect an equals size here if expect_equals_sign is true
  if (expect_equals_sign)
    {
      if ((line.empty()) || (line[0] != '='))
        {
          return false;
        }
    }

  // remove comment
  const std::string::size_type pos = line.find('#');
  if (pos != std::string::npos)
    {
      line.erase(pos);
    }

  // trim the equals sign at the beginning and possibly following spaces
  // as well as spaces at the end
  if (expect_equals_sign)
    {
      line.erase(0, 1);
    }
  strip_spaces(line);

  out_string = line;
  return true;
}

// Method to parse an input file to get a list of variables from related
// subsections
std::vector<std::string>
inputFileReader::get_subsection_entry_list(const std::string &parameters_file_name,
                                           const std::string &subsec_name,
                                           const std::string &entry_name,
                                           const std::string &default_entry)
{
  std::ifstream input_file;
  input_file.open(parameters_file_name);

  std::string               line;
  std::string               entry;
  bool                      in_subsection       = false;
  bool                      found_entry         = false;
  bool                      desired_entry_found = false;
  unsigned int              subsection_index    = 0;
  std::vector<std::string>  entry_list;
  std::vector<unsigned int> index_list;

  // Loop through each line
  while (std::getline(input_file, line))
    {
      // If the line is the start of a subsection, turn 'in_subsection' to true
      // and store the subsection index
      if (!in_subsection)
        {
          found_entry = parse_line(line, "subsection", subsec_name, entry, false);
          if (found_entry)
            {
              in_subsection       = true;
              subsection_index    = dealii::Utilities::string_to_int(entry);
              desired_entry_found = false;
            }
        }
      // If in a subsection, look for the line setting the entry or for the end
      // of the subsection
      else
        {
          found_entry = parse_line(line, "set", entry_name, entry, true);
          if (found_entry)
            {
              entry_list.push_back(entry);
              index_list.push_back(subsection_index);
              desired_entry_found = true;
            }
          found_entry = parse_line(line, "end", "", entry, false);
          if (found_entry)
            {
              if (!desired_entry_found)
                {
                  entry_list.push_back(default_entry);
                  index_list.push_back(subsection_index);
                }
              in_subsection       = false;
              desired_entry_found = false;
            }
        }
    }

  // Now sort the entry list vector so that it is in index order
  std::vector<std::string> sorted_entry_list;
  for (unsigned int i = 0; i < entry_list.size(); i++)
    {
      for (unsigned int j = 0; j < entry_list.size(); j++)
        {
          if (i == j)
            {
              sorted_entry_list.push_back(entry_list[index_list[j]]);
              break;
            }
        }
    }
  return sorted_entry_list;
}

// Method to parse an input file to get a list of variables from related
// subsections
unsigned int
inputFileReader::get_number_of_entries(const std::string &parameters_file_name,
                                       const std::string &keyword,
                                       const std::string &entry_name)
{
  std::ifstream input_file;
  input_file.open(parameters_file_name);

  std::string line;
  std::string entry;
  bool        found_entry = false;

  unsigned int count = 0;

  // Loop through each line
  while (std::getline(input_file, line))
    {
      found_entry = parse_line(line, keyword, entry_name, entry, false);
      if (found_entry)
        {
          count++;
        }
    }
  return count;
}

// Method to parse an input file to get a list of variables from related
// subsections
std::vector<std::string>
inputFileReader::get_entry_name_ending_list(const std::string &parameters_file_name,
                                            const std::string &keyword,
                                            const std::string &entry_name_begining)
{
  std::ifstream input_file;
  input_file.open(parameters_file_name);

  std::string line;
  std::string entry;
  bool        found_entry = false;

  std::vector<std::string> entry_name_end_list;

  // Loop through each line
  while (std::getline(input_file, line))
    {
      found_entry = parse_line(line, keyword, entry_name_begining, entry, false);
      if (found_entry)
        {
          // Strip whitespace, the equals sign, and everything after the equals
          // sign

          // Strip whitespace at the beginning
          while ((!entry.empty()) && (entry[0] == ' ' || entry[0] == '\t'))
            {
              entry.erase(0, 1);
            }

          // Strip everything up to the equals sign
          while ((!entry.empty()) && (entry[entry.size() - 1] != '='))
            {
              entry.erase(entry.size() - 1, std::string::npos);
            }

          // Strip the equals sign
          entry.erase(entry.size() - 1, std::string::npos);

          // Strip whitespace between the entry name and the equals sign
          while ((!entry.empty()) &&
                 (entry[entry.size() - 1] == ' ' || entry[entry.size() - 1] == '\t'))
            {
              entry.erase(entry.size() - 1, std::string::npos);
            }

          // Add it to the list
          entry_name_end_list.push_back(entry);
        }
    }
  return entry_name_end_list;
}

void
inputFileReader::declare_parameters(dealii::ParameterHandler &parameter_handler,
                                    const unsigned int        num_of_constants) const
{
  // Declare all of the entries
  parameter_handler.declare_entry("Number of dimensions",
                                  "-1",
                                  dealii::Patterns::Integer(),
                                  "The number of dimensions for the simulation.");

  parameter_handler.declare_entry("Domain size X",
                                  "-1",
                                  dealii::Patterns::Double(),
                                  "The size of the domain in the x direction.");
  parameter_handler.declare_entry("Domain size Y",
                                  "-1",
                                  dealii::Patterns::Double(),
                                  "The size of the domain in the y direction.");
  parameter_handler.declare_entry("Domain size Z",
                                  "-1",
                                  dealii::Patterns::Double(),
                                  "The size of the domain in the z direction.");
  parameter_handler.declare_entry("Element degree",
                                  "1",
                                  dealii::Patterns::Integer(),
                                  "The polynomial order of the finte element.");
  parameter_handler.declare_entry("Subdivisions X",
                                  "1",
                                  dealii::Patterns::Integer(),
                                  "The number of mesh subdivisions in the x direction.");
  parameter_handler.declare_entry("Subdivisions Y",
                                  "1",
                                  dealii::Patterns::Integer(),
                                  "The number of mesh subdivisions in the y direction.");
  parameter_handler.declare_entry("Subdivisions Z",
                                  "1",
                                  dealii::Patterns::Integer(),
                                  "The number of mesh subdivisions in the z direction.");
  parameter_handler.declare_entry(
    "Refine factor",
    "-1",
    dealii::Patterns::Integer(),
    "The number of initial refinements of the coarse mesh.");

  parameter_handler.declare_entry("Mesh adaptivity",
                                  "false",
                                  dealii::Patterns::Bool(),
                                  "Whether to enable mesh adaptivity.");
  parameter_handler.declare_entry("Max refinement level",
                                  "-1",
                                  dealii::Patterns::Integer(),
                                  "The maximum level of refinement.");
  parameter_handler.declare_entry("Min refinement level",
                                  "-1",
                                  dealii::Patterns::Integer(),
                                  "The minimum level of refinement.");
  parameter_handler.declare_entry(
    "Steps between remeshing operations",
    "1",
    dealii::Patterns::Integer(),
    "The number of time steps between mesh refinement operations.");

  for (const auto &[index, variable] : var_attributes)
    {
      std::string subsection_text = "Refinement criterion: ";
      subsection_text.append(variable.name);
      parameter_handler.enter_subsection(subsection_text);
      {
        parameter_handler.declare_entry(
          "Criterion type",
          "",
          dealii::Patterns::Anything(),
          "The type of criterion used to determine if a cell should be "
          "refined. The options are VALUE, GRADIENT, VALUE_AND_GRADIENT.");

        parameter_handler.declare_entry(
          "Value lower bound",
          "0.0",
          dealii::Patterns::Double(),
          "The lower bound for the window determining where the mesh should be "
          "refined.");

        parameter_handler.declare_entry(
          "Value upper bound",
          "1.0",
          dealii::Patterns::Double(),
          "The upper bound for the window determining where the mesh should be "
          "refined.");

        parameter_handler.declare_entry("Gradient magnitude lower bound",
                                        "1.0",
                                        dealii::Patterns::Double(),
                                        "The magnitude of the gradient above "
                                        "which the mesh should be refined.");
      }
      parameter_handler.leave_subsection();
    }

  parameter_handler.declare_entry("Number of time steps",
                                  "-1",
                                  dealii::Patterns::Integer(),
                                  "The time step size for the simulation.");
  parameter_handler.declare_entry("Time step",
                                  "-0.1",
                                  dealii::Patterns::Double(),
                                  "The time step size for the simulation.");
  parameter_handler.declare_entry(
    "Simulation end time",
    "-0.1",
    dealii::Patterns::Double(),
    "The value of simulated time where the simulation ends.");

  for (const auto &[index, variable] : var_attributes)
    {
      if (variable.eq_type == TIME_INDEPENDENT ||
          variable.eq_type == IMPLICIT_TIME_DEPENDENT)
        {
          std::string subsection_text = "Linear solver parameters: ";
          subsection_text.append(variable.name);
          parameter_handler.enter_subsection(subsection_text);
          {
            parameter_handler.declare_entry("Tolerance type",
                                            "RELATIVE_RESIDUAL_CHANGE",
                                            dealii::Patterns::Anything(),
                                            "The tolerance type for the linear solver.");
            parameter_handler.declare_entry(
              "Tolerance value",
              "1.0e-10",
              dealii::Patterns::Double(),
              "The value of for the linear solver tolerance.");
            parameter_handler.declare_entry(
              "Maximum linear solver iterations",
              "1000",
              dealii::Patterns::Integer(),
              "The maximum number of linear solver iterations before the loop "
              "is stopped.");
          }
          parameter_handler.leave_subsection();
        }
    }

  parameter_handler.declare_entry("Maximum nonlinear solver iterations",
                                  "100",
                                  dealii::Patterns::Integer(),
                                  "The maximum number of nonlinear solver "
                                  "iterations before the loop is stopped.");

  for (const auto &[index, variable] : var_attributes)
    {
      if (variable.is_nonlinear)
        {
          std::string subsection_text = "Nonlinear solver parameters: ";
          subsection_text.append(variable.name);
          parameter_handler.enter_subsection(subsection_text);
          {
            parameter_handler.declare_entry(
              "Tolerance type",
              "ABSOLUTE_SOLUTION_CHANGE",
              dealii::Patterns::Anything(),
              "The tolerance type for the nonlinear solver.");
            parameter_handler.declare_entry(
              "Tolerance value",
              "1.0e-10",
              dealii::Patterns::Double(),
              "The value of for the nonlinear solver tolerance.");
            parameter_handler.declare_entry(
              "Use backtracking line search damping",
              "true",
              dealii::Patterns::Bool(),
              "Whether to use a backtracking line-search to find the best "
              "choice of the damping coefficient.");
            parameter_handler.declare_entry(
              "Backtracking step size modifier",
              "0.5",
              dealii::Patterns::Double(),
              "The constant that determines how much the step size decreases "
              "per backtrack. The 'tau' parameter.");
            parameter_handler.declare_entry(
              "Backtracking residual decrease coefficient",
              "1.0",
              dealii::Patterns::Double(),
              "The constant that determines how much the residual must "
              "decrease to be accepted as sufficient. The 'c' parameter.");
            parameter_handler.declare_entry(
              "Constant damping value",
              "1.0",
              dealii::Patterns::Double(),
              "The constant damping value to be used if the backtrace "
              "line-search approach isn't used.");
            parameter_handler.declare_entry(
              "Use Laplace's equation to determine the initial guess",
              "false",
              dealii::Patterns::Bool(),
              "Whether to use the solution of Laplace's equation instead of "
              "the IC in ICs_and_BCs.h as the initial guess for nonlinear, "
              "time independent equations. This guarantees smoothness and "
              "compliance with BCs.");
          }
          parameter_handler.leave_subsection();
        }
    }

  parameter_handler.declare_entry("Output file name (base)",
                                  "solution",
                                  dealii::Patterns::Anything(),
                                  "The name for the output file, before the "
                                  "time step and processor info are added.");
  parameter_handler.declare_entry("Output file type",
                                  "vtu",
                                  dealii::Patterns::Anything(),
                                  "The output file type (either vtu or vtk).");
  parameter_handler.declare_entry(
    "Output separate files per process",
    "false",
    dealii::Patterns::Bool(),
    "Whether to output separate vtu files for each process in a parallel "
    "calculation (automatically set to true for vtk files).");
  parameter_handler.declare_entry("Output condition",
                                  "EQUAL_SPACING",
                                  dealii::Patterns::Anything(),
                                  "The spacing type for outputing the solution fields.");
  parameter_handler.declare_entry(
    "List of time steps to output",
    "0",
    dealii::Patterns::Anything(),
    "The list of time steps to output, used for the LIST type.");
  parameter_handler.declare_entry("Number of outputs",
                                  "10",
                                  dealii::Patterns::Integer(),
                                  "The number of outputs (or number of outputs "
                                  "per decade for the N_PER_DECADE type).");
  parameter_handler.declare_entry(
    "Skip print steps",
    "1",
    dealii::Patterns::Integer(),
    "The number of time steps between updates to the screen.");
  parameter_handler.declare_entry(
    "Print timing information with output",
    "false",
    dealii::Patterns::Bool(),
    "Whether to print the summary table of the wall time and wall time for "
    "indiviual subroutines every time the code outputs.");

  // Declare entries for reading initial conditions from file
  parameter_handler.declare_entry(
    "Load initial conditions",
    "void",
    dealii::Patterns::Anything(),
    "Whether to load the initial conditions for each variable from file.");
  parameter_handler.declare_entry(
    "Load parallel file",
    "void",
    dealii::Patterns::Anything(),
    "Whether all processors should read from a single file (versus each "
    "reading from separate files).");
  parameter_handler.declare_entry("File names",
                                  "void",
                                  dealii::Patterns::Anything(),
                                  "The file name to load from for each variable.");
  parameter_handler.declare_entry(
    "Variable names in the files",
    "void",
    dealii::Patterns::Anything(),
    "What each variable is named in the file being loaded.");

  // Checkpoint/restart
  parameter_handler.declare_entry(
    "Load from a checkpoint",
    "false",
    dealii::Patterns::Bool(),
    "Whether to load from a checkpoint created during a previous simulation.");
  parameter_handler.declare_entry("Checkpoint condition",
                                  "EQUAL_SPACING",
                                  dealii::Patterns::Anything(),
                                  "The spacing type for saving checkpoints.");
  parameter_handler.declare_entry(
    "List of time steps to save checkpoints",
    "0",
    dealii::Patterns::Anything(),
    "The list of time steps to save checkpoints, used for the LIST type.");
  parameter_handler.declare_entry(
    "Number of checkpoints",
    "0",
    dealii::Patterns::Integer(),
    "The number of checkpoints (or number of checkpoints per decade for the "
    "N_PER_DECADE type).");

  /*----------------------
  |  Boundary conditions
  -----------------------*/
  for (const auto &[index, variable] : var_attributes)
    {
      if (variable.var_type == SCALAR)
        {
          std::string bc_text = "Boundary condition for variable ";
          bc_text.append(variable.name);
          parameter_handler.declare_entry(
            bc_text,
            "",
            dealii::Patterns::Anything(),
            "The boundary conditions for one of the governing equations).");
        }
      else
        {
          std::string bc_text = "Boundary condition for variable ";
          bc_text.append(variable.name);
          bc_text.append(", x component");
          parameter_handler.declare_entry(
            bc_text,
            "",
            dealii::Patterns::Anything(),
            "The boundary conditions for one of the governing equations).");

          bc_text = "Boundary condition for variable ";
          bc_text.append(variable.name);
          bc_text.append(", y component");
          parameter_handler.declare_entry(
            bc_text,
            "",
            dealii::Patterns::Anything(),
            "The boundary conditions for one of the governing equations).");

          bc_text = "Boundary condition for variable ";
          bc_text.append(variable.name);
          bc_text.append(", z component");
          parameter_handler.declare_entry(
            bc_text,
            "",
            dealii::Patterns::Anything(),
            "The boundary conditions for one of the governing equations).");
        }
    }

  /*----------------------
  |  Pinning point
  -----------------------*/
  for (const auto &[index, variable] : var_attributes)
    {
      std::string pinning_text = "Pinning point: ";
      pinning_text.append(variable.name);
      parameter_handler.enter_subsection(pinning_text);
      {
        parameter_handler.declare_entry("x",
                                        "-1.0",
                                        dealii::Patterns::Double(),
                                        "X-coordinate of the point");
        parameter_handler.declare_entry("y",
                                        "0.0",
                                        dealii::Patterns::Double(),
                                        "Y-coordinate of the point");
        parameter_handler.declare_entry("z",
                                        "0.0",
                                        dealii::Patterns::Double(),
                                        "Z-coordinate of the point");
      }
      parameter_handler.leave_subsection();
    }

  // Declare the nucleation parameters
  parameter_handler.declare_entry(
    "Enable evolution before nucleation",
    "false",
    dealii::Patterns::Bool(),
    "Whether variable fields evolve before the first nucleus appears.");
  // Implement later
  // parameter_handler.declare_entry("Allow multiple nuclei per order
  // parameter","true",dealii::Patterns::Bool(),"Whether multiple nucleation
  // events can occur within an order parameter.");
  parameter_handler.declare_entry("Minimum allowed distance between nuclei",
                                  "-1",
                                  dealii::Patterns::Double(),
                                  "The minimum allowed distance between nuclei "
                                  "placed during the same time step.");
  parameter_handler.declare_entry(
    "Order parameter cutoff value",
    "0.01",
    dealii::Patterns::Double(),
    "Order parameter cutoff value for nucleation (when the sum of all order "
    "parameters is above this value, no nucleation is attempted).");
  parameter_handler.declare_entry(
    "Time steps between nucleation attempts",
    "100",
    dealii::Patterns::Integer(),
    "The number of time steps between nucleation attempts.");
  parameter_handler.declare_entry("Nucleation start time",
                                  "0.0",
                                  dealii::Patterns::Double(),
                                  "The time at which nucleation starts.");
  parameter_handler.declare_entry("Nucleation end time",
                                  "1.0e10",
                                  dealii::Patterns::Double(),
                                  "The time after which no nucleation occurs.");

  for (const auto &[index, variable] : var_attributes)
    {
      if (variable.nucleating_variable)
        {
          std::string nucleation_text = "Nucleation parameters: ";
          nucleation_text.append(variable.name);
          parameter_handler.enter_subsection(nucleation_text);
          {
            parameter_handler.declare_entry(
              "Nucleus semiaxes (x, y, z)",
              "0,0,0",
              dealii::Patterns::List(dealii::Patterns::Double()),
              "The semiaxes for nuclei placed with the explicit nucleation "
              "algorithm.");
            parameter_handler.declare_entry(
              "Nucleus rotation in degrees (x, y, z)",
              "0,0,0",
              dealii::Patterns::List(dealii::Patterns::Double()),
              "The rotation of the nuclei placed with the explicit nucleation "
              "algorithm. The rotations are given with respect to the normal "
              "direction using intrinsic Tait-Bryan angles.");
            parameter_handler.declare_entry(
              "Freeze zone semiaxes (x, y, z)",
              "0,0,0",
              dealii::Patterns::List(dealii::Patterns::Double()),
              "The semiaxes for region where the order parameter is frozen for "
              "a period of time after placement.");
            parameter_handler.declare_entry(
              "Freeze time following nucleation",
              "0.0",
              dealii::Patterns::Double(),
              "Duration that the order parameter is frozen after placement.");
            parameter_handler.declare_entry(
              "Nucleation-free border thickness",
              "0.0",
              dealii::Patterns::Double(),
              "The thickness of the nucleation-free region near the domain "
              "boundaries (ignored for periodic BCs).");
          }
          parameter_handler.leave_subsection();
        }
    }

  // Declare the grain remapping constants
  parameter_handler.declare_entry(
    "Activate grain reassignment",
    "false",
    dealii::Patterns::Bool(),
    "Whether to enable the grain reassignment capabilities of PRISMS-PF where "
    "multiple grains are packed into a single order parameter.");

  parameter_handler.declare_entry(
    "Time steps between grain reassignments",
    "100",
    dealii::Patterns::Integer(),
    "The number of time steps between times when the grain reassignment "
    "algorithm is triggered.");

  parameter_handler.declare_entry(
    "Order parameter cutoff for grain identification",
    "1.0e-4",
    dealii::Patterns::Double(),
    "The threshold value of the order parameter where the element is "
    "considered to be in the grain or out of the grain.");

  parameter_handler.declare_entry(
    "Buffer between grains before reassignment",
    "-1.0",
    dealii::Patterns::Double(),
    "The buffer value added to the radius of all grains used to calculation "
    "whether grains should be reassigned.");

  parameter_handler.declare_entry(
    "Order parameter fields for grain reassignment",
    "",
    dealii::Patterns::List(dealii::Patterns::Anything()),
    "The list of field indices for the shared order parameters for grain "
    "reassignment.");

  parameter_handler.declare_entry("Load grain structure",
                                  "false",
                                  dealii::Patterns::Bool(),
                                  "Whether to load a grain structure in from file.");

  parameter_handler.declare_entry(
    "vtk file type",
    "UNSTRUCTURED",
    dealii::Patterns::Anything(),
    "Whether to load an unstructured file for grain structure."); // reads the type of
                                                                  // file from the input
                                                                  // parameters.prm file,
                                                                  // deafault setting is
                                                                  // unstructured mesh

  parameter_handler.declare_entry(
    "Grain structure filename",
    "",
    dealii::Patterns::Anything(),
    "The filename (not including the '.vtk' extension) for the file holding "
    "the grain structure to be loaded.");

  parameter_handler.declare_entry(
    "Grain structure variable name",
    "",
    dealii::Patterns::Anything(),
    "The variable name in the file holding the grain structure to be loaded "
    "that contains the grain ids.");

  parameter_handler.declare_entry(
    "Number of smoothing cycles after grain structure loading",
    "10",
    dealii::Patterns::Integer(),
    "The number of times a diffusion smoother is run on the order parameters "
    "after the grains are loaded from file. The smoothing is necessary for the "
    "adaptive mesher to work properly.");

  parameter_handler.declare_entry(
    "Minimum radius for loaded grains",
    "0.0",
    dealii::Patterns::Double(),
    "The minimum radius for a body to be considered a grain instead of an "
    "artifact from the loading process.");

  // Declare the user-defined constants
  for (unsigned int i = 0; i < num_of_constants; i++)
    {
      std::string constants_text = "Model constant ";
      constants_text.append(model_constant_names[i]);
      parameter_handler.declare_entry(constants_text,
                                      "0",
                                      dealii::Patterns::Anything(),
                                      "The value of a user-defined constant.");
    }
}<|MERGE_RESOLUTION|>--- conflicted
+++ resolved
@@ -3,7 +3,6 @@
 #include <deal.II/base/mpi.h>
 #include <deal.II/base/utilities.h>
 
-<<<<<<< HEAD
 #include <fstream>
 #include <iostream>
 
@@ -13,15 +12,6 @@
                                  const AttributesList &_pp_attributes)
   : var_attributes(_var_attributes)
   , pp_attributes(_pp_attributes)
-=======
-#include "../../include/RefinementCriterion.h"
-#include <iostream>
-
-inputFileReader::inputFileReader(const std::string       &input_file_name,
-                                 variableAttributeLoader &_variable_attributes)
-  : variable_attributes(_variable_attributes)
-  , num_pp_vars(_variable_attributes.pp_attributes.size())
->>>>>>> 19ec970d
 {
   num_constants = get_number_of_entries(input_file_name, "set", "Model constant");
 
@@ -30,14 +20,9 @@
 
   if (dealii::Utilities::MPI::this_mpi_process(MPI_COMM_WORLD) == 0)
     {
-<<<<<<< HEAD
       std::cout << "Number of constants: " << num_constants << std::endl;
       std::cout << "Number of post-processing variables: " << pp_attributes.size()
                 << std::endl;
-=======
-      std::cout << "Number of constants: " << num_constants << "\n";
-      std::cout << "Number of post-processing variables: " << num_pp_vars << "\n";
->>>>>>> 19ec970d
     }
 
   // Read in all of the parameters now
