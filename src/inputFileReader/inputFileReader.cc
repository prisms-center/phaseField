--- conflicted
+++ resolved
@@ -11,26 +11,9 @@
 
 // Constructor
 inputFileReader::inputFileReader(const std::string       &input_file_name,
-<<<<<<< HEAD
-                                 variableAttributeLoader &variable_attributes)
-  : var_types(variable_attributes.var_type)
-  , var_eq_types(variable_attributes.var_eq_type)
-  , num_pp_vars(variable_attributes.var_name_list_PP.size())
-  , var_names(variable_attributes.var_name)
-  , var_nonlinear(variable_attributes.var_nonlinear)
-{
-  // Extract an ordered vector of the variable types from variable_attributes
-  const unsigned int number_of_variables = variable_attributes.var_name_list.size();
-
-  var_nucleates = sortIndexEntryPairList(variable_attributes.nucleating_variable_list,
-                                         number_of_variables,
-                                         false);
-
-=======
                                  variableAttributeLoader &_variable_attributes)
   : variable_attributes(_variable_attributes)
 {
->>>>>>> 4cbd6d90
   num_constants = get_number_of_entries(input_file_name, "set", "Model constant");
 
   model_constant_names =
