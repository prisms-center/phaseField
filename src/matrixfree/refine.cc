--- conflicted
+++ resolved
@@ -22,20 +22,14 @@
 	}
 	else if ( (currentIncrement%userInputs.skip_remeshing_steps==0) ){
 
-<<<<<<< HEAD
 		computing_timer.enter_section("matrixFreePDE: AMR");
-=======
->>>>>>> 01414056
+		
 		// Apply constraints before remeshing
 		for(unsigned int fieldIndex=0; fieldIndex<fields.size(); fieldIndex++){
 			constraintsDirichletSet[fieldIndex]->distribute(*solutionSet[fieldIndex]);
 			constraintsOtherSet[fieldIndex]->distribute(*solutionSet[fieldIndex]);
 			solutionSet[fieldIndex]->update_ghost_values();
 		}
-<<<<<<< HEAD
-=======
-
->>>>>>> 01414056
 		adaptiveRefineCriterion();
 		refineGrid();
 		reinit();
