//solve() method for MatrixFreePDE class

#ifndef SOLVE_MATRIXFREE_H
#define SOLVE_MATRIXFREE_H
//this source file is temporarily treated as a header file (hence
//#ifndef's) till library packaging scheme is finalized

//solve BVP
template <int dim>
void MatrixFreePDE<dim>::solve(){
  //log time
  computing_timer.enter_section("matrixFreePDE: solve"); 
  pcout << "\nsolving...\n\n";

  //time dependent BVP
  if (isTimeDependentBVP){
    //output initial conditions for time dependent BVP
    if (writeOutput) {
    	outputResults();
<<<<<<< HEAD
    	computeFreeEnergyValue(freeEnergyValues);
    	outputFreeEnergy(freeEnergyValues);
=======
    	//computeFreeEnergyValue(freeEnergyValues);
    	//outputFreeEnergy(freeEnergyValues);
>>>>>>> 6458c697
    }
    
    //time stepping
    pcout << "\nTime stepping parameters: timeStep: " << dtValue << "  timeFinal: " << finalTime << "  timeIncrements: " << totalIncrements << "\n";

    for (currentIncrement=1; currentIncrement<=totalIncrements; ++currentIncrement){
      //increment current time
      currentTime+=dtValue;
      pcout << "\ntime increment:" << currentIncrement << "  time: " << currentTime << "\n";
      if (currentTime>=finalTime){
	pcout << "\ncurrentTime>=timeFinal. Ending time stepping\n";
	break;
      }
      //solve time increment
      solveIncrement();

      //output results to file
      if ((writeOutput) && (currentIncrement%skipOutputSteps==0)){
    	  outputResults();
<<<<<<< HEAD
    	  computeFreeEnergyValue(freeEnergyValues);
    	  outputFreeEnergy(freeEnergyValues);
=======
    	  //computeFreeEnergyValue(freeEnergyValues);
    	  //outputFreeEnergy(freeEnergyValues);
>>>>>>> 6458c697
      }
    }
  }
  //time independent BVP
  else{
    if (totalIncrements>1){
      pcout << "solve.h: this problem has only ELLIPTIC fields, hence neglecting totalIncrementsV>1 \n";
    }
    totalIncrements=1;  
    //solve
    solveIncrement();
    //output results to file
    if ((writeOutput) && (currentIncrement%skipOutputSteps==0)){
    	outputResults();
    }
  }

  //log time
  computing_timer.exit_section("matrixFreePDE: solve"); 
}

#endif<|MERGE_RESOLUTION|>--- conflicted
+++ resolved
@@ -17,13 +17,8 @@
     //output initial conditions for time dependent BVP
     if (writeOutput) {
     	outputResults();
-<<<<<<< HEAD
-    	computeFreeEnergyValue(freeEnergyValues);
-    	outputFreeEnergy(freeEnergyValues);
-=======
     	//computeFreeEnergyValue(freeEnergyValues);
     	//outputFreeEnergy(freeEnergyValues);
->>>>>>> 6458c697
     }
     
     //time stepping
@@ -43,13 +38,8 @@
       //output results to file
       if ((writeOutput) && (currentIncrement%skipOutputSteps==0)){
     	  outputResults();
-<<<<<<< HEAD
-    	  computeFreeEnergyValue(freeEnergyValues);
-    	  outputFreeEnergy(freeEnergyValues);
-=======
     	  //computeFreeEnergyValue(freeEnergyValues);
     	  //outputFreeEnergy(freeEnergyValues);
->>>>>>> 6458c697
       }
     }
   }
