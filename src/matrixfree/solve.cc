//solve() method for MatrixFreePDE class

#ifndef SOLVE_MATRIXFREE_H
#define SOLVE_MATRIXFREE_H
//this source file is temporarily treated as a header file (hence
//#ifndef's) till library packaging scheme is finalized

//solve BVP
template <int dim>
void MatrixFreePDE<dim>::solve(){
  //log time
  computing_timer.enter_section("matrixFreePDE: solve"); 
  pcout << "\nsolving...\n\n";
  
  //time dependent BVP
  if (isTimeDependentBVP){
    //output initial conditions for time dependent BVP
    if (writeOutput) outputResults();
    
    //time stepping
    pcout << "\nTime stepping parameters: timeStep: " << dtValue << "  timeFinal: " << finalTime << "  timeIncrements: " << totalIncrements << "\n";
<<<<<<< HEAD
    for (currentIncrement=1; currentIncrement<=totalIncrements; currentIncrement++){
=======
    for (currentIncrement=1; currentIncrement<=totalIncrements; ++currentIncrement){
>>>>>>> 95ed7eb5
      //increment current time
      currentTime+=dtValue;
      pcout << "\ntime increment:" << currentIncrement << "  time: " << currentTime << "\n";
      if (currentTime>=finalTime){
	pcout << "\ncurrentTime>=timeFinal. Ending time stepping\n";
	break;
      }
      //solve time increment
      solveIncrement();
      //output results to file
      if ((writeOutput) && (currentIncrement%skipOutputSteps==0)){
    	  outputResults();
      }
    }
  }
  //time independent BVP
  else{
    if (totalIncrements>1){
      pcout << "solve.h: this problem has only ELLIPTIC fields, hence neglecting totalIncrementsV>1 \n";
    }
    totalIncrements=1;  
    //solve
    solveIncrement();
    //output results to file
    if ((writeOutput) && (currentIncrement%skipOutputSteps==0)){
      outputResults();
    }
  }

  //log time
  computing_timer.exit_section("matrixFreePDE: solve"); 
}

#endif<|MERGE_RESOLUTION|>--- conflicted
+++ resolved
@@ -19,11 +19,7 @@
     
     //time stepping
     pcout << "\nTime stepping parameters: timeStep: " << dtValue << "  timeFinal: " << finalTime << "  timeIncrements: " << totalIncrements << "\n";
-<<<<<<< HEAD
-    for (currentIncrement=1; currentIncrement<=totalIncrements; currentIncrement++){
-=======
     for (currentIncrement=1; currentIncrement<=totalIncrements; ++currentIncrement){
->>>>>>> 95ed7eb5
       //increment current time
       currentTime+=dtValue;
       pcout << "\ntime increment:" << currentIncrement << "  time: " << currentTime << "\n";
