--- conflicted
+++ resolved
@@ -9,29 +9,12 @@
 // Function called in solve to update the global list of nuclei
 // =======================================================================================================
 template <int dim, int degree>
-<<<<<<< HEAD
-void MatrixFreePDE<dim,degree>::updateNucleiList() {
-
-  if (userInputs.nucleation_occurs){
-      
-      
-    //
-    if (currentIncrement % userInputs.steps_between_nucleation_attempts == 0 || currentIncrement == 1){
-      
-      if (userInputs.dtValue*(double)currentIncrement >= userInputs.nucleation_start_time && userInputs.dtValue*(double)currentIncrement <= userInputs.nucleation_end_time){
-        computing_timer.enter_subsection("matrixFreePDE: nucleation");
-        
-        // Apply constraints
-        for(unsigned int fieldIndex=0; fieldIndex<fields.size(); fieldIndex++){
-          constraintsDirichletSet[fieldIndex]->distribute(*solutionSet[fieldIndex]);
-          constraintsOtherSet[fieldIndex]->distribute(*solutionSet[fieldIndex]);
-          solutionSet[fieldIndex]->update_ghost_values();
-=======
 void
 MatrixFreePDE<dim, degree>::updateNucleiList()
 {
   if (userInputs.nucleation_occurs)
     {
+      //
       if (currentIncrement % userInputs.steps_between_nucleation_attempts == 0 ||
           currentIncrement == 1)
         {
@@ -41,6 +24,7 @@
                 userInputs.nucleation_end_time)
             {
               computing_timer.enter_subsection("matrixFreePDE: nucleation");
+
               // Apply constraints
               for (unsigned int fieldIndex = 0; fieldIndex < fields.size(); fieldIndex++)
                 {
@@ -51,83 +35,44 @@
                 }
 
               std::vector<nucleus<dim>> new_nuclei;
-              if (currentIncrement == 1 && !userInputs.evolution_before_nucleation)
-                {
-                  while (new_nuclei.size() == 0)
-                    {
-                      currentTime +=
-                        userInputs.dtValue *
-                        (double) userInputs.steps_between_nucleation_attempts;
-                      currentIncrement += userInputs.steps_between_nucleation_attempts;
-
-                      while (userInputs.outputTimeStepList.size() > 0 &&
-                             userInputs.outputTimeStepList[currentOutput] <
-                               currentIncrement)
-                        {
-                          currentOutput++;
-                        }
-
-                      while (userInputs.checkpointTimeStepList.size() > 0 &&
-                             userInputs.checkpointTimeStepList[currentCheckpoint] <
-                               currentIncrement)
-                        {
-                          currentCheckpoint++;
-                        }
-
-                      new_nuclei = getNewNuclei();
-                    }
-                }
-              else
-                {
-                  new_nuclei = getNewNuclei();
-                }
+
+              // Disabling skipping steps
+              /*
+               if (currentIncrement == 1){
+               while (new_nuclei.size() == 0){
+               currentTime+=userInputs.dtValue*(double)userInputs.steps_between_nucleation_attempts;
+               currentIncrement+=userInputs.steps_between_nucleation_attempts;
+
+               while (userInputs.outputTimeStepList.size() > 0 &&
+               userInputs.outputTimeStepList[currentOutput] < currentIncrement){
+               currentOutput++;
+               }
+
+               while (userInputs.checkpointTimeStepList.size() > 0 &&
+               userInputs.checkpointTimeStepList[currentCheckpoint] < currentIncrement){
+               currentCheckpoint++;
+               }
+
+               new_nuclei = getNewNuclei();
+               }
+               }
+               else {
+               new_nuclei = getNewNuclei();
+               }
+               */
+              // NEW line below instead of if statement (uncomment later)
+              new_nuclei = getNewNuclei();
               nuclei.insert(nuclei.end(), new_nuclei.begin(), new_nuclei.end());
-
+              // std::cout << "Total Nucleus no. " << (new_nuclei.size()) << std::endl;
               if (new_nuclei.size() > 0 && userInputs.h_adaptivity == true)
                 {
                   refineMeshNearNuclei(new_nuclei);
                 }
+
               computing_timer.leave_subsection("matrixFreePDE: nucleation");
             }
->>>>>>> 213e075d
         }
-        
-        std::vector<nucleus<dim> > new_nuclei;
-        
-        // Disabling skipping steps
-        /*
-         if (currentIncrement == 1){
-         while (new_nuclei.size() == 0){
-         currentTime+=userInputs.dtValue*(double)userInputs.steps_between_nucleation_attempts;
-         currentIncrement+=userInputs.steps_between_nucleation_attempts;
-         
-         while (userInputs.outputTimeStepList.size() > 0 && userInputs.outputTimeStepList[currentOutput] < currentIncrement){
-         currentOutput++;
-         }
-         
-         while (userInputs.checkpointTimeStepList.size() > 0 && userInputs.checkpointTimeStepList[currentCheckpoint] < currentIncrement){
-         currentCheckpoint++;
-         }
-         
-         new_nuclei = getNewNuclei();
-         }
-         }
-         else {
-         new_nuclei = getNewNuclei();
-         }
-         */
-        //NEW line below instead of if statement (uncomment later)
-        new_nuclei = getNewNuclei();
-        nuclei.insert(nuclei.end(),new_nuclei.begin(),new_nuclei.end());
-       // std::cout << "Total Nucleus no. " << (new_nuclei.size()) << std::endl;
-        if (new_nuclei.size() > 0 && userInputs.h_adaptivity == true){
-          refineMeshNearNuclei(new_nuclei);
-        }
-        
-        computing_timer.leave_subsection("matrixFreePDE: nucleation");
-      }
-    }
-  }
+    }
 }
 
 // =======================================================================================================
@@ -146,17 +91,12 @@
   getLocalNucleiList(newnuclei);
   pcout << "nucleation attempt! " << currentTime << " " << currentIncrement << std::endl;
 
-<<<<<<< HEAD
-    // Generate global list of new nuclei and resolve conflicts between new nuclei
-    parallelNucleationList<dim> new_nuclei_parallel(newnuclei);
-    newnuclei = new_nuclei_parallel.buildGlobalNucleiList(userInputs.min_distance_between_nuclei, userInputs.min_distance_between_OP, nuclei.size());
-=======
   // Generate global list of new nuclei and resolve conflicts between new nuclei
   parallelNucleationList<dim> new_nuclei_parallel(newnuclei);
   newnuclei =
     new_nuclei_parallel.buildGlobalNucleiList(userInputs.min_distance_between_nuclei,
+                                              userInputs.min_distance_between_OP,
                                               nuclei.size());
->>>>>>> 213e075d
 
   // Final check to resolve overlap conflicts with existing precipitates
   std::vector<unsigned int> conflict_ids;
@@ -245,242 +185,157 @@
               ele_val /= element_volume;
               variable_values.set(userInputs.nucleation_need_value[var], ele_val);
             }
-<<<<<<< HEAD
-          
-            // Loop through each nucleating order parameter
-            for (unsigned int i = 0; i < userInputs.nucleating_variable_indices.size(); i++){
-                unsigned int variable_index = userInputs.nucleating_variable_indices.at(i);
-            
-                // NEW SECTION: Loop through each existing nuclei to verify if any of them correspond to the current order parameter
-                unsigned int numbercurrnuclei = 0;
-                for (unsigned int nucind = 0; nucind < nuclei.size(); nucind++){
-                    if (nuclei[nucind].orderParameterIndex==variable_index){
-                        numbercurrnuclei++;
-                        //pcout << "There are already " << numbercurrnuclei << " for order parameter " << variable_index << std::endl;
+
+          // Loop through each nucleating order parameter
+          for (unsigned int i = 0; i < userInputs.nucleating_variable_indices.size(); i++)
+            {
+              unsigned int variable_index = userInputs.nucleating_variable_indices.at(i);
+
+              // NEW SECTION: Loop through each existing nuclei to verify if any of them
+              // correspond to the current order parameter
+              unsigned int numbercurrnuclei = 0;
+              for (unsigned int nucind = 0; nucind < nuclei.size(); nucind++)
+                {
+                  if (nuclei[nucind].orderParameterIndex == variable_index)
+                    {
+                      numbercurrnuclei++;
+                      // pcout << "There are already " << numbercurrnuclei << " for order
+                      // parameter " << variable_index << std::endl;
                     }
                 }
-                // If only one nucleus per order parameter is allowed do not enter the next section
-                if ((numbercurrnuclei == 0) || (userInputs.multiple_nuclei_per_order_parameter == true)){
-                    //Compute random no. between 0 and 1 (new method)
-                    rand_val=distr(gen);
-                    //Nucleation probability
-                    double Prob=getNucleationProbability(variable_values,element_volume,ele_center,variable_index);
-
-                    // ----------------------------
-
-                    if (rand_val <= Prob){
-
-                        //Initializing random vector in "dim" dimensions
-                        std::vector<double> randvec(dim,0.0);
-                        dealii::Point<dim> nuc_ele_pos;
-
-                        //Finding coordinates of quadrature point closest to and furthest away from the origin
-                        std::vector<double> ele_origin(dim);
-                        for (unsigned int i=0; i<dim; i++)
+              // If only one nucleus per order parameter is allowed do not enter the next
+              // section
+              if ((numbercurrnuclei == 0) ||
+                  (userInputs.multiple_nuclei_per_order_parameter == true))
+                {
+                  // Compute random no. between 0 and 1 (new method)
+                  rand_val = distr(gen);
+                  // Nucleation probability
+                  double Prob = getNucleationProbability(variable_values,
+                                                         element_volume,
+                                                         ele_center,
+                                                         variable_index);
+
+                  // ----------------------------
+
+                  if (rand_val <= Prob)
+                    {
+                      // Initializing random vector in "dim" dimensions
+                      std::vector<double> randvec(dim, 0.0);
+                      dealii::Point<dim>  nuc_ele_pos;
+
+                      // Finding coordinates of quadrature point closest to and furthest
+                      // away from the origin
+                      std::vector<double> ele_origin(dim);
+                      for (unsigned int i = 0; i < dim; i++)
                         ele_origin[i] = q_point_list[0](i);
-                        std::vector<double> ele_max(dim);
-                        for (unsigned int i=0; i<dim; i++)
+                      std::vector<double> ele_max(dim);
+                      for (unsigned int i = 0; i < dim; i++)
                         ele_max[i] = q_point_list[0](i);
-                        for (unsigned int i=0; i<dim; i++){
-                            for (unsigned int q_point=0; q_point<num_quad_points; ++q_point){
-                                for (unsigned int i=0; i<dim; i++){
-                                    if (q_point_list[q_point](i) < ele_origin[i])
-                                    ele_origin[i]=q_point_list[q_point](i);
-                                    if (q_point_list[q_point](i) > ele_max[i])
-                                    ele_max[i]=q_point_list[q_point](i);
+                      for (unsigned int i = 0; i < dim; i++)
+                        {
+                          for (unsigned int q_point = 0; q_point < num_quad_points;
+                               ++q_point)
+                            {
+                              for (unsigned int i = 0; i < dim; i++)
+                                {
+                                  if (q_point_list[q_point](i) < ele_origin[i])
+                                    ele_origin[i] = q_point_list[q_point](i);
+                                  if (q_point_list[q_point](i) > ele_max[i])
+                                    ele_max[i] = q_point_list[q_point](i);
                                 }
                             }
                         }
 
-                        //Find a random point within the element
-                        for (unsigned int j=0; j<dim; j++){
-                            randvec[j]=distr(gen);
-                            nuc_ele_pos[j]=ele_origin[j] + (ele_max[j]-ele_origin[j])*randvec[j];
+                      // Find a random point within the element
+                      for (unsigned int j = 0; j < dim; j++)
+                        {
+                          randvec[j] = distr(gen);
+                          nuc_ele_pos[j] =
+                            ele_origin[j] + (ele_max[j] - ele_origin[j]) * randvec[j];
                         }
 
-                        //Make sure point is in safety zone
-                        bool insafetyzone = true;
-                        for (unsigned int j=0; j < dim; j++){
-                            bool periodic_j = (userInputs.BC_list[1].var_BC_type[2*j]==PERIODIC);
-                            bool insafetyzone_j = (periodic_j || ((nuc_ele_pos[j] > userInputs.get_no_nucleation_border_thickness(variable_index)) && (nuc_ele_pos[j] < userInputs.domain_size[j]-userInputs.get_no_nucleation_border_thickness(variable_index))));
-                            insafetyzone = insafetyzone && insafetyzone_j;
+                      // Make sure point is in safety zone
+                      bool insafetyzone = true;
+                      for (unsigned int j = 0; j < dim; j++)
+                        {
+                          bool periodic_j =
+                            (userInputs.BC_list[1].var_BC_type[2 * j] == PERIODIC);
+                          bool insafetyzone_j =
+                            (periodic_j ||
+                             ((nuc_ele_pos[j] >
+                               userInputs.get_no_nucleation_border_thickness(
+                                 variable_index)) &&
+                              (nuc_ele_pos[j] <
+                               userInputs.domain_size[j] -
+                                 userInputs.get_no_nucleation_border_thickness(
+                                   variable_index))));
+                          insafetyzone = insafetyzone && insafetyzone_j;
                         }
 
-                        if (insafetyzone){
-
-                            // Check to see if the order parameter anywhere within the element is above the threshold
-                            bool anyqp_OK = false;
-                            for (unsigned int q_point=0; q_point<num_quad_points; ++q_point){
-                                double sum_op = 0.0;
-                                for (unsigned int var = 0; var < userInputs.nucleation_need_value.size(); var++){
-                                    for (unsigned int op = 0; op < userInputs.nucleating_variable_indices.size(); op++){
-                                        if (userInputs.nucleation_need_value[var] == userInputs.nucleating_variable_indices[op]){
-                                            sum_op += var_values[var][q_point];
+                      if (insafetyzone)
+                        {
+                          // Check to see if the order parameter anywhere within the
+                          // element is above the threshold
+                          bool anyqp_OK = false;
+                          for (unsigned int q_point = 0; q_point < num_quad_points;
+                               ++q_point)
+                            {
+                              double sum_op = 0.0;
+                              for (unsigned int var = 0;
+                                   var < userInputs.nucleation_need_value.size();
+                                   var++)
+                                {
+                                  for (unsigned int op = 0;
+                                       op < userInputs.nucleating_variable_indices.size();
+                                       op++)
+                                    {
+                                      if (userInputs.nucleation_need_value[var] ==
+                                          userInputs.nucleating_variable_indices[op])
+                                        {
+                                          sum_op += var_values[var][q_point];
                                         }
-=======
-
-          // Loop through each nucleating order parameter
-          for (unsigned int i = 0; i < userInputs.nucleating_variable_indices.size(); i++)
-            {
-              unsigned int variable_index = userInputs.nucleating_variable_indices.at(i);
-
-              // Compute random no. between 0 and 1 (new method)
-              rand_val = distr(gen);
-              // Nucleation probability
-              double Prob = getNucleationProbability(variable_values,
-                                                     element_volume,
-                                                     ele_center,
-                                                     variable_index);
-
-              // ----------------------------
-
-              if (rand_val <= Prob)
-                {
-                  // Initializing random vector in "dim" dimensions
-                  std::vector<double> randvec(dim, 0.0);
-                  dealii::Point<dim>  nuc_ele_pos;
-
-                  // Finding coordinates of quadrature point closest to and
-                  // furthest away from the origin
-                  std::vector<double> ele_origin(dim);
-                  for (unsigned int i = 0; i < dim; i++)
-                    ele_origin[i] = q_point_list[0](i);
-                  std::vector<double> ele_max(dim);
-                  for (unsigned int i = 0; i < dim; i++)
-                    ele_max[i] = q_point_list[0](i);
-                  for (unsigned int i = 0; i < dim; i++)
-                    {
-                      for (unsigned int q_point = 0; q_point < num_quad_points; ++q_point)
-                        {
-                          for (unsigned int i = 0; i < dim; i++)
-                            {
-                              if (q_point_list[q_point](i) < ele_origin[i])
-                                ele_origin[i] = q_point_list[q_point](i);
-                              if (q_point_list[q_point](i) > ele_max[i])
-                                ele_max[i] = q_point_list[q_point](i);
-                            }
-                        }
-                    }
-
-                  // Find a random point within the element
-                  for (unsigned int j = 0; j < dim; j++)
-                    {
-                      randvec[j] = distr(gen);
-                      nuc_ele_pos[j] =
-                        ele_origin[j] + (ele_max[j] - ele_origin[j]) * randvec[j];
-                    }
-
-                  // Make sure point is in safety zone
-                  bool insafetyzone = true;
-                  for (unsigned int j = 0; j < dim; j++)
-                    {
-                      bool periodic_j =
-                        (userInputs.BC_list[1].var_BC_type[2 * j] == PERIODIC);
-                      bool insafetyzone_j =
-                        (periodic_j ||
-                         ((nuc_ele_pos[j] > userInputs.get_no_nucleation_border_thickness(
-                                              variable_index)) &&
-                          (nuc_ele_pos[j] <
-                           userInputs.domain_size[j] -
-                             userInputs.get_no_nucleation_border_thickness(
-                               variable_index))));
-                      insafetyzone = insafetyzone && insafetyzone_j;
-                    }
-
-                  if (insafetyzone)
-                    {
-                      // Check to see if the order parameter anywhere within the
-                      // element is above the threshold
-                      bool anyqp_OK = false;
-                      for (unsigned int q_point = 0; q_point < num_quad_points; ++q_point)
-                        {
-                          double sum_op = 0.0;
-                          for (unsigned int var = 0;
-                               var < userInputs.nucleation_need_value.size();
-                               var++)
-                            {
-                              for (unsigned int op = 0;
-                                   op < userInputs.nucleating_variable_indices.size();
-                                   op++)
-                                {
-                                  if (userInputs.nucleation_need_value[var] ==
-                                      userInputs.nucleating_variable_indices[op])
-                                    {
-                                      sum_op += var_values[var][q_point];
->>>>>>> 213e075d
                                     }
                                 }
-                                if (sum_op < userInputs.nucleation_order_parameter_cutoff){
-                                    anyqp_OK =true;
+                              if (sum_op < userInputs.nucleation_order_parameter_cutoff)
+                                {
+                                  anyqp_OK = true;
                                 }
                             }
-<<<<<<< HEAD
-
-                            if (anyqp_OK){
-                                // Pick the order parameter (not needed anymore since the probability is now calculated on a per OP basis)
-                                /*
-                                std::random_device rd2;
-                                std::mt19937 gen2(rd2());
-                                std::uniform_int_distribution<unsigned int> int_distr(0,userInputs.nucleating_variable_indices.size()-1);
-                                unsigned int op_for_nucleus = userInputs.nucleating_variable_indices[int_distr(gen2)];
-                                std::cout << "Nucleation order parameter: " << op_for_nucleus << " " << rand_val << std::endl;
-                                */
-
-                                //Add nucleus to prospective list
-                                std::cout << "Prospective nucleation event. Nucleus no. " << nuclei.size()+1 << std::endl;
-                                std::cout << "Nucleus center: " << nuc_ele_pos << std::endl;
-                                std::cout << "Nucleus order parameter: " << variable_index << std::endl;
-                                nucleus<dim>* temp = new nucleus<dim>;
-                                temp->index=nuclei.size();
-                                temp->center=nuc_ele_pos;
-                                temp->semiaxes = userInputs.get_nucleus_semiaxes(variable_index);
-                                temp->seededTime=t;
-                                temp->seedingTime = userInputs.get_nucleus_hold_time(variable_index);
-                                temp->seedingTimestep = inc;
-                                temp->orderParameterIndex = variable_index;
-                                newnuclei.push_back(*temp);
+
+                          if (anyqp_OK)
+                            {
+                              // Pick the order parameter (not needed anymore since the
+                              // probability is now calculated on a per OP basis)
+                              /*
+                              std::random_device rd2;
+                              std::mt19937 gen2(rd2());
+                              std::uniform_int_distribution<unsigned int>
+                              int_distr(0,userInputs.nucleating_variable_indices.size()-1);
+                              unsigned int op_for_nucleus =
+                              userInputs.nucleating_variable_indices[int_distr(gen2)];
+                              std::cout << "Nucleation order parameter: " <<
+                              op_for_nucleus << " " << rand_val << std::endl;
+                              */
+
+                              // Add nucleus to prospective list
+                              std::cout << "Prospective nucleation event. Nucleus no. "
+                                        << nuclei.size() + 1 << std::endl;
+                              std::cout << "Nucleus center: " << nuc_ele_pos << std::endl;
+                              std::cout << "Nucleus order parameter: " << variable_index
+                                        << std::endl;
+                              nucleus<dim> *temp = new nucleus<dim>;
+                              temp->index        = nuclei.size();
+                              temp->center       = nuc_ele_pos;
+                              temp->semiaxes =
+                                userInputs.get_nucleus_semiaxes(variable_index);
+                              temp->seededTime = t;
+                              temp->seedingTime =
+                                userInputs.get_nucleus_hold_time(variable_index);
+                              temp->seedingTimestep     = inc;
+                              temp->orderParameterIndex = variable_index;
+                              newnuclei.push_back(*temp);
                             }
-=======
-                          if (sum_op < userInputs.nucleation_order_parameter_cutoff)
-                            {
-                              anyqp_OK = true;
-                            }
-                        }
-
-                      if (anyqp_OK)
-                        {
-                          // Pick the order parameter (not needed anymore since
-                          // the probability is now calculated on a per OP
-                          // basis)
-                          /*
-                          std::random_device rd2;
-                          std::mt19937 gen2(rd2());
-                          std::uniform_int_distribution<unsigned int>
-                          int_distr(0,userInputs.nucleating_variable_indices.size()-1);
-                          unsigned int op_for_nucleus =
-                          userInputs.nucleating_variable_indices[int_distr(gen2)];
-                          std::cout << "Nucleation order parameter: " <<
-                          op_for_nucleus << " " << rand_val << std::endl;
-                          */
-
-                          // Add nucleus to prospective list
-                          std::cout << "Prospective nucleation event. Nucleus no. "
-                                    << nuclei.size() + 1 << std::endl;
-                          std::cout << "Nucleus center: " << nuc_ele_pos << std::endl;
-                          std::cout << "Nucleus order parameter: " << variable_index
-                                    << std::endl;
-                          nucleus<dim> *temp = new nucleus<dim>;
-                          temp->index        = nuclei.size();
-                          temp->center       = nuc_ele_pos;
-                          temp->semiaxes =
-                            userInputs.get_nucleus_semiaxes(variable_index);
-                          temp->seededTime = t;
-                          temp->seedingTime =
-                            userInputs.get_nucleus_hold_time(variable_index);
-                          temp->seedingTimestep     = inc;
-                          temp->orderParameterIndex = variable_index;
-                          newnuclei.push_back(*temp);
->>>>>>> 213e075d
                         }
                     }
                 }
@@ -500,39 +355,6 @@
 MatrixFreePDE<dim, degree>::safetyCheckNewNuclei(std::vector<nucleus<dim>>  newnuclei,
                                                  std::vector<unsigned int> &conflict_ids)
 {
-<<<<<<< HEAD
-    //QGauss<dim>  quadrature(degree+1);
-    QGaussLobatto<dim>  quadrature(degree+1);
-    FEValues<dim> fe_values (*(FESet[0]), quadrature, update_values|update_quadrature_points|update_JxW_values);
-    const unsigned int   num_quad_points = quadrature.size();
-    std::vector<std::vector<double> > op_values(userInputs.nucleating_variable_indices.size(),std::vector<double>(num_quad_points));
-    std::vector<dealii::Point<dim> > q_point_list(num_quad_points);
-
-    //NEW section check if order parameters from prospective nuclei overlap with those from existing nuclei
-    if (userInputs.multiple_nuclei_per_order_parameter == false){
-      bool opOverlap;
-        for (typename std::vector<nucleus<dim> >::iterator thisNucleus1=newnuclei.begin(); thisNucleus1!=newnuclei.end(); ++thisNucleus1){
-            opOverlap = false;
-            for (typename std::vector<nucleus<dim> >::iterator thisNucleus2=thisNucleus1+1; thisNucleus2!=newnuclei.end(); ++thisNucleus2){
-                if(thisNucleus1->orderParameterIndex == thisNucleus2->orderParameterIndex){
-                    opOverlap=true;
-                    std::cout << "Attempted nucleation failed due to overlap w/ existing order parameter!"  << std::endl;
-                    conflict_ids.push_back(thisNucleus1->index);
-                }
-            if (opOverlap) break;
-            }
-        }
-    }
-    // End of overlap of order parameters check
-  
-    //Nucleus cycle to check for overlapping nuclei
-    for (typename std::vector<nucleus<dim> >::iterator thisNucleus=newnuclei.begin(); thisNucleus!=newnuclei.end(); ++thisNucleus){
-        bool isClose=false;
-
-        //Element cycle
-	    typename DoFHandler<dim>::active_cell_iterator   di = dofHandlersSet_nonconst[0]->begin_active();
-        while (di != dofHandlersSet_nonconst[0]->end())
-=======
   // QGauss<dim>  quadrature(degree+1);
   QGaussLobatto<dim>               quadrature(degree + 1);
   FEValues<dim>                    fe_values(*(FESet[0]),
@@ -544,7 +366,37 @@
     std::vector<double>(num_quad_points));
   std::vector<dealii::Point<dim>> q_point_list(num_quad_points);
 
-  // Nucleus cycle
+  // NEW section check if order parameters from prospective nuclei overlap with those from
+  // existing nuclei
+  if (userInputs.multiple_nuclei_per_order_parameter == false)
+    {
+      bool opOverlap;
+      for (typename std::vector<nucleus<dim>>::iterator thisNucleus1 = newnuclei.begin();
+           thisNucleus1 != newnuclei.end();
+           ++thisNucleus1)
+        {
+          opOverlap = false;
+          for (typename std::vector<nucleus<dim>>::iterator thisNucleus2 =
+                 thisNucleus1 + 1;
+               thisNucleus2 != newnuclei.end();
+               ++thisNucleus2)
+            {
+              if (thisNucleus1->orderParameterIndex == thisNucleus2->orderParameterIndex)
+                {
+                  opOverlap = true;
+                  std::cout << "Attempted nucleation failed due to overlap w/ existing "
+                               "order parameter!"
+                            << std::endl;
+                  conflict_ids.push_back(thisNucleus1->index);
+                }
+              if (opOverlap)
+                break;
+            }
+        }
+    }
+  // End of overlap of order parameters check
+
+  // Nucleus cycle to check for overlapping nuclei
   for (typename std::vector<nucleus<dim>>::iterator thisNucleus = newnuclei.begin();
        thisNucleus != newnuclei.end();
        ++thisNucleus)
@@ -555,7 +407,6 @@
       typename DoFHandler<dim>::active_cell_iterator di =
         dofHandlersSet_nonconst[0]->begin_active();
       while (di != dofHandlersSet_nonconst[0]->end())
->>>>>>> 213e075d
         {
           if (di->is_locally_owned())
             {
