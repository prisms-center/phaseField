--- conflicted
+++ resolved
@@ -4,13 +4,9 @@
 
 // vmult operation for LHS
 template <int dim, int degree>
-<<<<<<< HEAD
+
 void
 MatrixFreePDE<dim, degree>::vmult(vectorType & dst, const vectorType & src) const
-=======
-
-void MatrixFreePDE<dim, degree>::vmult(vectorType& dst, const vectorType& src) const
->>>>>>> df434447
 {
   // log time
   computing_timer.enter_subsection("matrixFreePDE: computeLHS");
