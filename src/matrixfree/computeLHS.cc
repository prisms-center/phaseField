--- conflicted
+++ resolved
@@ -24,32 +24,6 @@
   computing_timer.exit_section("matrixFreePDE: computeLHS");
 }
   
-<<<<<<< HEAD
-  //loop over all "cells" (all super-cells) (note: cell_range.second is the last super-cell allocated to this thread)
-  for (unsigned int cell=cell_range.first; cell<cell_range.second; ++cell){
-    //read values from corresponding solution vectors
-    vals.reinit(cell);
-    vals.read_dof_values(src);
-    vals.evaluate( getValue.find(fields[currentFieldIndex].name)->second, \
-		   getGradient.find(fields[currentFieldIndex].name)->second, \
-		   false);
-  
-    //loop over quadrature points
-    for (unsigned int q=0; q<num_quadrature_points; ++q){
-      getLHS(vals, q);
-    }
-    
-    //integrate
-    vals.integrate( setValue.find(fields[currentFieldIndex].name)->second, \
-		    setGradient.find(fields[currentFieldIndex].name)->second);
-    
-    //assemble
-    vals.distribute_local_to_global(dst); 
-  }
-}
-
-=======
->>>>>>> d3177b93
 template <int dim>
 void  MatrixFreePDE<dim>::getLHS(const MatrixFree<dim,double> &data, 
 				 vectorType &dst, 
