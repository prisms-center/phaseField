// methods to apply initial conditions

#include "../../include/initialConditions.h"

#include "../../include/IntegrationTools/PField.hh"
#include "../../include/OrderParameterRemapper.h"
#include "../../include/matrixFreePDE.h"

template <int dim>
class InitialConditionPField : public Function<dim>
{
public:
  unsigned int   index;
  Vector<double> values;

  using ScalarField = PRISMS::PField<double *, double, dim>;
  ScalarField &inputField;

  InitialConditionPField(const unsigned int _index, ScalarField &_inputField)
    : Function<dim>(1)
    , index(_index)
    , inputField(_inputField)
  {}

  double
  value(const Point<dim> &p, const unsigned int component = 0) const override
  {
    double scalar_IC;

    double coord[dim];
    for (unsigned int i = 0; i < dim; i++)
      {
        coord[i] = p(i);
      }

    scalar_IC = inputField(coord);

    return scalar_IC;
  }
};

// methods to apply initial conditions
template <int dim, int degree>
void
MatrixFreePDE<dim, degree>::applyInitialConditions()
{
  if (userInputs.load_grain_structure)
    {
      // Create the dummy field
      vectorType grain_index_field;

      // Clear the order parameter fields
      unsigned int op_list_index = 0;
      for (unsigned int var_index = 0; var_index < userInputs.number_of_variables;
           var_index++)
        {
          if (op_list_index < userInputs.variables_for_remapping.size())
            {
              if (var_index == userInputs.variables_for_remapping.at(op_list_index))
                {
                  *solutionSet[var_index] = 0.0;
                  op_list_index++;
                }
            }
        }

      simplified_grain_representations.clear();

      // Get the index of one of the scalar fields
      unsigned int scalar_field_index = 0;
      for (unsigned int var = 0; var < userInputs.number_of_variables; var++)
        {
          if (userInputs.var_type.at(var) == SCALAR)
            {
              scalar_field_index = var;
              break;
            }
        }

      matrixFreeObject.initialize_dof_vector(grain_index_field, scalar_field_index);

      // Declare the PField types and containers
      typedef PRISMS::PField<double *, double, dim> ScalarField;
      typedef PRISMS::Body<double *, dim>           Body;
      Body                                          body;

      // Create the filename of the the file to be loaded

      // Load the data from the file using a PField
      std::string filename = userInputs.grain_structure_filename;
      filename += ".vtk";

      // std::string load_unstructured_grid = userInputs.load_grid;
      if (userInputs.load_vtk_file_type == "UNSTRUCTURED")
        {
          body.read_vtk(filename);
        }
      else if (userInputs.load_vtk_file_type == "RECTILINEAR")
        {
          body.read_RL_vtk(filename);
        }
      else
        {
          pcout << "Error in vtk file type: Use either UNSTRUCTURED OR RECTILINEAR\n";
          abort();
        }

      ScalarField &id_field =
        body.find_scalar_field(userInputs.grain_structure_variable_name);

      pcout << "Applying PField initial condition...\n";

      VectorTools::interpolate(*dofHandlersSet[scalar_field_index],
                               InitialConditionPField<dim>(0, id_field),
                               grain_index_field);

      grain_index_field.update_ghost_values();

      // Get the max and min grain ids
      auto         max_id = (unsigned int) grain_index_field.linfty_norm();
      unsigned int min_id = 0;

      // Now locate all of the grains and create simplified representations of
      // them
      QGaussLobatto<dim>       quadrature2(degree + 1);
      FloodFiller<dim, degree> flood_filler(*FESet.at(scalar_field_index), quadrature2);

      pcout << "Locating the grains...\n";
      std::vector<GrainSet<dim>> grain_sets;
      for (unsigned int id = min_id; id < max_id + 1; id++)
        {
          pcout << "Locating grain " << id << "...\n";

          std::vector<GrainSet<dim>> grain_sets_single_id;

          flood_filler.calcGrainSets(*FESet.at(scalar_field_index),
                                     *dofHandlersSet_nonconst.at(scalar_field_index),
                                     &grain_index_field,
                                     (double) id - userInputs.order_parameter_threshold,
                                     (double) id + userInputs.order_parameter_threshold,
                                     min_id,
                                     0,
                                     grain_sets_single_id);

          for (unsigned int g = 0; g < grain_sets_single_id.size(); g++)
            {
              grain_sets_single_id.at(g).setGrainIndex(id);
            }

          grain_sets.insert(grain_sets.end(),
                            grain_sets_single_id.begin(),
                            grain_sets_single_id.end());
        }

      pcout << "Generating simplified representations of the grains...\n";
      for (unsigned int g = 0; g < grain_sets.size(); g++)
        {
          SimplifiedGrainRepresentation<dim> simplified_grain_representation(
            grain_sets.at(g));

          if (dim == 2)
            {
              pcout << "Grain: " << simplified_grain_representation.getGrainId() << " "
                    << simplified_grain_representation.getOrderParameterId()
                    << " Center: " << simplified_grain_representation.getCenter()(0)
                    << " " << simplified_grain_representation.getCenter()(1)
                    << "  Radius: " << simplified_grain_representation.getRadius()
                    << std::endl;
            }
          else
            {
              pcout << "Grain: " << simplified_grain_representation.getGrainId() << " "
                    << simplified_grain_representation.getOrderParameterId()
                    << " Center: " << simplified_grain_representation.getCenter()(0)
                    << " " << simplified_grain_representation.getCenter()(1) << " "
                    << simplified_grain_representation.getCenter()(2)
                    << "  Radius: " << simplified_grain_representation.getRadius()
                    << std::endl;
            }

          simplified_grain_representations.push_back(simplified_grain_representation);
        }

      // Delete grains with very small radii that correspond to a single
      // interfacial element
      for (unsigned int g = 0; g < simplified_grain_representations.size(); g++)
        {
          if (simplified_grain_representations.at(g).getRadius() <
              userInputs.min_radius_for_loading_grains)
            {
              simplified_grain_representations.erase(
                simplified_grain_representations.begin() + g);
              g--;
            }
        }

      pcout << "Reassigning the grains to new order parameters...\n";
      SimplifiedGrainManipulator<dim> simplified_grain_manipulator;
      simplified_grain_manipulator.reassignGrains(simplified_grain_representations,
                                                  userInputs.buffer_between_grains,
                                                  userInputs.variables_for_remapping);

      pcout << "After reassignment: " << std::endl;
      for (unsigned int g = 0; g < simplified_grain_representations.size(); g++)
        {
          if (dim == 2)
            {
              pcout << "Grain: " << simplified_grain_representations.at(g).getGrainId()
                    << " " << simplified_grain_representations.at(g).getOrderParameterId()
                    << " Center: "
                    << simplified_grain_representations.at(g).getCenter()(0) << " "
                    << simplified_grain_representations.at(g).getCenter()(1) << std::endl;
            }
          else
            {
              pcout << "Grain: " << simplified_grain_representations.at(g).getGrainId()
                    << " " << simplified_grain_representations.at(g).getOrderParameterId()
                    << " Center: "
                    << simplified_grain_representations.at(g).getCenter()(0) << " "
                    << simplified_grain_representations.at(g).getCenter()(1) << " "
                    << simplified_grain_representations.at(g).getCenter()(2) << std::endl;
            }
        }

      pcout << "Placing the grains in their new order parameters...\n";
      OrderParameterRemapper<dim> order_parameter_remapper;
      order_parameter_remapper.remap_from_index_field(
        simplified_grain_representations,
        &grain_index_field,
        solutionSet,
        *dofHandlersSet_nonconst.at(scalar_field_index),
        FESet.at(scalar_field_index)->dofs_per_cell,
        userInputs.buffer_between_grains);

      // Smooth the order parameters according to Fick's 2nd Law
      // In the time cycle below, we evolve the weak form of Eq.:
      // field_i^(n+1)=field_i^(n)+D*dt*Laplacian(field_i^(n)) Old
      // dt_for_smoothing double dt_for_smoothing =
      // dealii::GridTools::minimal_cell_diameter(triangulation)/1000.0; NEW
      // selection of dt_for_smoothing based on dt_max=(dx^2)/2*dim*D, where
      // D=1, addording to the von Neumann stability condition We chose
      // dt_for_smoothing=0.25*dt_max
      double min_dx = dealii::GridTools::minimal_cell_diameter(triangulation) /
                      (1.0 * degree * std::sqrt(1.0 * dim));
      double dt_for_smoothing = 0.25 * min_dx * min_dx / (1.0 * dim);

      op_list_index = 0;
      for (unsigned int fieldIndex = 0; fieldIndex < fields.size(); fieldIndex++)
        {
          if (op_list_index < userInputs.variables_for_remapping.size())
            {
              if (fieldIndex == userInputs.variables_for_remapping.at(op_list_index))
                {
                  for (unsigned int cycle = 0;
                       cycle < userInputs.num_grain_smoothing_cycles;
                       cycle++)
                    {
                      // Calculates the Laplace RHS and stores the information
                      // in residualSet
                      computeLaplaceRHS(fieldIndex);
                      if (fields[fieldIndex].type == SCALAR)
                        {
#if (DEAL_II_VERSION_MAJOR == 9 && DEAL_II_VERSION_MINOR < 4)
                          unsigned int invM_size = invMscalar.local_size();
                          for (unsigned int dof = 0;
                               dof < solutionSet[fieldIndex]->local_size();
                               ++dof)
                            {
#else
                          unsigned int invM_size = invMscalar.locally_owned_size();
                          for (unsigned int dof = 0;
                               dof < solutionSet[fieldIndex]->locally_owned_size();
                               ++dof)
                            {
#endif
                              solutionSet[fieldIndex]->local_element(dof) =
                                solutionSet[fieldIndex]->local_element(dof) -
                                invMscalar.local_element(dof % invM_size) *
                                  residualSet[fieldIndex]->local_element(dof) *
                                  dt_for_smoothing;
                            }
                        }
                      else if (fields[fieldIndex].type == VECTOR)
                        {
#if (DEAL_II_VERSION_MAJOR == 9 && DEAL_II_VERSION_MINOR < 4)
                          unsigned int invM_size = invMvector.local_size();
                          for (unsigned int dof = 0;
                               dof < solutionSet[fieldIndex]->local_size();
                               ++dof)
                            {
#else
                          unsigned int invM_size = invMvector.locally_owned_size();
                          for (unsigned int dof = 0;
                               dof < solutionSet[fieldIndex]->locally_owned_size();
                               ++dof)
                            {
#endif
                              solutionSet[fieldIndex]->local_element(dof) =
                                solutionSet[fieldIndex]->local_element(dof) -
                                invMvector.local_element(dof % invM_size) *
                                  residualSet[fieldIndex]->local_element(dof) *
                                  dt_for_smoothing;
                            }
                        }

                      solutionSet[fieldIndex]->update_ghost_values();
                    }

                  op_list_index++;
                }
            }
        }
    }

  // Create map of vtk files that are read in
  std::unordered_map<std::string, std::vector<size_t>> file_field_map;
  for (size_t i = 0; i < userInputs.number_of_variables; ++i)
    {
      if (userInputs.load_ICs[i])
        {
          file_field_map[userInputs.load_file_name[i]].push_back(i);
        }
    }
  // Read out unique filenames
  if (Utilities::MPI::this_mpi_process(MPI_COMM_WORLD) == 0 && !file_field_map.empty())
    {
      std::cout << "Unique VTK input files: " << std::endl;
      for (const auto &pair : file_field_map)
        {
          std::cout << pair.first << ", ";
        }
    }
  // Read in each vtk once and apply initial conditions
  using ScalarField = PRISMS::PField<double *, double, dim>;
  using Body        = PRISMS::Body<double *, dim>;
  Body body;

  for (const auto &pair : file_field_map)
    {
      bool                using_parallel_files = false;
      std::string         filename             = pair.first;
      std::vector<size_t> index_list           = pair.second;
      // For parallel file capability
      for (const auto &index : index_list)
        {
          using_parallel_files =
            using_parallel_files || userInputs.load_parallel_file[index];
        }
      if (using_parallel_files)
        {
          std::ostringstream conversion;
          conversion << Utilities::MPI::this_mpi_process(MPI_COMM_WORLD);
          filename = filename + "." + conversion.str() + ".vtk";
        }
      else
        {
          filename = filename + ".vtk"; // add file extension
        }

      std::cout << "Reading " << filename << "\n";
      body.read_vtk(filename);

      for (const auto &index : index_list)
        {
          std::string var_name = userInputs.load_field_name[index];

          // Find the scalar field in the file
          ScalarField &field = body.find_scalar_field(var_name);

          if (userInputs.var_type[index] == SCALAR)
            {
              pcout << "Applying PField initial condition for "
                    << userInputs.load_field_name[index] << "...\n";
              VectorTools::interpolate(*dofHandlersSet[index],
                                       InitialConditionPField<dim>(index, field),
                                       *solutionSet[index]);
            }
          else
            {
              AssertThrow(false,
                          ExcMessage("PRISMS-PF Error: We do not support the loading of "
                                     "vector fields from vtks at this moment."));
            }
        }
    }

  unsigned int op_list_index = 0;
  for (unsigned int var_index = 0; var_index < userInputs.number_of_variables;
       var_index++)
    {
      bool is_remapped_op = false;
      if (op_list_index < userInputs.variables_for_remapping.size())
        {
          if (var_index == userInputs.variables_for_remapping.at(op_list_index))
            {
              is_remapped_op = true;
              op_list_index++;
            }
        }

      if (!is_remapped_op || !userInputs.load_grain_structure)
        {
          if (userInputs.load_ICs[var_index] == false)
            {
              pcout << "Applying non-PField initial condition...\n";

              if (userInputs.var_type[var_index] == SCALAR)
                {
                  VectorTools::interpolate(*dofHandlersSet[var_index],
                                           InitialCondition<dim, degree>(var_index,
                                                                         userInputs,
                                                                         this),
                                           *solutionSet[var_index]);
                }
              else if (userInputs.var_type[var_index] == VECTOR)
                {
                  VectorTools::interpolate(*dofHandlersSet[var_index],
                                           InitialConditionVector<dim, degree>(var_index,
                                                                               userInputs,
                                                                               this),
                                           *solutionSet[var_index]);
                }
            }
<<<<<<< HEAD

          else
            {
              // Declare the PField types and containers
              typedef PRISMS::PField<double *, double, dim> ScalarField;
              typedef PRISMS::Body<double *, dim>           Body;
              Body                                          body;

              // Create the filename of the the file to be loaded
              std::string filename;
              if (userInputs.load_parallel_file[var_index] == false)
                {
                  filename = userInputs.load_file_name[var_index] + ".vtk";
                }
              else
                {
                  int proc_num = Utilities::MPI::this_mpi_process(MPI_COMM_WORLD);
                  std::ostringstream conversion;
                  conversion << proc_num;
                  filename = userInputs.load_file_name[var_index] + "." +
                             conversion.str() + ".vtk";
                }

              // Load the data from the file using a PField
              // std::string load_unstructured_grid = userInputs.load_grid;
              if (userInputs.load_vtk_file_type == "UNSTRUCTURED")
                {
                  body.read_vtk(filename);
                }
              else if (userInputs.load_vtk_file_type == "RECTILINEAR")
                {
                  body.read_RL_vtk(filename);
                }
              else
                {
                  pcout
                    << "Error in vtk file type: Use either UNSTRUCTURED OR RECTILINEAR\n";
                  abort();
                }
              ScalarField &conc =
                body.find_scalar_field(userInputs.load_field_name[var_index]);

              if (userInputs.var_type[var_index] == SCALAR)
                {
                  pcout << "Applying PField initial condition...\n";
                  VectorTools::interpolate(*dofHandlersSet[var_index],
                                           InitialConditionPField<dim>(var_index, conc),
                                           *solutionSet[var_index]);
                }
              else
                {
                  std::cout << "PRISMS-PF Error: Cannot load vector fields. "
                               "Loading initial conditions from file is "
                               "currently limited to scalar fields"
                            << std::endl;
                }
            }

=======
>>>>>>> 3d7e4107
          pcout << "Application of initial conditions for field number " << var_index
                << " complete \n";
        }
    }
}

// =================================================================================

// I don't think vector fields are implemented in PFields yet
// template <int dim>
// class InitialConditionPFieldVec : public Function<dim>
//{
// public:
//  unsigned int index;
//  Vector<double> values;
//  typedef PRISMS::PField<double*, double, 2> ScalarField2D;
//  ScalarField2D &inputField;
//
//  InitialConditionPFieldVec (const unsigned int _index, ScalarField2D
//  &_inputField) : Function<dim>(1), index(_index), inputField(_inputField) {}
//
//  void vector_value (const Point<dim> &p,Vector<double> &vector_IC) const
//  {
//	  double coord[dim];
//	  for (unsigned int i = 0; i < dim; i++){
//		  coord[i] = p(i);
//	  }
//
//	  vector_IC = inputField(coord);
//  }
//};

#include "../../include/matrixFreePDE_template_instantiations.h"<|MERGE_RESOLUTION|>--- conflicted
+++ resolved
@@ -421,7 +421,6 @@
                                            *solutionSet[var_index]);
                 }
             }
-<<<<<<< HEAD
 
           else
             {
@@ -480,8 +479,6 @@
                 }
             }
 
-=======
->>>>>>> 3d7e4107
           pcout << "Application of initial conditions for field number " << var_index
                 << " complete \n";
         }
