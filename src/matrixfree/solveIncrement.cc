// solveIncrement() method for MatrixFreePDE class

#include <deal.II/lac/solver_cg.h>

#include "../../include/matrixFreePDE.h"

// solve each time increment
template <int dim, int degree>
void
MatrixFreePDE<dim, degree>::solveIncrement(bool skip_time_dependent)
{
<<<<<<< HEAD
  bool         field_has_nonuniform_Dirichlet_BCs;
  unsigned int starting_BC_list_index;

  // log time
  computing_timer.enter_subsection("matrixFreePDE: solveIncrements");
  Timer time;
  char  buffer[200];

  // Get the RHS of the explicit equations
  if (hasExplicitEquation && !skip_time_dependent)
    {
      computeExplicitRHS();
    }

  // solve for each field
  for (unsigned int fieldIndex = 0; fieldIndex < fields.size(); fieldIndex++)
    {
      currentFieldIndex = fieldIndex; // Used in computeLHS()

      // Add Neumann BC terms to the residual vector for the current field, if
      // appropriate Currently commented out because it isn't working yet
      // applyNeumannBCs();

      // Parabolic (first order derivatives in time) fields
      if (fields[fieldIndex].pdetype == EXPLICIT_TIME_DEPENDENT && !skip_time_dependent)
        {
          updateExplicitSolution(fieldIndex);

          // Set the Dirichelet values (hanging node constraints don't need to
          // be distributed every time step, only at output)
          if (has_Dirichlet_BCs)
            {
              // TEMPORARY SECTION (Add to a method later)
              // Check if any of the Dirichlet BCs if nonuniform
              field_has_nonuniform_Dirichlet_BCs = false;

              // First, get the starting_BC_list_index for the current field
              starting_BC_list_index = 0;
              for (unsigned int i = 0; i < currentFieldIndex; i++)
                {
                  if (userInputs.var_type[i] == SCALAR)
                    {
                      starting_BC_list_index++;
                    }
                  else
                    {
                      starting_BC_list_index += dim;
                    }
                }
              // Checking for non-uniform Dirichlet BCs if the field is scalar
              if (userInputs.var_type[currentFieldIndex] == SCALAR)
                {
                  for (unsigned int direction = 0; direction < 2 * dim; direction++)
                    {
                      if (userInputs.BC_list[starting_BC_list_index]
                            .var_BC_type[direction] == NON_UNIFORM_DIRICHLET)
                        {
                          field_has_nonuniform_Dirichlet_BCs = true;
                          break;
                        }
                    }
                }
              else
                {
                  // Checking for non-uniform Dirichlet BCs if the field is
                  // nonscalar
                  for (unsigned int direction = 0; direction < 2 * dim; direction++)
                    {
                      for (unsigned int component = 0; component < dim; component++)
                        {
                          if (userInputs.BC_list[starting_BC_list_index + component]
                                .var_BC_type[direction] == NON_UNIFORM_DIRICHLET)
                            {
                              field_has_nonuniform_Dirichlet_BCs = true;
                              break;
                            }
                        }
                    }
                }
              // Apply non-uniform Dirlichlet_BCs to the current field
              if (field_has_nonuniform_Dirichlet_BCs)
                {
                  DoFHandler<dim> * dof_handler;
                  dof_handler = dofHandlersSet_nonconst.at(currentFieldIndex);
                  IndexSet * locally_relevant_dofs;
                  locally_relevant_dofs =
                    locally_relevant_dofsSet_nonconst.at(currentFieldIndex);
                  locally_relevant_dofs->clear();
                  DoFTools::extract_locally_relevant_dofs(*dof_handler,
                                                          *locally_relevant_dofs);
                  AffineConstraints<double> * constraintsDirichlet;
                  constraintsDirichlet =
                    constraintsDirichletSet_nonconst.at(currentFieldIndex);
                  constraintsDirichlet->clear();
                  constraintsDirichlet->reinit(*locally_relevant_dofs);
                  applyDirichletBCs();
                  constraintsDirichlet->close();
                }
              // Distribute for Uniform or Non-Uniform Dirichlet BCs
              constraintsDirichletSet[fieldIndex]->distribute(*solutionSet[fieldIndex]);
            }

          // computing_timer.enter_subsection("matrixFreePDE:
          // updateExplicitGhosts");

          solutionSet[fieldIndex]->update_ghost_values();
          // computing_timer.leave_subsection("matrixFreePDE:
          // updateExplicitGhosts");

          // Print update to screen and confirm that solution isn't nan
          if (currentIncrement % userInputs.skip_print_steps == 0)
            {
              double solution_L2_norm = solutionSet[fieldIndex]->l2_norm();

              snprintf(buffer,
                       sizeof(buffer),
                       "field '%2s' [explicit solve]: current solution: "
                       "%12.6e, current residual:%12.6e\n",
                       fields[fieldIndex].name.c_str(),
                       solution_L2_norm,
                       residualSet[fieldIndex]->l2_norm());
              pcout << buffer;

              if (!numbers::is_finite(solution_L2_norm))
                {
                  snprintf(buffer,
                           sizeof(buffer),
                           "ERROR: field '%s' solution is NAN. exiting.\n\n",
                           fields[fieldIndex].name.c_str());
                  pcout << buffer;
                  exit(-1);
=======
    // log time
    computing_timer.enter_subsection("matrixFreePDE: solveIncrements");
    Timer time;
    char buffer[200];

    // Get the RHS of the explicit equations
    if (hasExplicitEquation && !skip_time_dependent) {
        computeExplicitRHS();
    }

    // solve for each field
    for (unsigned int fieldIndex = 0; fieldIndex < fields.size(); fieldIndex++) {
        currentFieldIndex = fieldIndex; // Used in computeLHS()

        // Parabolic (first order derivatives in time) fields
        if (fields[fieldIndex].pdetype == EXPLICIT_TIME_DEPENDENT && !skip_time_dependent) {

            updateExplicitSolution(fieldIndex);

            //Apply Boundary conditions
            applyBCs(fieldIndex);

            // Print update to screen and confirm that solution isn't nan
            if (currentIncrement % userInputs.skip_print_steps == 0) {
                double solution_L2_norm = solutionSet[fieldIndex]->l2_norm();

                snprintf(buffer, sizeof(buffer), "field '%2s' [explicit solve]: current solution: %12.6e, current residual:%12.6e\n",
                    fields[fieldIndex].name.c_str(),
                    solution_L2_norm,
                    residualSet[fieldIndex]->l2_norm());
                pcout << buffer;

                if (!numbers::is_finite(solution_L2_norm)) {
                    snprintf(buffer, sizeof(buffer), "ERROR: field '%s' solution is NAN. exiting.\n\n",
                        fields[fieldIndex].name.c_str());
                    pcout << buffer;
                    exit(-1);
>>>>>>> df434447
                }
            }
        }
    }

  // Now, update the non-explicit variables
  // For the time being, this is just the elliptic equations, but implicit
  // parabolic and auxilary equations should also be here
  if (hasNonExplicitEquation)
    {
      bool         nonlinear_it_converged = false;
      unsigned int nonlinear_it_index     = 0;

      while (!nonlinear_it_converged)
        {
          nonlinear_it_converged = true; // Set to true here and will be set to false if
                                         // any variable isn't converged

          // Update residualSet for the non-explicitly updated variables
          // compute_nonexplicit_RHS()
          // Ideally, I'd just do this for the non-explicit variables, but for
          // now I'll do all of them this is a little redundant, but hopefully
          // not too terrible
          computeNonexplicitRHS();

          for (unsigned int fieldIndex = 0; fieldIndex < fields.size(); fieldIndex++)
            {
              currentFieldIndex = fieldIndex; // Used in computeLHS()

              if ((fields[fieldIndex].pdetype == IMPLICIT_TIME_DEPENDENT &&
                   !skip_time_dependent) ||
                  fields[fieldIndex].pdetype == TIME_INDEPENDENT)
                {
                  if (currentIncrement % userInputs.skip_print_steps == 0 &&
                      userInputs.var_nonlinear[fieldIndex])
                    {
                      snprintf(buffer,
                               sizeof(buffer),
                               "field '%2s' [nonlinear solve]: current "
                               "solution: %12.6e, current residual:%12.6e\n",
                               fields[fieldIndex].name.c_str(),
                               solutionSet[fieldIndex]->l2_norm(),
                               residualSet[fieldIndex]->l2_norm());
                      pcout << buffer;
                    }

<<<<<<< HEAD
                  // apply Dirichlet BC'se
                  //  This clears the residual where we want to apply Dirichlet
                  //  BCs, otherwise the solver sees a positive residual
                  constraintsDirichletSet[fieldIndex]->set_zero(*residualSet[fieldIndex]);

                  // solver controls
                  double tol_value;
                  if (userInputs.linear_solver_parameters.getToleranceType(fieldIndex) ==
                      ABSOLUTE_RESIDUAL)
                    {
                      tol_value =
                        userInputs.linear_solver_parameters.getToleranceValue(fieldIndex);
                    }
                  else
                    {
                      tol_value = userInputs.linear_solver_parameters.getToleranceValue(
                                    fieldIndex) *
                                  residualSet[fieldIndex]->l2_norm();
=======
                    // apply Dirichlet BC'se
                    //  This clears the residual where we want to apply Dirichlet BCs, otherwise the solver sees a positive residual
                    constraintsDirichletSet[fieldIndex]->set_zero(*residualSet[fieldIndex]);

                    // solver controls

                    double tol_value;
                    if (userInputs.linear_solver_parameters.getToleranceType(fieldIndex) == ABSOLUTE_RESIDUAL) {
                        tol_value = userInputs.linear_solver_parameters.getToleranceValue(fieldIndex);
                    } else {
                        tol_value = userInputs.linear_solver_parameters.getToleranceValue(fieldIndex) * residualSet[fieldIndex]->l2_norm();
>>>>>>> df434447
                    }

                  SolverControl solver_control(
                    userInputs.linear_solver_parameters.getMaxIterations(fieldIndex),
                    tol_value);

                  // Currently the only allowed solver is SolverCG, the
                  // SolverType input variable is a dummy
                  SolverCG<vectorType> solver(solver_control);

                  // solve
                  try
                    {
                      if (fields[fieldIndex].type == SCALAR)
                        {
                          dU_scalar = 0.0;
                          solver.solve(*this,
                                       dU_scalar,
                                       *residualSet[fieldIndex],
                                       IdentityMatrix(solutionSet[fieldIndex]->size()));
                        }
                      else
                        {
                          dU_vector = 0.0;
                          solver.solve(*this,
                                       dU_vector,
                                       *residualSet[fieldIndex],
                                       IdentityMatrix(solutionSet[fieldIndex]->size()));
                        }
                    }
                  catch (...)
                    {
                      pcout << "\nWarning: linear solver did not converge as "
                               "per set tolerances. consider increasing the "
                               "maximum number of iterations or decreasing the "
                               "solver tolerance.\n";
                    }

                  if (userInputs.var_nonlinear[fieldIndex])
                    {
                      // Now that we have the calculated change in the solution,
                      // we need to select a damping coefficient
                      double damping_coefficient;

                      if (userInputs.nonlinear_solver_parameters.getBacktrackDampingFlag(
                            fieldIndex))
                        {
                          vectorType solutionSet_old = *solutionSet[fieldIndex];
                          double     residual_old    = residualSet[fieldIndex]->l2_norm();

                          damping_coefficient            = 1.0;
                          bool damping_coefficient_found = false;
                          while (!damping_coefficient_found)
                            {
                              if (fields[fieldIndex].type == SCALAR)
                                {
                                  solutionSet[fieldIndex]->sadd(1.0,
                                                                damping_coefficient,
                                                                dU_scalar);
                                }
                              else
                                {
                                  solutionSet[fieldIndex]->sadd(1.0,
                                                                damping_coefficient,
                                                                dU_vector);
                                }

                              computeNonexplicitRHS();

                              for (std::map<types::global_dof_index,
                                            double>::const_iterator it =
                                     valuesDirichletSet[fieldIndex]->begin();
                                   it != valuesDirichletSet[fieldIndex]->end();
                                   ++it)
                                {
                                  if (residualSet[fieldIndex]->in_local_range(it->first))
                                    {
                                      (*residualSet[fieldIndex])(it->first) = 0.0;
                                    }
                                }

                              double residual_new = residualSet[fieldIndex]->l2_norm();

                              if (currentIncrement % userInputs.skip_print_steps == 0)
                                {
                                  pcout << "    Old residual: " << residual_old
                                        << " Damping Coeff: " << damping_coefficient
                                        << " New Residual: " << residual_new << std::endl;
                                }

                              // An improved approach would use the
                              // Armijo–Goldstein condition to ensure a
                              // sufficent decrease in the residual. This way is
                              // just scales the residual.
                              if ((residual_new <
                                   (residual_old *
                                    userInputs.nonlinear_solver_parameters
                                      .getBacktrackResidualDecreaseCoeff(fieldIndex))) ||
                                  damping_coefficient < 1.0e-4)
                                {
                                  damping_coefficient_found = true;
                                }
                              else
                                {
                                  damping_coefficient *=
                                    userInputs.nonlinear_solver_parameters
                                      .getBacktrackStepModifier(fieldIndex);
                                  *solutionSet[fieldIndex] = solutionSet_old;
                                }
                            }
                        }
                      else
                        {
                          damping_coefficient =
                            userInputs.nonlinear_solver_parameters
                              .getDefaultDampingCoefficient(fieldIndex);

                          if (fields[fieldIndex].type == SCALAR)
                            {
                              solutionSet[fieldIndex]->sadd(1.0,
                                                            damping_coefficient,
                                                            dU_scalar);
                            }
                          else
                            {
                              solutionSet[fieldIndex]->sadd(1.0,
                                                            damping_coefficient,
                                                            dU_vector);
                            }
                        }

                      if (currentIncrement % userInputs.skip_print_steps == 0)
                        {
                          double dU_norm;
                          if (fields[fieldIndex].type == SCALAR)
                            {
                              dU_norm = dU_scalar.l2_norm();
                            }
                          else
                            {
                              dU_norm = dU_vector.l2_norm();
                            }
                          snprintf(buffer,
                                   sizeof(buffer),
                                   "field '%2s' [linear solve]: initial "
                                   "residual:%12.6e, current residual:%12.6e, "
                                   "nsteps:%u, tolerance criterion:%12.6e, "
                                   "solution: %12.6e, dU: %12.6e\n",
                                   fields[fieldIndex].name.c_str(),
                                   residualSet[fieldIndex]->l2_norm(),
                                   solver_control.last_value(),
                                   solver_control.last_step(),
                                   solver_control.tolerance(),
                                   solutionSet[fieldIndex]->l2_norm(),
                                   dU_norm);
                          pcout << buffer;
                        }

                      // Check to see if this individual variable has converged
                      if (userInputs.nonlinear_solver_parameters.getToleranceType(
                            fieldIndex) == ABSOLUTE_SOLUTION_CHANGE)
                        {
                          double diff;

                          if (fields[fieldIndex].type == SCALAR)
                            {
                              diff = dU_scalar.l2_norm();
                            }
                          else
                            {
                              diff = dU_vector.l2_norm();
                            }
                          if (currentIncrement % userInputs.skip_print_steps == 0)
                            {
                              pcout << "Relative difference between nonlinear "
                                       "iterations: "
                                    << diff << " " << nonlinear_it_index << " "
                                    << currentIncrement << std::endl;
                            }

                          if (diff >
                                userInputs.nonlinear_solver_parameters.getToleranceValue(
                                  fieldIndex) &&
                              nonlinear_it_index <
                                userInputs.nonlinear_solver_parameters.getMaxIterations())
                            {
                              nonlinear_it_converged = false;
                            }
                        }
                      else
                        {
                          std::cerr << "PRISMS-PF Error: Nonlinear solver tolerance "
                                       "types other than ABSOLUTE_CHANGE have yet to "
                                       "be implemented."
                                    << std::endl;
                        }
                    }
                  else
                    {
                      if (nonlinear_it_index == 0)
                        {
                          if (fields[fieldIndex].type == SCALAR)
                            {
                              *solutionSet[fieldIndex] += dU_scalar;
                            }
                          else
                            {
                              *solutionSet[fieldIndex] += dU_vector;
                            }

                          if (currentIncrement % userInputs.skip_print_steps == 0)
                            {
                              double dU_norm;
                              if (fields[fieldIndex].type == SCALAR)
                                {
                                  dU_norm = dU_scalar.l2_norm();
                                }
                              else
                                {
                                  dU_norm = dU_vector.l2_norm();
                                }
                              snprintf(buffer,
                                       sizeof(buffer),
                                       "field '%2s' [linear solve]: initial "
                                       "residual:%12.6e, current residual:%12.6e, "
                                       "nsteps:%u, tolerance criterion:%12.6e, "
                                       "solution: %12.6e, dU: %12.6e\n",
                                       fields[fieldIndex].name.c_str(),
                                       residualSet[fieldIndex]->l2_norm(),
                                       solver_control.last_value(),
                                       solver_control.last_step(),
                                       solver_control.tolerance(),
                                       solutionSet[fieldIndex]->l2_norm(),
                                       dU_norm);
                              pcout << buffer;
                            }
                        }
                    }
<<<<<<< HEAD
                  if (has_Dirichlet_BCs)
                    {
                      // TEMPORARY SECTION (Add to a method later)
                      // Check if any of the Dirichlet BCs if nonuniform
                      field_has_nonuniform_Dirichlet_BCs = false;

                      // First, get the starting_BC_list_index for the current
                      // field
                      starting_BC_list_index = 0;
                      for (unsigned int i = 0; i < currentFieldIndex; i++)
                        {
                          if (userInputs.var_type[i] == SCALAR)
                            {
                              starting_BC_list_index++;
                            }
                          else
                            {
                              starting_BC_list_index += dim;
                            }
                        }
                      // Checking for non-uniform Dirichlet BCs if the field is
                      // scalar
                      if (userInputs.var_type[currentFieldIndex] == SCALAR)
                        {
                          for (unsigned int direction = 0; direction < 2 * dim;
                               direction++)
                            {
                              if (userInputs.BC_list[starting_BC_list_index]
                                    .var_BC_type[direction] == NON_UNIFORM_DIRICHLET)
                                {
                                  field_has_nonuniform_Dirichlet_BCs = true;
                                  break;
                                }
                            }
                        }
                      else
                        {
                          // Checking for non-uniform Dirichlet BCs if the field
                          // is nonscalar
                          for (unsigned int direction = 0; direction < 2 * dim;
                               direction++)
                            {
                              for (unsigned int component = 0; component < dim;
                                   component++)
                                {
                                  if (userInputs
                                        .BC_list[starting_BC_list_index + component]
                                        .var_BC_type[direction] == NON_UNIFORM_DIRICHLET)
                                    {
                                      field_has_nonuniform_Dirichlet_BCs = true;
                                      break;
                                    }
                                }
                            }
                        }
                      // Apply non-uniform Dirlichlet_BCs to the current field
                      if (field_has_nonuniform_Dirichlet_BCs)
                        {
                          DoFHandler<dim> * dof_handler;
                          dof_handler = dofHandlersSet_nonconst.at(currentFieldIndex);
                          IndexSet * locally_relevant_dofs;
                          locally_relevant_dofs =
                            locally_relevant_dofsSet_nonconst.at(currentFieldIndex);
                          locally_relevant_dofs->clear();
                          DoFTools::extract_locally_relevant_dofs(*dof_handler,
                                                                  *locally_relevant_dofs);
                          AffineConstraints<double> * constraintsDirichlet;
                          constraintsDirichlet =
                            constraintsDirichletSet_nonconst.at(currentFieldIndex);
                          constraintsDirichlet->clear();
                          constraintsDirichlet->reinit(*locally_relevant_dofs);
                          applyDirichletBCs();
                          constraintsDirichlet->close();
                        }
                      // Distribute for Uniform or Non-Uniform Dirichlet BCs
                      constraintsDirichletSet[fieldIndex]->distribute(
                        *solutionSet[fieldIndex]);
                    }
                  solutionSet[fieldIndex]->update_ghost_values();
                }
              else if (fields[fieldIndex].pdetype == AUXILIARY)
                {
                  if (userInputs.var_nonlinear[fieldIndex] || nonlinear_it_index == 0)
                    {
                      // If the equation for this field is nonlinear, save the
                      // old solution
                      if (userInputs.var_nonlinear[fieldIndex])
                        {
                          if (fields[fieldIndex].type == SCALAR)
                            {
                              dU_scalar = *solutionSet[fieldIndex];
                            }
                          else
                            {
                              dU_vector = *solutionSet[fieldIndex];
                            }
                        }

                      updateExplicitSolution(fieldIndex);

                      // Set the Dirichelet values (hanging node constraints
                      // don't need to be distributed every time step, only at
                      // output)
                      if (has_Dirichlet_BCs)
                        {
                          // TEMPORARY SECTION (Add to a method later)
                          // Check if any of the Dirichlet BCs if nonuniform
                          field_has_nonuniform_Dirichlet_BCs = false;

                          // First, get the starting_BC_list_index for the
                          // current field
                          starting_BC_list_index = 0;
                          for (unsigned int i = 0; i < currentFieldIndex; i++)
                            {
                              if (userInputs.var_type[i] == SCALAR)
                                {
                                  starting_BC_list_index++;
                                }
                              else
                                {
                                  starting_BC_list_index += dim;
                                }
                            }
                          // Checking for non-uniform Dirichlet BCs if the field
                          // is scalar
                          if (userInputs.var_type[currentFieldIndex] == SCALAR)
                            {
                              for (unsigned int direction = 0; direction < 2 * dim;
                                   direction++)
                                {
                                  if (userInputs.BC_list[starting_BC_list_index]
                                        .var_BC_type[direction] == NON_UNIFORM_DIRICHLET)
                                    {
                                      field_has_nonuniform_Dirichlet_BCs = true;
                                      break;
                                    }
                                }
                            }
                          else
                            {
                              // Checking for non-uniform Dirichlet BCs if the
                              // field is nonscalar
                              for (unsigned int direction = 0; direction < 2 * dim;
                                   direction++)
                                {
                                  for (unsigned int component = 0; component < dim;
                                       component++)
                                    {
                                      if (userInputs
                                            .BC_list[starting_BC_list_index + component]
                                            .var_BC_type[direction] ==
                                          NON_UNIFORM_DIRICHLET)
                                        {
                                          field_has_nonuniform_Dirichlet_BCs = true;
                                          break;
                                        }
                                    }
                                }
                            }
                          // Apply non-uniform Dirlichlet_BCs to the current
                          // field
                          if (field_has_nonuniform_Dirichlet_BCs)
                            {
                              DoFHandler<dim> * dof_handler;
                              dof_handler = dofHandlersSet_nonconst.at(currentFieldIndex);
                              IndexSet * locally_relevant_dofs;
                              locally_relevant_dofs =
                                locally_relevant_dofsSet_nonconst.at(currentFieldIndex);
                              locally_relevant_dofs->clear();
                              DoFTools::extract_locally_relevant_dofs(
                                *dof_handler,
                                *locally_relevant_dofs);
                              AffineConstraints<double> * constraintsDirichlet;
                              constraintsDirichlet =
                                constraintsDirichletSet_nonconst.at(currentFieldIndex);
                              constraintsDirichlet->clear();
                              constraintsDirichlet->reinit(*locally_relevant_dofs);
                              applyDirichletBCs();
                              constraintsDirichlet->close();
                            }
                          // Distribute for Uniform or Non-Uniform Dirichlet BCs
                          constraintsDirichletSet[fieldIndex]->distribute(
                            *solutionSet[fieldIndex]);
                        }
                      solutionSet[fieldIndex]->update_ghost_values();

                      // Print update to screen
                      if (currentIncrement % userInputs.skip_print_steps == 0)
                        {
                          snprintf(buffer,
                                   sizeof(buffer),
                                   "field '%2s' [auxiliary solve]: current solution: "
                                   "%12.6e, current residual:%12.6e\n",
                                   fields[fieldIndex].name.c_str(),
                                   solutionSet[fieldIndex]->l2_norm(),
                                   residualSet[fieldIndex]->l2_norm());
                          pcout << buffer;
=======
                    
                    //Apply Boundary conditions
                    applyBCs(fieldIndex);

                } else if (fields[fieldIndex].pdetype == AUXILIARY) {

                    if (userInputs.var_nonlinear[fieldIndex] || nonlinear_it_index == 0) {

                        // If the equation for this field is nonlinear, save the old solution
                        if (userInputs.var_nonlinear[fieldIndex]) {
                            if (fields[fieldIndex].type == SCALAR) {
                                dU_scalar = *solutionSet[fieldIndex];
                            } else {
                                dU_vector = *solutionSet[fieldIndex];
                            }
                        }

                        updateExplicitSolution(fieldIndex);

                        //Apply Boundary conditions
                        applyBCs(fieldIndex);

                        // Print update to screen
                        if (currentIncrement % userInputs.skip_print_steps == 0) {
                            snprintf(buffer, sizeof(buffer), "field '%2s' [auxiliary solve]: current solution: %12.6e, current residual:%12.6e\n",
                                fields[fieldIndex].name.c_str(),
                                solutionSet[fieldIndex]->l2_norm(),
                                residualSet[fieldIndex]->l2_norm());
                            pcout << buffer;
>>>>>>> df434447
                        }

                      // Check to see if this individual variable has converged
                      if (userInputs.var_nonlinear[fieldIndex])
                        {
                          if (userInputs.nonlinear_solver_parameters.getToleranceType(
                                fieldIndex) == ABSOLUTE_SOLUTION_CHANGE)
                            {
                              double diff;

                              if (fields[fieldIndex].type == SCALAR)
                                {
                                  dU_scalar -= *solutionSet[fieldIndex];
                                  diff = dU_scalar.l2_norm();
                                }
                              else
                                {
                                  dU_vector -= *solutionSet[fieldIndex];
                                  diff = dU_vector.l2_norm();
                                }
                              if (currentIncrement % userInputs.skip_print_steps == 0)
                                {
                                  pcout << "Relative difference between "
                                           "nonlinear iterations: "
                                        << diff << " " << nonlinear_it_index << " "
                                        << currentIncrement << std::endl;
                                }

                              if (diff > userInputs.nonlinear_solver_parameters
                                           .getToleranceValue(fieldIndex) &&
                                  nonlinear_it_index <
                                    userInputs.nonlinear_solver_parameters
                                      .getMaxIterations())
                                {
                                  nonlinear_it_converged = false;
                                }
                            }
                          else
                            {
                              std::cerr << "PRISMS-PF Error: Nonlinear solver "
                                           "tolerance types other than ABSOLUTE_CHANGE "
                                           "have yet to be implemented."
                                        << std::endl;
                            }
                        }
                    }
                }

              // check if solution is nan
              if (!numbers::is_finite(solutionSet[fieldIndex]->l2_norm()))
                {
                  snprintf(buffer,
                           sizeof(buffer),
                           "ERROR: field '%s' solution is NAN. exiting.\n\n",
                           fields[fieldIndex].name.c_str());
                  pcout << buffer;
                  exit(-1);
                }
            }

          nonlinear_it_index++;
        }
    }

  if (currentIncrement % userInputs.skip_print_steps == 0)
    {
      pcout << "wall time: " << time.wall_time() << "s\n";
    }
  // log time
  computing_timer.leave_subsection("matrixFreePDE: solveIncrements");
}

// Application of boundary conditions
template <int dim, int degree>
void MatrixFreePDE<dim, degree>::applyBCs(unsigned int fieldIndex)
{
    // Add Neumann BCs
    if (fields[fieldIndex].hasNeumannBCs) {
        // Currently commented out because it isn't working yet
        // applyNeumannBCs();
    }

    // Set the Dirichelet values (hanging node constraints don't need to be distributed every time step, only at output)
    if (fields[fieldIndex].hasDirichletBCs) {

        // Apply non-uniform Dirlichlet_BCs to the current field
        if (fields[fieldIndex].hasnonuniformDirichletBCs) {
            DoFHandler<dim>* dof_handler;
            dof_handler = dofHandlersSet_nonconst.at(currentFieldIndex);
            IndexSet* locally_relevant_dofs;
            locally_relevant_dofs = locally_relevant_dofsSet_nonconst.at(currentFieldIndex);
            locally_relevant_dofs->clear();
            DoFTools::extract_locally_relevant_dofs(*dof_handler, *locally_relevant_dofs);
            AffineConstraints<double>* constraintsDirichlet;
            constraintsDirichlet = constraintsDirichletSet_nonconst.at(currentFieldIndex);
            constraintsDirichlet->clear();
            constraintsDirichlet->reinit(*locally_relevant_dofs);
            applyDirichletBCs();
            constraintsDirichlet->close();
        }
        // Distribute for Uniform or Non-Uniform Dirichlet BCs
        constraintsDirichletSet[fieldIndex]->distribute(*solutionSet[fieldIndex]);
    }
    solutionSet[fieldIndex]->update_ghost_values();
}

// Explicit time step for matrixfree solve
template <int dim, int degree>
void
MatrixFreePDE<dim, degree>::updateExplicitSolution(unsigned int fieldIndex)
{
  // Explicit-time step each DOF
  // Takes advantage of knowledge that the length of solutionSet and residualSet
  // is an integer multiple of the length of invM for vector variables
  if (fields[fieldIndex].type == SCALAR)
    {
#if (DEAL_II_VERSION_MAJOR == 9 && DEAL_II_VERSION_MINOR < 4)
      unsigned int invM_size = invMscalar.local_size();
      for (unsigned int dof = 0; dof < solutionSet[fieldIndex]->local_size(); ++dof)
        {
#else
      unsigned int invM_size = invMscalar.locally_owned_size();
      for (unsigned int dof = 0; dof < solutionSet[fieldIndex]->locally_owned_size();
           ++dof)
        {
#endif
          solutionSet[fieldIndex]->local_element(dof) =
            invMscalar.local_element(dof % invM_size) *
            residualSet[fieldIndex]->local_element(dof);
        }
    }
  else if (fields[fieldIndex].type == VECTOR)
    {
#if (DEAL_II_VERSION_MAJOR == 9 && DEAL_II_VERSION_MINOR < 4)
      unsigned int invM_size = invMvector.local_size();
      for (unsigned int dof = 0; dof < solutionSet[fieldIndex]->local_size(); ++dof)
        {
#else
      unsigned int invM_size = invMvector.locally_owned_size();
      for (unsigned int dof = 0; dof < solutionSet[fieldIndex]->locally_owned_size();
           ++dof)
        {
#endif
          solutionSet[fieldIndex]->local_element(dof) =
            invMvector.local_element(dof % invM_size) *
            residualSet[fieldIndex]->local_element(dof);
        }
    }
}

#include "../../include/matrixFreePDE_template_instantiations.h"<|MERGE_RESOLUTION|>--- conflicted
+++ resolved
@@ -9,10 +9,6 @@
 void
 MatrixFreePDE<dim, degree>::solveIncrement(bool skip_time_dependent)
 {
-<<<<<<< HEAD
-  bool         field_has_nonuniform_Dirichlet_BCs;
-  unsigned int starting_BC_list_index;
-
   // log time
   computing_timer.enter_subsection("matrixFreePDE: solveIncrements");
   Timer time;
@@ -29,95 +25,13 @@
     {
       currentFieldIndex = fieldIndex; // Used in computeLHS()
 
-      // Add Neumann BC terms to the residual vector for the current field, if
-      // appropriate Currently commented out because it isn't working yet
-      // applyNeumannBCs();
-
       // Parabolic (first order derivatives in time) fields
       if (fields[fieldIndex].pdetype == EXPLICIT_TIME_DEPENDENT && !skip_time_dependent)
         {
           updateExplicitSolution(fieldIndex);
 
-          // Set the Dirichelet values (hanging node constraints don't need to
-          // be distributed every time step, only at output)
-          if (has_Dirichlet_BCs)
-            {
-              // TEMPORARY SECTION (Add to a method later)
-              // Check if any of the Dirichlet BCs if nonuniform
-              field_has_nonuniform_Dirichlet_BCs = false;
-
-              // First, get the starting_BC_list_index for the current field
-              starting_BC_list_index = 0;
-              for (unsigned int i = 0; i < currentFieldIndex; i++)
-                {
-                  if (userInputs.var_type[i] == SCALAR)
-                    {
-                      starting_BC_list_index++;
-                    }
-                  else
-                    {
-                      starting_BC_list_index += dim;
-                    }
-                }
-              // Checking for non-uniform Dirichlet BCs if the field is scalar
-              if (userInputs.var_type[currentFieldIndex] == SCALAR)
-                {
-                  for (unsigned int direction = 0; direction < 2 * dim; direction++)
-                    {
-                      if (userInputs.BC_list[starting_BC_list_index]
-                            .var_BC_type[direction] == NON_UNIFORM_DIRICHLET)
-                        {
-                          field_has_nonuniform_Dirichlet_BCs = true;
-                          break;
-                        }
-                    }
-                }
-              else
-                {
-                  // Checking for non-uniform Dirichlet BCs if the field is
-                  // nonscalar
-                  for (unsigned int direction = 0; direction < 2 * dim; direction++)
-                    {
-                      for (unsigned int component = 0; component < dim; component++)
-                        {
-                          if (userInputs.BC_list[starting_BC_list_index + component]
-                                .var_BC_type[direction] == NON_UNIFORM_DIRICHLET)
-                            {
-                              field_has_nonuniform_Dirichlet_BCs = true;
-                              break;
-                            }
-                        }
-                    }
-                }
-              // Apply non-uniform Dirlichlet_BCs to the current field
-              if (field_has_nonuniform_Dirichlet_BCs)
-                {
-                  DoFHandler<dim> * dof_handler;
-                  dof_handler = dofHandlersSet_nonconst.at(currentFieldIndex);
-                  IndexSet * locally_relevant_dofs;
-                  locally_relevant_dofs =
-                    locally_relevant_dofsSet_nonconst.at(currentFieldIndex);
-                  locally_relevant_dofs->clear();
-                  DoFTools::extract_locally_relevant_dofs(*dof_handler,
-                                                          *locally_relevant_dofs);
-                  AffineConstraints<double> * constraintsDirichlet;
-                  constraintsDirichlet =
-                    constraintsDirichletSet_nonconst.at(currentFieldIndex);
-                  constraintsDirichlet->clear();
-                  constraintsDirichlet->reinit(*locally_relevant_dofs);
-                  applyDirichletBCs();
-                  constraintsDirichlet->close();
-                }
-              // Distribute for Uniform or Non-Uniform Dirichlet BCs
-              constraintsDirichletSet[fieldIndex]->distribute(*solutionSet[fieldIndex]);
-            }
-
-          // computing_timer.enter_subsection("matrixFreePDE:
-          // updateExplicitGhosts");
-
-          solutionSet[fieldIndex]->update_ghost_values();
-          // computing_timer.leave_subsection("matrixFreePDE:
-          // updateExplicitGhosts");
+          // Apply Boundary conditions
+          applyBCs(fieldIndex);
 
           // Print update to screen and confirm that solution isn't nan
           if (currentIncrement % userInputs.skip_print_steps == 0)
@@ -141,45 +55,6 @@
                            fields[fieldIndex].name.c_str());
                   pcout << buffer;
                   exit(-1);
-=======
-    // log time
-    computing_timer.enter_subsection("matrixFreePDE: solveIncrements");
-    Timer time;
-    char buffer[200];
-
-    // Get the RHS of the explicit equations
-    if (hasExplicitEquation && !skip_time_dependent) {
-        computeExplicitRHS();
-    }
-
-    // solve for each field
-    for (unsigned int fieldIndex = 0; fieldIndex < fields.size(); fieldIndex++) {
-        currentFieldIndex = fieldIndex; // Used in computeLHS()
-
-        // Parabolic (first order derivatives in time) fields
-        if (fields[fieldIndex].pdetype == EXPLICIT_TIME_DEPENDENT && !skip_time_dependent) {
-
-            updateExplicitSolution(fieldIndex);
-
-            //Apply Boundary conditions
-            applyBCs(fieldIndex);
-
-            // Print update to screen and confirm that solution isn't nan
-            if (currentIncrement % userInputs.skip_print_steps == 0) {
-                double solution_L2_norm = solutionSet[fieldIndex]->l2_norm();
-
-                snprintf(buffer, sizeof(buffer), "field '%2s' [explicit solve]: current solution: %12.6e, current residual:%12.6e\n",
-                    fields[fieldIndex].name.c_str(),
-                    solution_L2_norm,
-                    residualSet[fieldIndex]->l2_norm());
-                pcout << buffer;
-
-                if (!numbers::is_finite(solution_L2_norm)) {
-                    snprintf(buffer, sizeof(buffer), "ERROR: field '%s' solution is NAN. exiting.\n\n",
-                        fields[fieldIndex].name.c_str());
-                    pcout << buffer;
-                    exit(-1);
->>>>>>> df434447
                 }
             }
         }
@@ -226,13 +101,13 @@
                       pcout << buffer;
                     }
 
-<<<<<<< HEAD
                   // apply Dirichlet BC'se
                   //  This clears the residual where we want to apply Dirichlet
                   //  BCs, otherwise the solver sees a positive residual
                   constraintsDirichletSet[fieldIndex]->set_zero(*residualSet[fieldIndex]);
 
                   // solver controls
+
                   double tol_value;
                   if (userInputs.linear_solver_parameters.getToleranceType(fieldIndex) ==
                       ABSOLUTE_RESIDUAL)
@@ -245,19 +120,6 @@
                       tol_value = userInputs.linear_solver_parameters.getToleranceValue(
                                     fieldIndex) *
                                   residualSet[fieldIndex]->l2_norm();
-=======
-                    // apply Dirichlet BC'se
-                    //  This clears the residual where we want to apply Dirichlet BCs, otherwise the solver sees a positive residual
-                    constraintsDirichletSet[fieldIndex]->set_zero(*residualSet[fieldIndex]);
-
-                    // solver controls
-
-                    double tol_value;
-                    if (userInputs.linear_solver_parameters.getToleranceType(fieldIndex) == ABSOLUTE_RESIDUAL) {
-                        tol_value = userInputs.linear_solver_parameters.getToleranceValue(fieldIndex);
-                    } else {
-                        tol_value = userInputs.linear_solver_parameters.getToleranceValue(fieldIndex) * residualSet[fieldIndex]->l2_norm();
->>>>>>> df434447
                     }
 
                   SolverControl solver_control(
@@ -496,93 +358,16 @@
                             }
                         }
                     }
-<<<<<<< HEAD
-                  if (has_Dirichlet_BCs)
-                    {
-                      // TEMPORARY SECTION (Add to a method later)
-                      // Check if any of the Dirichlet BCs if nonuniform
-                      field_has_nonuniform_Dirichlet_BCs = false;
-
-                      // First, get the starting_BC_list_index for the current
-                      // field
-                      starting_BC_list_index = 0;
-                      for (unsigned int i = 0; i < currentFieldIndex; i++)
-                        {
-                          if (userInputs.var_type[i] == SCALAR)
-                            {
-                              starting_BC_list_index++;
-                            }
-                          else
-                            {
-                              starting_BC_list_index += dim;
-                            }
-                        }
-                      // Checking for non-uniform Dirichlet BCs if the field is
-                      // scalar
-                      if (userInputs.var_type[currentFieldIndex] == SCALAR)
-                        {
-                          for (unsigned int direction = 0; direction < 2 * dim;
-                               direction++)
-                            {
-                              if (userInputs.BC_list[starting_BC_list_index]
-                                    .var_BC_type[direction] == NON_UNIFORM_DIRICHLET)
-                                {
-                                  field_has_nonuniform_Dirichlet_BCs = true;
-                                  break;
-                                }
-                            }
-                        }
-                      else
-                        {
-                          // Checking for non-uniform Dirichlet BCs if the field
-                          // is nonscalar
-                          for (unsigned int direction = 0; direction < 2 * dim;
-                               direction++)
-                            {
-                              for (unsigned int component = 0; component < dim;
-                                   component++)
-                                {
-                                  if (userInputs
-                                        .BC_list[starting_BC_list_index + component]
-                                        .var_BC_type[direction] == NON_UNIFORM_DIRICHLET)
-                                    {
-                                      field_has_nonuniform_Dirichlet_BCs = true;
-                                      break;
-                                    }
-                                }
-                            }
-                        }
-                      // Apply non-uniform Dirlichlet_BCs to the current field
-                      if (field_has_nonuniform_Dirichlet_BCs)
-                        {
-                          DoFHandler<dim> * dof_handler;
-                          dof_handler = dofHandlersSet_nonconst.at(currentFieldIndex);
-                          IndexSet * locally_relevant_dofs;
-                          locally_relevant_dofs =
-                            locally_relevant_dofsSet_nonconst.at(currentFieldIndex);
-                          locally_relevant_dofs->clear();
-                          DoFTools::extract_locally_relevant_dofs(*dof_handler,
-                                                                  *locally_relevant_dofs);
-                          AffineConstraints<double> * constraintsDirichlet;
-                          constraintsDirichlet =
-                            constraintsDirichletSet_nonconst.at(currentFieldIndex);
-                          constraintsDirichlet->clear();
-                          constraintsDirichlet->reinit(*locally_relevant_dofs);
-                          applyDirichletBCs();
-                          constraintsDirichlet->close();
-                        }
-                      // Distribute for Uniform or Non-Uniform Dirichlet BCs
-                      constraintsDirichletSet[fieldIndex]->distribute(
-                        *solutionSet[fieldIndex]);
-                    }
-                  solutionSet[fieldIndex]->update_ghost_values();
+
+                  // Apply Boundary conditions
+                  applyBCs(fieldIndex);
                 }
               else if (fields[fieldIndex].pdetype == AUXILIARY)
                 {
                   if (userInputs.var_nonlinear[fieldIndex] || nonlinear_it_index == 0)
                     {
-                      // If the equation for this field is nonlinear, save the
-                      // old solution
+                      // If the equation for this field is nonlinear, save the old
+                      // solution
                       if (userInputs.var_nonlinear[fieldIndex])
                         {
                           if (fields[fieldIndex].type == SCALAR)
@@ -597,91 +382,8 @@
 
                       updateExplicitSolution(fieldIndex);
 
-                      // Set the Dirichelet values (hanging node constraints
-                      // don't need to be distributed every time step, only at
-                      // output)
-                      if (has_Dirichlet_BCs)
-                        {
-                          // TEMPORARY SECTION (Add to a method later)
-                          // Check if any of the Dirichlet BCs if nonuniform
-                          field_has_nonuniform_Dirichlet_BCs = false;
-
-                          // First, get the starting_BC_list_index for the
-                          // current field
-                          starting_BC_list_index = 0;
-                          for (unsigned int i = 0; i < currentFieldIndex; i++)
-                            {
-                              if (userInputs.var_type[i] == SCALAR)
-                                {
-                                  starting_BC_list_index++;
-                                }
-                              else
-                                {
-                                  starting_BC_list_index += dim;
-                                }
-                            }
-                          // Checking for non-uniform Dirichlet BCs if the field
-                          // is scalar
-                          if (userInputs.var_type[currentFieldIndex] == SCALAR)
-                            {
-                              for (unsigned int direction = 0; direction < 2 * dim;
-                                   direction++)
-                                {
-                                  if (userInputs.BC_list[starting_BC_list_index]
-                                        .var_BC_type[direction] == NON_UNIFORM_DIRICHLET)
-                                    {
-                                      field_has_nonuniform_Dirichlet_BCs = true;
-                                      break;
-                                    }
-                                }
-                            }
-                          else
-                            {
-                              // Checking for non-uniform Dirichlet BCs if the
-                              // field is nonscalar
-                              for (unsigned int direction = 0; direction < 2 * dim;
-                                   direction++)
-                                {
-                                  for (unsigned int component = 0; component < dim;
-                                       component++)
-                                    {
-                                      if (userInputs
-                                            .BC_list[starting_BC_list_index + component]
-                                            .var_BC_type[direction] ==
-                                          NON_UNIFORM_DIRICHLET)
-                                        {
-                                          field_has_nonuniform_Dirichlet_BCs = true;
-                                          break;
-                                        }
-                                    }
-                                }
-                            }
-                          // Apply non-uniform Dirlichlet_BCs to the current
-                          // field
-                          if (field_has_nonuniform_Dirichlet_BCs)
-                            {
-                              DoFHandler<dim> * dof_handler;
-                              dof_handler = dofHandlersSet_nonconst.at(currentFieldIndex);
-                              IndexSet * locally_relevant_dofs;
-                              locally_relevant_dofs =
-                                locally_relevant_dofsSet_nonconst.at(currentFieldIndex);
-                              locally_relevant_dofs->clear();
-                              DoFTools::extract_locally_relevant_dofs(
-                                *dof_handler,
-                                *locally_relevant_dofs);
-                              AffineConstraints<double> * constraintsDirichlet;
-                              constraintsDirichlet =
-                                constraintsDirichletSet_nonconst.at(currentFieldIndex);
-                              constraintsDirichlet->clear();
-                              constraintsDirichlet->reinit(*locally_relevant_dofs);
-                              applyDirichletBCs();
-                              constraintsDirichlet->close();
-                            }
-                          // Distribute for Uniform or Non-Uniform Dirichlet BCs
-                          constraintsDirichletSet[fieldIndex]->distribute(
-                            *solutionSet[fieldIndex]);
-                        }
-                      solutionSet[fieldIndex]->update_ghost_values();
+                      // Apply Boundary conditions
+                      applyBCs(fieldIndex);
 
                       // Print update to screen
                       if (currentIncrement % userInputs.skip_print_steps == 0)
@@ -694,37 +396,6 @@
                                    solutionSet[fieldIndex]->l2_norm(),
                                    residualSet[fieldIndex]->l2_norm());
                           pcout << buffer;
-=======
-                    
-                    //Apply Boundary conditions
-                    applyBCs(fieldIndex);
-
-                } else if (fields[fieldIndex].pdetype == AUXILIARY) {
-
-                    if (userInputs.var_nonlinear[fieldIndex] || nonlinear_it_index == 0) {
-
-                        // If the equation for this field is nonlinear, save the old solution
-                        if (userInputs.var_nonlinear[fieldIndex]) {
-                            if (fields[fieldIndex].type == SCALAR) {
-                                dU_scalar = *solutionSet[fieldIndex];
-                            } else {
-                                dU_vector = *solutionSet[fieldIndex];
-                            }
-                        }
-
-                        updateExplicitSolution(fieldIndex);
-
-                        //Apply Boundary conditions
-                        applyBCs(fieldIndex);
-
-                        // Print update to screen
-                        if (currentIncrement % userInputs.skip_print_steps == 0) {
-                            snprintf(buffer, sizeof(buffer), "field '%2s' [auxiliary solve]: current solution: %12.6e, current residual:%12.6e\n",
-                                fields[fieldIndex].name.c_str(),
-                                solutionSet[fieldIndex]->l2_norm(),
-                                residualSet[fieldIndex]->l2_norm());
-                            pcout << buffer;
->>>>>>> df434447
                         }
 
                       // Check to see if this individual variable has converged
@@ -747,8 +418,8 @@
                                 }
                               if (currentIncrement % userInputs.skip_print_steps == 0)
                                 {
-                                  pcout << "Relative difference between "
-                                           "nonlinear iterations: "
+                                  pcout << "Relative difference between nonlinear "
+                                           "iterations: "
                                         << diff << " " << nonlinear_it_index << " "
                                         << currentIncrement << std::endl;
                                 }
@@ -764,9 +435,9 @@
                             }
                           else
                             {
-                              std::cerr << "PRISMS-PF Error: Nonlinear solver "
-                                           "tolerance types other than ABSOLUTE_CHANGE "
-                                           "have yet to be implemented."
+                              std::cerr << "PRISMS-PF Error: Nonlinear solver tolerance "
+                                           "types other than ABSOLUTE_CHANGE have yet to "
+                                           "be implemented."
                                         << std::endl;
                             }
                         }
@@ -799,36 +470,40 @@
 
 // Application of boundary conditions
 template <int dim, int degree>
-void MatrixFreePDE<dim, degree>::applyBCs(unsigned int fieldIndex)
+void
+MatrixFreePDE<dim, degree>::applyBCs(unsigned int fieldIndex)
 {
-    // Add Neumann BCs
-    if (fields[fieldIndex].hasNeumannBCs) {
-        // Currently commented out because it isn't working yet
-        // applyNeumannBCs();
-    }
-
-    // Set the Dirichelet values (hanging node constraints don't need to be distributed every time step, only at output)
-    if (fields[fieldIndex].hasDirichletBCs) {
-
-        // Apply non-uniform Dirlichlet_BCs to the current field
-        if (fields[fieldIndex].hasnonuniformDirichletBCs) {
-            DoFHandler<dim>* dof_handler;
-            dof_handler = dofHandlersSet_nonconst.at(currentFieldIndex);
-            IndexSet* locally_relevant_dofs;
-            locally_relevant_dofs = locally_relevant_dofsSet_nonconst.at(currentFieldIndex);
-            locally_relevant_dofs->clear();
-            DoFTools::extract_locally_relevant_dofs(*dof_handler, *locally_relevant_dofs);
-            AffineConstraints<double>* constraintsDirichlet;
-            constraintsDirichlet = constraintsDirichletSet_nonconst.at(currentFieldIndex);
-            constraintsDirichlet->clear();
-            constraintsDirichlet->reinit(*locally_relevant_dofs);
-            applyDirichletBCs();
-            constraintsDirichlet->close();
+  // Add Neumann BCs
+  if (fields[fieldIndex].hasNeumannBCs)
+    {
+      // Currently commented out because it isn't working yet
+      // applyNeumannBCs();
+    }
+
+  // Set the Dirichelet values (hanging node constraints don't need to be distributed
+  // every time step, only at output)
+  if (fields[fieldIndex].hasDirichletBCs)
+    {
+      // Apply non-uniform Dirlichlet_BCs to the current field
+      if (fields[fieldIndex].hasnonuniformDirichletBCs)
+        {
+          DoFHandler<dim> * dof_handler;
+          dof_handler = dofHandlersSet_nonconst.at(currentFieldIndex);
+          IndexSet * locally_relevant_dofs;
+          locally_relevant_dofs = locally_relevant_dofsSet_nonconst.at(currentFieldIndex);
+          locally_relevant_dofs->clear();
+          DoFTools::extract_locally_relevant_dofs(*dof_handler, *locally_relevant_dofs);
+          AffineConstraints<double> * constraintsDirichlet;
+          constraintsDirichlet = constraintsDirichletSet_nonconst.at(currentFieldIndex);
+          constraintsDirichlet->clear();
+          constraintsDirichlet->reinit(*locally_relevant_dofs);
+          applyDirichletBCs();
+          constraintsDirichlet->close();
         }
-        // Distribute for Uniform or Non-Uniform Dirichlet BCs
-        constraintsDirichletSet[fieldIndex]->distribute(*solutionSet[fieldIndex]);
-    }
-    solutionSet[fieldIndex]->update_ghost_values();
+      // Distribute for Uniform or Non-Uniform Dirichlet BCs
+      constraintsDirichletSet[fieldIndex]->distribute(*solutionSet[fieldIndex]);
+    }
+  solutionSet[fieldIndex]->update_ghost_values();
 }
 
 // Explicit time step for matrixfree solve
