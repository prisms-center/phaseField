--- conflicted
+++ resolved
@@ -144,19 +144,12 @@
                         pcout << buffer;
                     }
 
-<<<<<<< HEAD
                     // apply Dirichlet BC'se
                     //  This clears the residual where we want to apply Dirichlet BCs, otherwise the solver sees a positive residual
                     constraintsDirichletSet[fieldIndex]->set_zero(*residualSet[fieldIndex]);
 
                     // solver controls
-=======
-                    //apply Dirichlet BC'se
-                    // This clears the residual where we want to apply Dirichlet BCs, otherwise the solver sees a positive residual
-                    constraintsDirichletSet[fieldIndex]->set_zero(*residualSet[fieldIndex]);
-
-                    //solver controls
->>>>>>> 1b274677
+
                     double tol_value;
                     if (userInputs.linear_solver_parameters.getToleranceType(fieldIndex) == ABSOLUTE_RESIDUAL) {
                         tol_value = userInputs.linear_solver_parameters.getToleranceValue(fieldIndex);
