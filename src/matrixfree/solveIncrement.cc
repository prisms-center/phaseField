//solveIncrement() method for MatrixFreePDE class

#include "../../include/matrixFreePDE.h"
#include <deal.II/lac/solver_cg.h>

//solve each time increment
template <int dim, int degree>
void MatrixFreePDE<dim,degree>::solveIncrement(bool skip_time_dependent){
  
    bool field_has_nonuniform_Dirichlet_BCs;
    unsigned int starting_BC_list_index;

    //log time
    computing_timer.enter_subsection("matrixFreePDE: solveIncrements");
    Timer time;
    char buffer[200];

    // Get the RHS of the explicit equations
    if (hasExplicitEquation && !skip_time_dependent){
        computeExplicitRHS();
    }


    //solve for each field
    for(unsigned int fieldIndex=0; fieldIndex<fields.size(); fieldIndex++){
        currentFieldIndex = fieldIndex; // Used in computeLHS()

        // Add Neumann BC terms to the residual vector for the current field, if appropriate
        // Currently commented out because it isn't working yet
        //applyNeumannBCs();

        //Parabolic (first order derivatives in time) fields
        if (fields[fieldIndex].pdetype==EXPLICIT_TIME_DEPENDENT && !skip_time_dependent){

            // Explicit-time step each DOF
            // Takes advantage of knowledge that the length of solutionSet and residualSet is an integer multiple of the length of invM for vector variables
#if (DEAL_II_VERSION_MAJOR == 9 && DEAL_II_VERSION_MINOR < 4)
            unsigned int invM_size = invM.local_size();
            for (unsigned int dof=0; dof<solutionSet[fieldIndex]->local_size(); ++dof){
#else
            unsigned int invM_size = invM.locally_owned_size();
            for (unsigned int dof=0; dof<solutionSet[fieldIndex]->locally_owned_size(); ++dof){
#endif
                solutionSet[fieldIndex]->local_element(dof)=			\
                invM.local_element(dof%invM_size)*residualSet[fieldIndex]->local_element(dof);
            }
          
            // Set the Dirichelet values (hanging node constraints don't need to be distributed every time step, only at output)
            if (has_Dirichlet_BCs){
              
                //TEMPORARY SECTION (Add to a method later)
                //Check if any of the Dirichlet BCs if nonuniform
                field_has_nonuniform_Dirichlet_BCs = false;
              
                // First, get the starting_BC_list_index for the current field
                starting_BC_list_index = 0;
                for (unsigned int i=0; i<currentFieldIndex; i++){
                  
                  if (userInputs.var_type[i] == SCALAR){
                    starting_BC_list_index++;
                  }
                  else {
                    starting_BC_list_index+=dim;
                  }
                }
                //Checking for non-uniform Dirichlet BCs if the field is scalar
                if (userInputs.var_type[currentFieldIndex] == SCALAR){
                    for (unsigned int direction = 0; direction < 2*dim; direction++){
                        if (userInputs.BC_list[starting_BC_list_index].var_BC_type[direction] == NON_UNIFORM_DIRICHLET){
                          field_has_nonuniform_Dirichlet_BCs = true;
                          break;
                        }
                    }
                } else {
                //Checking for non-uniform Dirichlet BCs if the field is nonscalar
                    for (unsigned int direction = 0; direction < 2*dim; direction++){
                       for (unsigned int component=0; component < dim; component++){
                          if (userInputs.BC_list[starting_BC_list_index+component].var_BC_type[direction] == NON_UNIFORM_DIRICHLET){
                            field_has_nonuniform_Dirichlet_BCs = true;
                            break;
                          }
                       }
                    }
                }
                // Apply non-uniform Dirlichlet_BCs to the current field
                if (field_has_nonuniform_Dirichlet_BCs) {
                    DoFHandler<dim>* dof_handler;
                    dof_handler=dofHandlersSet_nonconst.at(currentFieldIndex);
                    IndexSet* locally_relevant_dofs;
                    locally_relevant_dofs=locally_relevant_dofsSet_nonconst.at(currentFieldIndex);
                    locally_relevant_dofs->clear();
                    DoFTools::extract_locally_relevant_dofs (*dof_handler, *locally_relevant_dofs);
                    ConstraintMatrix *constraintsDirichlet;
                    constraintsDirichlet=constraintsDirichletSet_nonconst.at(currentFieldIndex);
                    constraintsDirichlet->clear(); constraintsDirichlet->reinit(*locally_relevant_dofs);
                    applyDirichletBCs();
                    constraintsDirichlet->close();
                }
                //Distribute for Uniform or Non-Uniform Dirichlet BCs
                constraintsDirichletSet[fieldIndex]->distribute(*solutionSet[fieldIndex]);
            }
<<<<<<< HEAD
            //computing_timer.enter_subsection("matrixFreePDE: updateExplicitGhosts");
=======
          
            //computing_timer.enter_section("matrixFreePDE: updateExplicitGhosts");
>>>>>>> d3a1c8a2
            solutionSet[fieldIndex]->update_ghost_values();
            //computing_timer.leave_subsection("matrixFreePDE: updateExplicitGhosts");

            // Print update to screen and confirm that solution isn't nan
            if (currentIncrement%userInputs.skip_print_steps==0){
                double solution_L2_norm = solutionSet[fieldIndex]->l2_norm();

                snprintf(buffer, sizeof(buffer), "field '%2s' [explicit solve]: current solution: %12.6e, current residual:%12.6e\n", \
                fields[fieldIndex].name.c_str(),				\
                solution_L2_norm,			\
                residualSet[fieldIndex]->l2_norm());
                pcout<<buffer;

                if (!numbers::is_finite(solution_L2_norm)){
                    snprintf(buffer, sizeof(buffer), "ERROR: field '%s' solution is NAN. exiting.\n\n",
                    fields[fieldIndex].name.c_str());
                    pcout<<buffer;
                    exit(-1);
               }

            }
        }

    }

    // Now, update the non-explicit variables
    // For the time being, this is just the elliptic equations, but implicit parabolic and auxilary equations should also be here
    if (hasNonExplicitEquation){

        bool nonlinear_it_converged = false;
        unsigned int nonlinear_it_index = 0;

        while (!nonlinear_it_converged){
            nonlinear_it_converged = true; // Set to true here and will be set to false if any variable isn't converged

            // Update residualSet for the non-explicitly updated variables
            //compute_nonexplicit_RHS()
            // Ideally, I'd just do this for the non-explicit variables, but for now I'll do all of them
            // this is a little redundant, but hopefully not too terrible
            computeNonexplicitRHS();

            for(unsigned int fieldIndex=0; fieldIndex<fields.size(); fieldIndex++){
                currentFieldIndex = fieldIndex; // Used in computeLHS()

                if ( (fields[fieldIndex].pdetype == IMPLICIT_TIME_DEPENDENT && !skip_time_dependent) || fields[fieldIndex].pdetype == TIME_INDEPENDENT){

                    if (currentIncrement%userInputs.skip_print_steps==0 && userInputs.var_nonlinear[fieldIndex]){
                        snprintf(buffer, sizeof(buffer), "field '%2s' [nonlinear solve]: current solution: %12.6e, current residual:%12.6e\n", \
                        fields[fieldIndex].name.c_str(),				\
                        solutionSet[fieldIndex]->l2_norm(),			\
                        residualSet[fieldIndex]->l2_norm());
                        pcout<<buffer;
                    }

                    dealii::LinearAlgebra::distributed::Vector<double> solution_diff = *solutionSet[fieldIndex];

                    //apply Dirichlet BC's
                    // Loops through all DoF to which ones have Dirichlet BCs applied, replace the ones that do with the Dirichlet value
                    // This clears the residual where we want to apply Dirichlet BCs, otherwise the solver sees a positive residual
                    for (std::map<types::global_dof_index, double>::const_iterator it=valuesDirichletSet[fieldIndex]->begin(); it!=valuesDirichletSet[fieldIndex]->end(); ++it){
                        if (residualSet[fieldIndex]->in_local_range(it->first)){
                            (*residualSet[fieldIndex])(it->first) = 0.0;
                        }
                    }

                    //solver controls
                    double tol_value;
                    if (userInputs.linear_solver_parameters.getToleranceType(fieldIndex) == ABSOLUTE_RESIDUAL){
                        tol_value = userInputs.linear_solver_parameters.getToleranceValue(fieldIndex);
                    }
                    else {
                        tol_value = userInputs.linear_solver_parameters.getToleranceValue(fieldIndex)*residualSet[fieldIndex]->l2_norm();
                    }

                    SolverControl solver_control(userInputs.linear_solver_parameters.getMaxIterations(fieldIndex), tol_value);

                    // Currently the only allowed solver is SolverCG, the SolverType input variable is a dummy
                    SolverCG<vectorType> solver(solver_control);

                    //solve
                    try{
                        if (fields[fieldIndex].type == SCALAR){
                            dU_scalar=0.0;
                            solver.solve(*this, dU_scalar, *residualSet[fieldIndex], IdentityMatrix(solutionSet[fieldIndex]->size()));
                        }
                        else {
                            dU_vector=0.0;
                            solver.solve(*this, dU_vector, *residualSet[fieldIndex], IdentityMatrix(solutionSet[fieldIndex]->size()));
                        }
                    }
                    catch (...) {
                        pcout << "\nWarning: linear solver did not converge as per set tolerances. consider increasing the maximum number of iterations or decreasing the solver tolerance.\n";
                    }

                    if (userInputs.var_nonlinear[fieldIndex]){

                        // Now that we have the calculated change in the solution, we need to select a damping coefficient
                        double damping_coefficient;

                        if (userInputs.nonlinear_solver_parameters.getBacktrackDampingFlag(fieldIndex)){
                            vectorType solutionSet_old = *solutionSet[fieldIndex];
                            double residual_old = residualSet[fieldIndex]->l2_norm();

                            damping_coefficient = 1.0;
                            bool damping_coefficient_found = false;
                            while (!damping_coefficient_found){
                                if (fields[fieldIndex].type == SCALAR){
                                    solutionSet[fieldIndex]->sadd(1.0,damping_coefficient,dU_scalar);
                                }
                                else {
                                    solutionSet[fieldIndex]->sadd(1.0,damping_coefficient,dU_vector);
                                }

                                computeNonexplicitRHS();

                                for (std::map<types::global_dof_index, double>::const_iterator it=valuesDirichletSet[fieldIndex]->begin(); it!=valuesDirichletSet[fieldIndex]->end(); ++it){
                                    if (residualSet[fieldIndex]->in_local_range(it->first)){
                                        (*residualSet[fieldIndex])(it->first) = 0.0;
                                    }
                                }

                                double residual_new = residualSet[fieldIndex]->l2_norm();

                                if (currentIncrement%userInputs.skip_print_steps==0){
                                    pcout << "    Old residual: " << residual_old << " Damping Coeff: " << damping_coefficient << " New Residual: " << residual_new << std::endl;
                                }

                                // An improved approach would use the Armijo–Goldstein condition to ensure a sufficent decrease in the residual. This way is just scales the residual.
                                if ( (residual_new < (residual_old*userInputs.nonlinear_solver_parameters.getBacktrackResidualDecreaseCoeff(fieldIndex))) || damping_coefficient < 1.0e-4){
                                    damping_coefficient_found = true;
                                }
                                else{
                                    damping_coefficient *= userInputs.nonlinear_solver_parameters.getBacktrackStepModifier(fieldIndex);
                                    *solutionSet[fieldIndex] = solutionSet_old;
                                }
                            }
                        }
                        else{
                            damping_coefficient = userInputs.nonlinear_solver_parameters.getDefaultDampingCoefficient(fieldIndex);

                            if (fields[fieldIndex].type == SCALAR){
                                solutionSet[fieldIndex]->sadd(1.0,damping_coefficient,dU_scalar);
                            }
                            else {
                                solutionSet[fieldIndex]->sadd(1.0,damping_coefficient,dU_vector);
                            }
                        }

                        if (currentIncrement%userInputs.skip_print_steps==0){
                            double dU_norm;
                            if (fields[fieldIndex].type == SCALAR){
                                dU_norm = dU_scalar.l2_norm();
                            }
                            else {
                                dU_norm = dU_vector.l2_norm();
                            }
                            snprintf(buffer, sizeof(buffer), "field '%2s' [linear solve]: initial residual:%12.6e, current residual:%12.6e, nsteps:%u, tolerance criterion:%12.6e, solution: %12.6e, dU: %12.6e\n", \
                            fields[fieldIndex].name.c_str(),			\
                            residualSet[fieldIndex]->l2_norm(),			\
                            solver_control.last_value(),				\
                            solver_control.last_step(), solver_control.tolerance(), solutionSet[fieldIndex]->l2_norm(), dU_norm);
                            pcout<<buffer;
                        }

                        // Check to see if this individual variable has converged
                        if (userInputs.nonlinear_solver_parameters.getToleranceType(fieldIndex) == ABSOLUTE_SOLUTION_CHANGE){
                            double diff;

                            if (fields[fieldIndex].type == SCALAR){
                                diff = dU_scalar.l2_norm();
                            }
                            else {
                                diff = dU_vector.l2_norm();
                            }
                            if (currentIncrement%userInputs.skip_print_steps==0){
                                pcout << "Relative difference between nonlinear iterations: " << diff << " " << nonlinear_it_index << " " << currentIncrement << std::endl;
                            }

                            if (diff > userInputs.nonlinear_solver_parameters.getToleranceValue(fieldIndex) && nonlinear_it_index < userInputs.nonlinear_solver_parameters.getMaxIterations()){
                                nonlinear_it_converged = false;
                            }
                        }
                        else {
                            std::cerr << "PRISMS-PF Error: Nonlinear solver tolerance types other than ABSOLUTE_CHANGE have yet to be implemented." << std::endl;
                        }
                    }
                    else {
                        if (nonlinear_it_index ==0){

                            if (fields[fieldIndex].type == SCALAR){
                                *solutionSet[fieldIndex] += dU_scalar;
                            }
                            else {
                                *solutionSet[fieldIndex] += dU_vector;
                            }

                            if (currentIncrement%userInputs.skip_print_steps==0){
                                double dU_norm;
                                if (fields[fieldIndex].type == SCALAR){
                                    dU_norm = dU_scalar.l2_norm();
                                }
                                else {
                                    dU_norm = dU_vector.l2_norm();
                                }
                                snprintf(buffer, sizeof(buffer), "field '%2s' [linear solve]: initial residual:%12.6e, current residual:%12.6e, nsteps:%u, tolerance criterion:%12.6e, solution: %12.6e, dU: %12.6e\n", \
                                fields[fieldIndex].name.c_str(),			\
                                residualSet[fieldIndex]->l2_norm(),			\
                                solver_control.last_value(),				\
                                solver_control.last_step(), solver_control.tolerance(), solutionSet[fieldIndex]->l2_norm(), dU_norm);
                                pcout<<buffer;
                            }
                        }

                    }
                }
                else if (fields[fieldIndex].pdetype == AUXILIARY){

                    if (userInputs.var_nonlinear[fieldIndex] || nonlinear_it_index == 0){

                        // If the equation for this field is nonlinear, save the old solution
                        if (userInputs.var_nonlinear[fieldIndex]){
                            if (fields[fieldIndex].type == SCALAR){
                                dU_scalar = *solutionSet[fieldIndex];
                            }
                            else {
                                dU_vector = *solutionSet[fieldIndex];
                            }
                        }

                        // Explicit-time step each DOF
                        // Takes advantage of knowledge that the length of solutionSet and residualSet is an integer multiple of the length of invM for vector variables
#if (DEAL_II_VERSION_MAJOR == 9 && DEAL_II_VERSION_MINOR < 4)
                        unsigned int invM_size = invM.local_size();
                        for (unsigned int dof=0; dof<solutionSet[fieldIndex]->local_size(); ++dof){
#else
                        unsigned int invM_size = invM.locally_owned_size();
                        for (unsigned int dof=0; dof<solutionSet[fieldIndex]->locally_owned_size(); ++dof){
#endif
                            solutionSet[fieldIndex]->local_element(dof)=			\
                            invM.local_element(dof%invM_size)*residualSet[fieldIndex]->local_element(dof);
                        }

                        // Set the Dirichelet values (hanging node constraints don't need to be distributed every time step, only at output)
                        constraintsDirichletSet[fieldIndex]->distribute(*solutionSet[fieldIndex]);
                        solutionSet[fieldIndex]->update_ghost_values();

                        // Print update to screen
                        if (currentIncrement%userInputs.skip_print_steps==0){
                            snprintf(buffer, sizeof(buffer), "field '%2s' [auxiliary solve]: current solution: %12.6e, current residual:%12.6e\n", \
                            fields[fieldIndex].name.c_str(),				\
                            solutionSet[fieldIndex]->l2_norm(),			\
                            residualSet[fieldIndex]->l2_norm());
                            pcout<<buffer;
                        }

                        // Check to see if this individual variable has converged
                        if (userInputs.var_nonlinear[fieldIndex]){
                            if (userInputs.nonlinear_solver_parameters.getToleranceType(fieldIndex) == ABSOLUTE_SOLUTION_CHANGE){

                                double diff;

                                if (fields[fieldIndex].type == SCALAR){
                                    dU_scalar -= *solutionSet[fieldIndex];
                                    diff = dU_scalar.l2_norm();
                                }
                                else {
                                    dU_vector -= *solutionSet[fieldIndex];
                                    diff = dU_vector.l2_norm();
                                }
                                if (currentIncrement%userInputs.skip_print_steps==0){
                                    pcout << "Relative difference between nonlinear iterations: " << diff << " " << nonlinear_it_index << " " << currentIncrement << std::endl;
                                }

                                if (diff > userInputs.nonlinear_solver_parameters.getToleranceValue(fieldIndex) && nonlinear_it_index < userInputs.nonlinear_solver_parameters.getMaxIterations()){
                                    nonlinear_it_converged = false;
                                }

                            }
                            else {
                                std::cerr << "PRISMS-PF Error: Nonlinear solver tolerance types other than ABSOLUTE_CHANGE have yet to be implemented." << std::endl;
                            }
                        }
                    }
                }

                //check if solution is nan
                if (!numbers::is_finite(solutionSet[fieldIndex]->l2_norm())){
                    snprintf(buffer, sizeof(buffer), "ERROR: field '%s' solution is NAN. exiting.\n\n",
                    fields[fieldIndex].name.c_str());
                    pcout<<buffer;
                    exit(-1);
                }

            }

            nonlinear_it_index++;
        }
    }

    if (currentIncrement%userInputs.skip_print_steps==0){
        pcout << "wall time: " << time.wall_time() << "s\n";
    }
    //log time
    computing_timer.leave_subsection("matrixFreePDE: solveIncrements");

}

#include "../../include/matrixFreePDE_template_instantiations.h"<|MERGE_RESOLUTION|>--- conflicted
+++ resolved
@@ -99,12 +99,9 @@
                 //Distribute for Uniform or Non-Uniform Dirichlet BCs
                 constraintsDirichletSet[fieldIndex]->distribute(*solutionSet[fieldIndex]);
             }
-<<<<<<< HEAD
+
             //computing_timer.enter_subsection("matrixFreePDE: updateExplicitGhosts");
-=======
-          
-            //computing_timer.enter_section("matrixFreePDE: updateExplicitGhosts");
->>>>>>> d3a1c8a2
+
             solutionSet[fieldIndex]->update_ghost_values();
             //computing_timer.leave_subsection("matrixFreePDE: updateExplicitGhosts");
 
