--- conflicted
+++ resolved
@@ -45,85 +45,57 @@
     //Elliptic (time-independent) fields
     else if (fields[fieldIndex].pdetype==ELLIPTIC){
       //implicit solve
-#ifdef solverType
-<<<<<<< HEAD
-      if (currentIncrement%skipImplicitSolves==0){
-	//apply Dirichlet BC's
-	for (std::map<types::global_dof_index, double>::const_iterator it=valuesDirichletSet[fieldIndex]->begin(); it!=valuesDirichletSet[fieldIndex]->end(); ++it){
-	  if (residualSet[fieldIndex]->in_local_range(it->first)){
-	    (*residualSet[fieldIndex])(it->first) = it->second; //*jacobianDiagonal(it->first);
-	  }
-	}
+		#ifdef solverType
+		if (currentIncrement%skipImplicitSolves==0){
+			//apply Dirichlet BC's
+			for (std::map<types::global_dof_index, double>::const_iterator it=valuesDirichletSet[fieldIndex]->begin(); it!=valuesDirichletSet[fieldIndex]->end(); ++it){
+				if (residualSet[fieldIndex]->in_local_range(it->first)){
+					(*residualSet[fieldIndex])(it->first) = it->second; //*jacobianDiagonal(it->first);
+				}
+			}
 	
-	//solver controls
-	SolverControl solver_control(maxSolverIterations, relSolverTolerance*residualSet[fieldIndex]->l2_norm());
-	solverType<vectorType> solver(solver_control);
+			//solver controls
+			#if absTol == true
+			SolverControl solver_control(maxSolverIterations, solverTolerance);
+			#else
+			SolverControl solver_control(maxSolverIterations, solverTolerance*residualSet[fieldIndex]->l2_norm());
+			#endif
+			solverType<vectorType> solver(solver_control);
 	
-	//solve
-	try{
-	  dU=0;
-	  solver.solve(*this, dU, *residualSet[fieldIndex], IdentityMatrix(solutionSet[fieldIndex]->size()));
-	}
-	catch (...) {
-	  pcout << "\nWarning: implicit solver did not converge as per set tolerances. consider increasing maxSolverIterations or decreasing relSolverTolerance.\n";
-	}
-	*solutionSet[fieldIndex]+=dU;
+			//solve
+			try{
+				dU=0;
+				solver.solve(*this, dU, *residualSet[fieldIndex], IdentityMatrix(solutionSet[fieldIndex]->size()));
+			}
+			catch (...) {
+				pcout << "\nWarning: implicit solver did not converge as per set tolerances. consider increasing maxSolverIterations or decreasing relSolverTolerance.\n";
+			}
+			*solutionSet[fieldIndex]+=dU;
 	
-	//apply constraints
-	constraintsHangingNodesSet[fieldIndex]->distribute(*solutionSet[fieldIndex]);
-	//sync ghost DOF's
-	solutionSet[fieldIndex]->update_ghost_values();
-	//
-	sprintf(buffer, "field '%2s' [implicit solve]: initial residual:%12.6e, current residual:%12.6e, nsteps:%u, tolerance criterion:%12.6e, solution: %12.6e, dU: %12.6e\n", \
-		fields[fieldIndex].name.c_str(),			\
-		residualSet[fieldIndex]->l2_norm(),			\
-		solver_control.last_value(),				\
-		solver_control.last_step(), solver_control.tolerance(), solutionSet[fieldIndex]->l2_norm(), dU.l2_norm());
-	pcout<<buffer; 
-      }
-      else{
-	sprintf(buffer, "field '%2s' [implicit solve]: current residual:%12.6e\n", \
-		fields[fieldIndex].name.c_str(),			\
-		residualSet[fieldIndex]->l2_norm());
-	pcout<<buffer; 
-	pcout << "skipping implicit solve as currentIncrement%skipImplicitSolves!=0\n";
-      }
+			//apply constraints
+			constraintsHangingNodesSet[fieldIndex]->distribute(*solutionSet[fieldIndex]);
+			//sync ghost DOF's
+			solutionSet[fieldIndex]->update_ghost_values();
+			//
+			sprintf(buffer, "field '%2s' [implicit solve]: initial residual:%12.6e, current residual:%12.6e, nsteps:%u, tolerance criterion:%12.6e, solution: %12.6e, dU: %12.6e\n", \
+					fields[fieldIndex].name.c_str(),			\
+					residualSet[fieldIndex]->l2_norm(),			\
+					solver_control.last_value(),				\
+					solver_control.last_step(), solver_control.tolerance(), solutionSet[fieldIndex]->l2_norm(), dU.l2_norm());
+			pcout<<buffer;
+		}
+		else{
+			sprintf(buffer, "field '%2s' [implicit solve]: current residual:%12.6e\n", \
+					fields[fieldIndex].name.c_str(),			\
+					residualSet[fieldIndex]->l2_norm());
+			pcout<<buffer;
+			pcout << "skipping implicit solve as currentIncrement%skipImplicitSolves!=0\n";
+		}
 
-=======
-		  #if absTol == true
-			  SolverControl solver_control(maxSolverIterations, solverTolerance);
-
-		  #else
-			  SolverControl solver_control(maxSolverIterations, solverTolerance*residualSet[fieldIndex]->l2_norm());
-		  #endif
-		  solverType<vectorType> solver(solver_control);
-		  if (currentIncrement%skipImplicitSolves==0){
-			  try{
-				  solver.solve(*this, dU, *residualSet[fieldIndex], IdentityMatrix(solutionSet[fieldIndex]->size()));
-			  }
-			  catch (...) {
-				  pcout << "\nWarning: implicit solver did not converge as per set tolerances. consider increasing maxSolverIterations or decreasing relSolverTolerance.\n";
-			  }
-			  *solutionSet[fieldIndex]+=dU;
-			  sprintf(buffer, "field '%2s' [implicit solve]: initial residual:%12.6e, current residual:%12.6e, nsteps:%u, tolerance criterion:%12.6e\n", \
-					  fields[fieldIndex].name.c_str(),			\
-					  residualSet[fieldIndex]->l2_norm(),			\
-					  solver_control.last_value(),				\
-					  solver_control.last_step(), solver_control.tolerance());
-			  pcout<<buffer;
-		  }
-		  else{
-			  sprintf(buffer, "field '%2s' [implicit solve]: current residual:%12.6e\n", \
-					  fields[fieldIndex].name.c_str(),			\
-					  residualSet[fieldIndex]->l2_norm());
-			  pcout<<buffer;
-			  pcout << "skipping implicit solve as currentIncrement%skipImplicitSolves!=0\n";
-		  }
->>>>>>> 5bd3541d
-#else
-		  pcout << "\nError: solverType not defined. This is required for ELLIPTIC fields.\n\n";
-		  exit (-1);
-#endif
+		#else
+		pcout << "\nError: solverType not defined. This is required for ELLIPTIC fields.\n\n";
+		exit (-1);
+		#endif
 	  }
     
 	  //Hyperbolic (second order derivatives in time) fields and general
