//Matrix Free implementation of coupled Cahn-Hilliard, Allen-Cahn and Mechanics formulation 
#ifndef CHACMECHANICS_H
#define CHACMECHANICS_H
//this source file is temporarily treated as a header file (hence
//#ifndef's) till library packaging scheme is finalized

#include "../../../include/matrixFreePDE.h"

//material models
#include "../mechanics/computeStress.h"

template <int dim>
class CoupledCHACMechanicsProblem: public MatrixFreePDE<dim>
{
 public: 
  CoupledCHACMechanicsProblem();

  void shiftConcentration();

 private:
  //elasticity matrix
  Table<2, double> CIJ;
  Table<2, double> CIJ_alpha;
  Table<2, double> CIJ_beta;
  Table<2, double> CIJ_diff;

  //RHS implementation for explicit solve
  void getRHS(const MatrixFree<dim,double> &data, 
	      std::vector<vectorType*> &dst, 
	      const std::vector<vectorType*> &src,
	      const std::pair<unsigned int,unsigned int> &cell_range) const;
    
  //LHS implementation for implicit solve 
  void  getLHS(const MatrixFree<dim,double> &data, 
	       vectorType &dst, 
	       const vectorType &src,
	       const std::pair<unsigned int,unsigned int> &cell_range) const;

  //method to apply initial conditions
  void applyInitialConditions();
 
  //methods to apply dirichlet BC's on displacement
  void applyDirichletBCs();

  // method to modify the fields for nucleation
  void modifySolutionFields();

  // calculate (and output) the total free energy of the system
  void computeFreeEnergyValue(std::vector<double>& freeEnergyValues);

  void computeIntegral(double& integratedField);

  bool c_dependent_misfit;

};

//constructor
template <int dim>
CoupledCHACMechanicsProblem<dim>::CoupledCHACMechanicsProblem(): MatrixFreePDE<dim>(),
  CIJ(2*dim-1+dim/3,2*dim-1+dim/3), CIJ_alpha(2*dim-1+dim/3,2*dim-1+dim/3), CIJ_beta(2*dim-1+dim/3,2*dim-1+dim/3), CIJ_diff(2*dim-1+dim/3,2*dim-1+dim/3)
{
  //initialize elasticity matrix
#if defined(MaterialModelV) && defined(MaterialConstantsV)
	if (n_dependent_stiffness == true){
		double materialConstants[]=MaterialConstantsV;
		getCIJMatrix<dim>(MaterialModelV, materialConstants, CIJ_alpha, this->pcout);

		double materialConstantsBeta[]=MaterialConstantsBetaV;
		getCIJMatrix<dim>(MaterialModelBetaV, materialConstantsBeta, CIJ_beta, this->pcout);

		for (unsigned int i=0; i<2*dim-1+dim/3; i++){
			for (unsigned int j=0; j<2*dim-1+dim/3; j++){
				CIJ_diff(i,j) = CIJ_beta(i,j) - CIJ_alpha(i,j);
			}
		}
	}
	else{
		double materialConstants[]=MaterialConstantsV;
		getCIJMatrix<dim>(MaterialModelV, materialConstants, CIJ, this->pcout);
	}

#else
#error Compile ERROR: missing material property variable: MaterialModelV, MaterialConstantsV
#endif

	c_dependent_misfit = false;
	for (unsigned int i=0; i<dim; i++){
		for (unsigned int j=0; j<dim; j++){
			if ((std::abs(sfts_linear1[i][j])>1.0e-12)||(std::abs(sfts_linear2[i][j])>1.0e-12)||(std::abs(sfts_linear3[i][j])>1.0e-12)){
				c_dependent_misfit = true;
				}
		}
	}
}

template <int dim>
void  CoupledCHACMechanicsProblem<dim>::getRHS(const MatrixFree<dim,double> &data, 
					       std::vector<vectorType*> &dst, 
					       const std::vector<vectorType*> &src,
					       const std::pair<unsigned int,unsigned int> &cell_range) const{
<<<<<<< HEAD
  

  //double test = 0.0;
  //computeIntegral(integratedField);
=======

>>>>>>> 6458c697

  //initialize fields
  typeScalar cVals(data, 0);

  typeScalar n1Vals(data,1);
  #if num_sop>2
  typeScalar n3Vals(data,3);
  #endif
  #if num_sop>1
  typeScalar n2Vals(data,2);
  #endif

  typeVector uVals(data, num_sop+1);

  //loop over cells
  for (unsigned int cell=cell_range.first; cell<cell_range.second; ++cell){
    //initialize c field
    cVals.reinit(cell); cVals.read_dof_values_plain(*src[0]); cVals.evaluate(true, true, false);

    //initialize n fields
    n1Vals.reinit(cell); n1Vals.read_dof_values_plain(*src[1]); n1Vals.evaluate(true, true, false);
	#if num_sop>1
    n2Vals.reinit(cell); n2Vals.read_dof_values_plain(*src[2]); n2Vals.evaluate(true, true, false);
	#endif
	#if num_sop>2
    n3Vals.reinit(cell); n3Vals.read_dof_values_plain(*src[3]); n3Vals.evaluate(true, true, false);
	#endif

    //initialize u field 
    uVals.reinit(cell); uVals.read_dof_values_plain(*src[num_sop+1]);

    if (c_dependent_misfit == true){
    	uVals.evaluate(false, true, true);
    }
    else{
    	uVals.evaluate(false, true, false);
    }

<<<<<<< HEAD

=======
>>>>>>> 6458c697
    //loop over quadrature points
    for (unsigned int q=0; q<cVals.n_q_points; ++q){
      //c
      scalarvalueType c = cVals.get_value(q);
      scalargradType cx = cVals.get_gradient(q);

      //n1
      scalarvalueType n1 = n1Vals.get_value(q);
      scalargradType n1x = n1Vals.get_gradient(q);

      //n2
      scalarvalueType n2, n3;
      scalargradType n2x, n3x;
	  #if num_sop>1
    	  n2 = n2Vals.get_value(q);
    	  n2x = n2Vals.get_gradient(q);
	  #else
    	  n2 = constV(0.0);
    	  n2x = constV(0.0)*n1x;
	  #endif

      //n3 
	  #if num_sop>2
    	  n3 = n3Vals.get_value(q);
    	  n3x = n3Vals.get_gradient(q);
	  #else
    	  n3 = constV(0.0);
    	  n3x = constV(0.0)*n1x;
	  #endif
      //u
      vectorgradType ux = uVals.get_gradient(q);
      vectorgradType Rux;

      vectorhessType uxx;

      if (c_dependent_misfit == true){
    	  uxx = uVals.get_hessian(q);
      }

      // Calculate the stress-free transformation strain and its derivatives at the quadrature point
      dealii::VectorizedArray<double> sfts1[dim][dim], sfts1c[dim][dim], sfts1cc[dim][dim], sfts2[dim][dim], sfts2c[dim][dim], sfts2cc[dim][dim], sfts3[dim][dim], sfts3c[dim][dim], sfts3cc[dim][dim];

      dealii::VectorizedArray<double> H_strain1, H_strain1n;
<<<<<<< HEAD
=======
      //H_strain1 = h1V;
	  //H_strain1n = hn1V;
>>>>>>> 6458c697
      H_strain1 = h1V*h1V*h1V*h1V*h1V;
      H_strain1n = 5.0*h1V*h1V*h1V*h1V*hn1V;

      for (unsigned int i=0; i<dim; i++){
    	  for (unsigned int j=0; j<dim; j++){
    		  // Polynomial fits for the stress-free transformation strains, of the form: sfts = a_p * c + b_p
    		  sfts1[i][j] = constV(sfts_linear1[i][j])*c + constV(sfts_const1[i][j]);
    		  sfts1c[i][j] = constV(sfts_linear1[i][j]);
    		  sfts1cc[i][j] = constV(0.0);

    		  // Polynomial fits for the stress-free transformation strains, of the form: sfts = a_p * c + b_p
    		  sfts2[i][j] = constV(sfts_linear2[i][j])*c + constV(sfts_const2[i][j]);
    		  sfts2c[i][j] = constV(sfts_linear1[i][j]);
    		  sfts2cc[i][j] = constV(0.0);

    		  // Polynomial fits for the stress-free transformation strains, of the form: sfts = a_p * c + b_p
    		  sfts3[i][j] = constV(sfts_linear3[i][j])*c + constV(sfts_const3[i][j]);
    		  sfts3c[i][j] = constV(sfts_linear3[i][j]);
    		  sfts3cc[i][j] = constV(0.0);
    	  }
      }

      //compute E2=(E-E0)
      dealii::VectorizedArray<double> E2[dim][dim], S[dim][dim];

      for (unsigned int i=0; i<dim; i++){
    	  for (unsigned int j=0; j<dim; j++){
    		  //E2[i][j]= constV(0.5)*(ux[i][j]+ux[j][i])-( sfts1[i][j]*h1V + sfts2[i][j]*h2V + sfts3[i][j]*h3V);
    		  E2[i][j]= constV(0.5)*(ux[i][j]+ux[j][i])-( sfts1[i][j]*H_strain1 + sfts2[i][j]*h2V + sfts3[i][j]*h3V);

    	  }
      }
      
      //compute stress
      //S=C*(E-E0)
      dealii::VectorizedArray<double> CIJ_combined[2*dim-1+dim/3][2*dim-1+dim/3];

      if (n_dependent_stiffness == true){
    	  dealii::VectorizedArray<double> sum_hV;
    	  sum_hV = h1V+h2V+h3V;
    	  for (unsigned int i=0; i<2*dim-1+dim/3; i++){
    		  for (unsigned int j=0; j<2*dim-1+dim/3; j++){
    			  CIJ_combined[i][j] = constV(CIJ_alpha(i,j))*(constV(1.0)-sum_hV) + constV(CIJ_beta(i,j))*sum_hV;
    		  }
    	  }
    	  computeStress<dim>(CIJ_combined, E2, S);
      }
      else{
    	  computeStress<dim>(CIJ, E2, S);
      }
      
      //fill residual corresponding to mechanics
      //R=-C*(E-E0)
      for (unsigned int i=0; i<dim; i++){
    	  for (unsigned int j=0; j<dim; j++){
<<<<<<< HEAD
    		  Rux[i][j] = - S[i][j];
=======
				Rux[i][j] = - S[i][j];
>>>>>>> 6458c697
    	  }
      }

      // Compute one of the stress terms in the order parameter chemical potential, nDependentMisfitACp = C*(E-E0)*(E0_p*Hn)
      dealii::VectorizedArray<double> nDependentMisfitAC1=constV(0.0);
      dealii::VectorizedArray<double> nDependentMisfitAC2=constV(0.0);
      dealii::VectorizedArray<double> nDependentMisfitAC3=constV(0.0);

      for (unsigned int i=0; i<dim; i++){
    	  for (unsigned int j=0; j<dim; j++){
    		  nDependentMisfitAC1+=S[i][j]*(sfts1[i][j]);
    		  nDependentMisfitAC2+=S[i][j]*(sfts2[i][j]);
    		  nDependentMisfitAC3+=S[i][j]*(sfts3[i][j]);
    	  }
      }

      //nDependentMisfitAC1*=-hn1V;
      nDependentMisfitAC1*=-H_strain1n;
      nDependentMisfitAC2*=-hn2V;
      nDependentMisfitAC3*=-hn3V;

      // Compute the other stress term in the order parameter chemical potential, heterMechACp = 0.5*Hn*(C_alpha-C_beta)*(E-E0)*(E-E0)
      dealii::VectorizedArray<double> heterMechAC1=constV(0.0);
      dealii::VectorizedArray<double> heterMechAC2=constV(0.0);
      dealii::VectorizedArray<double> heterMechAC3=constV(0.0);
      dealii::VectorizedArray<double> S2[dim][dim];

      if (n_dependent_stiffness == true){
    	  computeStress<dim>(CIJ_diff, E2, S2);
    	  for (unsigned int i=0; i<dim; i++){
    		  for (unsigned int j=0; j<dim; j++){
    			  heterMechAC1 += S2[i][j]*E2[i][j];
    		  }
    	  }
    	  // Aside from HnpV, heterMechAC1, heterMechAC2, and heterMechAC3 are equal
    	  heterMechAC2 = 0.5*hn2V*heterMechAC1;
    	  heterMechAC3 = 0.5*hn3V*heterMechAC1;

    	  heterMechAC1 = 0.5*hn1V*heterMechAC1;
      }

		// compute the stress term in the gradient of the concentration chemical potential, grad_mu_el = [C*(E-E0)*E0c]x, must be a vector with length dim
		dealii::VectorizedArray<double> grad_mu_el[dim];

		for (unsigned int k=0; k<dim; k++){
		  grad_mu_el[k] = constV(0.0);
		}

		if (c_dependent_misfit == true){
			dealii::VectorizedArray<double> E3[dim][dim], S3[dim][dim];

			for (unsigned int i=0; i<dim; i++){
				for (unsigned int j=0; j<dim; j++){
					//E3[i][j] =  -( sfts1c[i][j]*h1V + sfts2c[i][j]*h2V + sfts3c[i][j]*h3V);
					E3[i][j] =  -( sfts1c[i][j]*H_strain1 + sfts2c[i][j]*h2V + sfts3c[i][j]*h3V);
				}
			}

			if (n_dependent_stiffness == true){
				computeStress<dim>(CIJ_combined, E3, S3);
			}
			else{
				computeStress<dim>(CIJ, E3, S3);
			}

			for (unsigned int i=0; i<dim; i++){
				for (unsigned int j=0; j<dim; j++){
					for (unsigned int k=0; k<dim; k++){
//						grad_mu_el[k]+=S3[i][j] * (constV(0.5)*(uxx[i][j][k]+uxx[j][i][k]) + E3[i][j]*cx[k]
//										  - (sfts1[i][j]*hn1V*n1x[k] + sfts2[i][j]*hn2V*n2x[k] + sfts3[i][j]*hn3V*n3x[k]));
//
//						grad_mu_el[k]+= - S[i][j] * (sfts1c[i][j]*hn1V*n1x[k] + sfts2c[i][j]*hn2V*n2x[k] + sfts3c[i][j]*hn3V*n3x[k]
//										  + (sfts1cc[i][j]*h1V + sfts2cc[i][j]*h2V + sfts3cc[i][j]*h3V)*cx[k]);


						grad_mu_el[k] += S3[i][j] * (constV(0.5)*(uxx[i][j][k]+uxx[j][i][k]) + E3[i][j]*cx[k]
																  - (sfts1[i][j]*H_strain1n*n1x[k] + sfts2[i][j]*hn2V*n2x[k] + sfts3[i][j]*hn3V*n3x[k]));

						grad_mu_el[k]+= - S[i][j] * (sfts1c[i][j]*H_strain1n*n1x[k] + sfts2c[i][j]*hn2V*n2x[k] + sfts3c[i][j]*hn3V*n3x[k]
																  + (sfts1cc[i][j]*H_strain1 + sfts2cc[i][j]*h2V + sfts3cc[i][j]*h3V)*cx[k]);

						if (n_dependent_stiffness == true){
							grad_mu_el[k]+= - S2[i][j] * (sfts1c[i][j]*hn1V*n1x[k] + sfts2c[i][j]*hn2V*n2x[k] + sfts3c[i][j]*hn3V*n3x[k]);

						}
					}
				}
			}
		}


      //compute K*nx
      scalargradType Knx1, Knx2, Knx3;
      for (unsigned int a=0; a<dim; a++) {
    	  Knx1[a]=0.0;
    	  Knx2[a]=0.0;
    	  Knx3[a]=0.0;
    	  for (unsigned int b=0; b<dim; b++){
    		  Knx1[a]+=constV(Kn1[a][b])*n1x[b];
    		  Knx2[a]+=constV(Kn2[a][b])*n2x[b];
    		  Knx3[a]+=constV(Kn3[a][b])*n3x[b];
    	  }
      }
  
      //submit values
      cVals.submit_value(rcV,q); cVals.submit_gradient(rcxV,q);
      n1Vals.submit_value(rn1V,q); n1Vals.submit_gradient(rn1xV,q);
	  #if num_sop>1
      n2Vals.submit_value(rn2V,q); n2Vals.submit_gradient(rn2xV,q);
	  #endif
	  #if num_sop>2
      n3Vals.submit_value(rn3V,q); n3Vals.submit_gradient(rn3xV,q);
	  #endif
      uVals.submit_gradient(Rux,q);

    }
    
    //integrate values
    cVals.integrate(true, true);  cVals.distribute_local_to_global(*dst[0]);
    n1Vals.integrate(true, true); n1Vals.distribute_local_to_global(*dst[1]);
	#if num_sop>1
    n2Vals.integrate(true, true); n2Vals.distribute_local_to_global(*dst[2]);
 	#endif
	#if num_sop>2
    n3Vals.integrate(true, true); n3Vals.distribute_local_to_global(*dst[3]);
	#endif
    uVals.integrate(false, true); uVals.distribute_local_to_global(*dst[1+num_sop]);
  }
}

template <int dim>
void  CoupledCHACMechanicsProblem<dim>::getLHS(const MatrixFree<dim,double> &data, 
					       vectorType &dst, 
					       const vectorType &src,
					       const std::pair<unsigned int,unsigned int> &cell_range) const{
	  //initialize fields
	  typeScalar cVals(data, 0);

	  typeScalar n1Vals(data,1);
	  #if num_sop>2
	  typeScalar n3Vals(data,3);
	  #endif
	  #if num_sop>1
	  typeScalar n2Vals(data,2);
	  #endif

	  typeVector uVals(data, num_sop+1);
  
  //loop over cells
  for (unsigned int cell=cell_range.first; cell<cell_range.second; ++cell){
    //initialize u field 
    uVals.reinit(cell); uVals.read_dof_values_plain(src); uVals.evaluate(false, true, false);

    //initialize n fields
    n1Vals.reinit(cell); n1Vals.read_dof_values_plain(*MatrixFreePDE<dim>::solutionSet[1]); n1Vals.evaluate(true, true, false);
   #if num_sop>1
       n2Vals.reinit(cell); n2Vals.read_dof_values_plain(*MatrixFreePDE<dim>::solutionSet[2]); n2Vals.evaluate(true, false, false);
   #endif
   #if num_sop>2
       n3Vals.reinit(cell); n3Vals.read_dof_values_plain(*MatrixFreePDE<dim>::solutionSet[3]); n3Vals.evaluate(true, false, false);
   #endif

    //loop over quadrature points
    for (unsigned int q=0; q<uVals.n_q_points; ++q){
      //u
      vectorgradType ux = uVals.get_gradient(q);
      vectorgradType Rux;

      // n
	scalarvalueType n1, n2, n3;
	n1 = n1Vals.get_value(q);
	  #if num_sop>1
		  n2 = n2Vals.get_value(q);
	  #else
		  n2 = constV(0.0);
	  #endif
	  #if num_sop>2
		  n3 = n3Vals.get_value(q);
	  #else
		  n3 = constV(0.0);
	  #endif

      //compute strain tensor
      dealii::VectorizedArray<double> E[dim][dim], S[dim][dim];
      for (unsigned int i=0; i<dim; i++){
    	  for (unsigned int j=0; j<dim; j++){
    		  E[i][j]= constV(0.5)*(ux[i][j]+ux[j][i]);
    	  }
      }
    
      // Compute stress tensor
      dealii::VectorizedArray<double> CIJ_combined[2*dim-1+dim/3][2*dim-1+dim/3];
      if (n_dependent_stiffness == true){
    	  for (unsigned int i=0; i<2*dim-1+dim/3; i++){
    		  for (unsigned int j=0; j<2*dim-1+dim/3; j++){
    			  CIJ_combined[i][j] = constV(CIJ_alpha(i,j))*(constV(1.0)-h1V-h2V-h3V) + constV(CIJ_beta(i,j))*(h1V+h2V+h3V);
			  }
		  }
		  computeStress<dim>(CIJ_combined, E, S);
		}
		else{
		  computeStress<dim>(CIJ, E, S);
		}

      //compute residual
      for (unsigned int i=0; i<dim; i++){
	for (unsigned int j=0; j<dim; j++){
	  Rux[i][j] = S[i][j]; 
	}
      }
      
      //submit residual value
      uVals.submit_gradient(Rux,q);
    }
    
    //integrate
    uVals.integrate(false, true); uVals.distribute_local_to_global(dst);
  }
}

//compute integrated free energy value over the domain
template <int dim>
void CoupledCHACMechanicsProblem<dim>::computeFreeEnergyValue(std::vector<double>& freeEnergyValues){
  double value=0.0;
  QGauss<dim>  quadrature_formula(finiteElementDegree+1);
  FE_Q<dim> FE (QGaussLobatto<1>(finiteElementDegree+1));
  FEValues<dim> fe_values (FE, quadrature_formula, update_values | update_gradients | update_JxW_values | update_quadrature_points);
  const unsigned int   dofs_per_cell = FE.dofs_per_cell;
  const unsigned int   n_q_points    = quadrature_formula.size();
  std::vector<double> cVal(n_q_points), n1Val(n_q_points), n2Val(n_q_points), n3Val(n_q_points);
  std::vector<Tensor<1,dim,double> > cxVal(n_q_points), n1xVal(n_q_points), n2xVal(n_q_points), n3xVal(n_q_points);
  std::vector<std::vector<Tensor<1,dim,double> > > uxVal(n_q_points,std::vector<Tensor<1,dim,double> >(dim));
  //std::vector<Tensor<2,dim,double> > uxVal(n_q_points);
  //std::vector<std::vector<Tensor<1,dim,double> > > uxVal(n_q_points,dim);
  //std::vector<std::vector<Tensor<1,dim,double> > > uxVal[n_q_points][dim];
  //std::vector<vectorgradType> uxVal(n_q_points);

  // remove later
  double value_homo = 0, value_grad = 0, value_el = 0;

  typename DoFHandler<dim>::active_cell_iterator cell= this->dofHandlersSet[0]->begin_active(), endc = this->dofHandlersSet[0]->end();

  for (; cell!=endc; ++cell) {
	  if (cell->is_locally_owned()){
    	fe_values.reinit (cell);

    	unsigned int fieldIndex;
    	fieldIndex=this->getFieldIndex("c");
    	fe_values.get_function_values(*this->solutionSet[fieldIndex], cVal);
    	fe_values.get_function_gradients(*this->solutionSet[fieldIndex], cxVal);

    	fieldIndex=this->getFieldIndex("n1");
    	fe_values.get_function_values(*this->solutionSet[fieldIndex], n1Val);
    	fe_values.get_function_gradients(*this->solutionSet[fieldIndex], n1xVal);

    	fieldIndex=this->getFieldIndex("n2");
    	fe_values.get_function_values(*this->solutionSet[fieldIndex], n2Val);
    	fe_values.get_function_gradients(*this->solutionSet[fieldIndex], n2xVal);

    	fieldIndex=this->getFieldIndex("n3");
    	fe_values.get_function_values(*this->solutionSet[fieldIndex], n3Val);
    	fe_values.get_function_gradients(*this->solutionSet[fieldIndex], n3xVal);

    	fieldIndex=this->getFieldIndex("u");
    	//fe_values.get_function_gradients(*this->solutionSet[fieldIndex], uxVal); // This step doesn't work, uxVal not the right type


    	for (unsigned int q=0; q<n_q_points; ++q){
    		double c=cVal[q];
    		double n1 = n1Val[q];
    		double n2 = n2Val[q];
    		double n3 = n3Val[q];

//    		Tensor<2,dim> ux;
//    		for (unsigned int i=0; i<dofs_per_cell; i++){
//    				ux[i] = fe_values[uxVal].gradient(i,q);
//    		}


//    		vectorgradType ux;
//    		for (unsigned int i=0; i<dim; i++){
//    			for (unsigned int j=0; j<dim; j++){
//    				ux[i][j] = uxVal[q][i][j];
//    			}
//    		}

//    		double ux[dim][dim];
//    		for (unsigned int i=0; i<dim; i++){
//    			for (unsigned int j=0; j<dim; j++){
//    				ux[i][j] = uxVal[q][i][j];
//    			}
//    		}

    		// calculate the interfacial energy
    		double fgrad = 0;
    		for (int i=0; i<dim; i++){
    			for (int j=0; j<dim; j++){
    				fgrad += Kn1[i][j]*n1xVal[q][i]*n1xVal[q][j];
    			}
    		}
    		for (int i=0; i<dim; i++){
    			for (int j=0; j<dim; j++){
    				fgrad += Kn2[i][j]*n2xVal[q][i]*n2xVal[q][j];
    			}
    		}
    		for (int i=0; i<dim; i++){
    			for (int j=0; j<dim; j++){
    				fgrad += Kn3[i][j]*n3xVal[q][i]*n3xVal[q][j];
    			}
    		}
    		fgrad = 0.5*fgrad + W*fbarrierV; // need to generalize for multiple order parameters

    		// calculate the homogenous chemical energy
    		double fhomo = (1.0-(h1V+h2V+h3V))*faV + (h1V+h2V+h3V)*fbV;

    		// Calculatate the elastic energy
    		double fel = 0;

//    		VectorizedArray<double> test;
//    		test = constV(1.5);
//    		double test_2 = test[0];

/*
    		//vectorgradType E2;
    		dealii::Table<2, double> E2;
    		for (unsigned int i=0; i<dim; i++){
    			for (unsigned int j=0; j<dim; j++){
    				E2[i][j]= ux[i][j]+ux[j][i]; //constV(0.5)*(ux[i][j]+ux[j][i])-(sf1Strain[i][j]*h1V+sf2Strain[i][j]*h2V+sf3Strain[i][j]*h3V);
    			}
    		}

			#if problemDIM==3
    		dealii::Table<1, dealii::VectorizedArray<double> > E(6);

    		E(0)=E2[0][0]; E(1)=E2[1][1]; E(2)=E2[2][2];
    		E(3)=E2[1][2]+E2[2][1];
    		E(4)=E2[0][2]+E2[2][0];
    		E(5)=E2[0][1]+E2[1][0];

    		for (unsigned int i=0; i<6; i++){
    			for (unsigned int j=0; j<6; j++){
    				fel+=CIJ(i,j)*E(i)[0]*E(j)[0];
    			}
    		}
			#elif problemDIM==2
			  //dealii::Table<1, dealii::VectorizedArray<double> > E(3);
    		dealii::Table<1,double> E(3);
			  E(0)=E2[0][0]; E(1)=E2[1][1];
			  E(2)=E2[0][1]+E2[1][0];

			  for (unsigned int i=0; i<3; i++){
				for (unsigned int j=0; j<3; j++){
					fel+=CIJ(i,j)*E[i]*E[j];
				}
			  }
			#elif problemDIM==1
			  dealii::Table<1, dealii::VectorizedArray<double> > E(1);
			  E(0)=E2[0][0];
			  fel=CIJ(0,0)*E(0).operator[](0);
			#endif

*/


    		// Sum the energies at each integration point
    		value+=(fhomo+fgrad+fel)*fe_values.JxW(q);

    		// Remove this later, sum the components of the energies at each integration point
    		value_homo += fhomo*fe_values.JxW(q);
    		value_grad += fgrad*fe_values.JxW(q);
    		value_el += fel*fe_values.JxW(q);
    	}
	  }
  }

  value=Utilities::MPI::sum(value, MPI_COMM_WORLD);
  //freeEnergyValues.push_back(value);

  // remove later
  value_homo=Utilities::MPI::sum(value_homo, MPI_COMM_WORLD);
  value_grad=Utilities::MPI::sum(value_grad, MPI_COMM_WORLD);
  value_el=Utilities::MPI::sum(value_el, MPI_COMM_WORLD);

  freeEnergyValues.push_back(value_grad);

  if (Utilities::MPI::this_mpi_process(MPI_COMM_WORLD) == 0){
	  std::cout<<"Homogenous Free Energy: "<<value_homo<<std::endl;
  	  std::cout<<"Interfacial Free Energy: "<<value_grad<<std::endl;
  	  std::cout<<"Elastic Free Energy: "<<value_el<<std::endl;
  }
}


//structure representing each nucleus
struct nucleus{
  unsigned int index;
  dealii::Point<problemDIM> center;
  double radius;
  double seededTime, seedingTime;
};
//vector of all nucleus seeded in the problem
std::vector<nucleus> nuclei, localNuclei;

//nucleation model implementation
template <int dim>
void CoupledCHACMechanicsProblem<dim>::modifySolutionFields()
{
  //current time
  double t=this->currentTime;
  unsigned int inc=this->currentIncrement;
  double dx=spanX/( (double)subdivisionsX )/std::pow(2.0,refineFactor);
  double rand_val;
  int count = 0;
  //nucleation parameters
  double nRadius = 2.5; //spanX/20.0;
  double minDistBetwenNuclei=4*nRadius;

  unsigned int maxNumberNuclei=5; // doesn't do anything currently

  //get the list of node points in the domain
  std::map<dealii::types::global_dof_index, dealii::Point<dim> > support_points;
  dealii::DoFTools::map_dofs_to_support_points (dealii::MappingQ1<dim>(), *this->dofHandlersSet[0], support_points);
  //fields
  vectorType* n1=this->solutionSet[this->getFieldIndex("n1")];
  vectorType* n2=this->solutionSet[this->getFieldIndex("n2")];
  vectorType* n3=this->solutionSet[this->getFieldIndex("n3")];
  vectorType* c=this->solutionSet[this->getFieldIndex("c")];
  const double k1 = 0.0001; // nucleation probability constant
  const double k2 = 1.0;	// nucleation probability constant
  const double c0 = 0.300;	// baseline concentration?
  double J = 0.0;
  //delete the previous entries in the nuclei vector (old nucleus are still retained in the localNuclei vector)
  nuclei.clear();

  //populate localNuclei vector
  if (inc <= timeIncrements){
    nucleus* temp;
    //add nuclei based on concentration field values
    //loop over all points in the domain
    for (typename std::map<dealii::types::global_dof_index, dealii::Point<dim> >::iterator it=support_points.begin(); it!=support_points.end(); ++it){
      unsigned int dof=it->first;
      //set only local owned values of the parallel vector (eventually turn this into a separate function for each order parameter)
      if (n1->locally_owned_elements().is_element(dof)){
    	  dealii::Point<dim> nodePoint=it->second;
    	  double n1Value=(*n1)(dof);
    	  double n2Value=(*n2)(dof);
    	  double n3Value=(*n3)(dof);
    	  double cValue=(*c)(dof);

    	  rand_val = (double)rand()/(RAND_MAX);

    	  if ((t > 1000000000*timeStep) || (n1Value+n2Value+n3Value > 1.0e-6) || (cValue <= 0.0)) {
    		  J = 0;
    	  }
		  else{
			  J = cValue/c_matrix * dx*dx/((double)spanX * (double)spanY) * 0.01; // Only true in 2D!
    	  }

    	  if (rand_val <= J){
    		  bool isClose=false;
    		  for (std::vector<nucleus>::iterator thisNuclei=localNuclei.begin(); thisNuclei!=localNuclei.end(); ++thisNuclei){
    			  if (thisNuclei->center.distance(nodePoint)<minDistBetwenNuclei){
    				  isClose=true;
    			  }
    		  }

    		  if (!isClose){
    			  temp = new nucleus;
    			  temp->index=localNuclei.size();
    			  temp->center=nodePoint;
    			  temp->radius=nRadius;
    			  temp->seededTime=t;
    			  temp->seedingTime = 10000.0*timeStep;
    			  localNuclei.push_back(*temp);
    		  }
    	  }
      }
    }


    //filter nuclei by comparing with other processors
    int numProcs=Utilities::MPI::n_mpi_processes(MPI_COMM_WORLD);
    int thisProc=Utilities::MPI::this_mpi_process(MPI_COMM_WORLD);
    std::vector<int> numNucleiInProcs(numProcs, 0);
    //send nuclei information to processor 0
    int numNuclei=localNuclei.size();
    //send information about number of nuclei to processor 0
    if (thisProc!=0){
      MPI_Send(&numNuclei, 1, MPI_INT, 0, 0, MPI_COMM_WORLD);
    }
    else{
      numNucleiInProcs[0]=numNuclei;
      for (int proc=1; proc<numProcs; proc++){
	MPI_Recv(&numNucleiInProcs[proc], 1, MPI_INT, proc, 0, MPI_COMM_WORLD, MPI_STATUS_IGNORE);
      }
    }
    MPI_Barrier(MPI_COMM_WORLD);
    //filter nuclei in processor zero
    //receive nuclei info from all processors
    if (thisProc!=0){
    	if (numNuclei>0){
    		std::vector<double> tempData((dim+3)*numNuclei);
    		unsigned int i=0;
    		for (std::vector<nucleus>::iterator thisNuclei=localNuclei.begin(); thisNuclei!=localNuclei.end(); ++thisNuclei){
    			tempData[i*(dim+3)]=thisNuclei->radius;
    			tempData[i*(dim+3)+1]=thisNuclei->seededTime;
    			tempData[i*(dim+3)+2]=thisNuclei->seedingTime;
    			for (unsigned int j=0; j<dim; j++) tempData[i*(dim+3)+3+j]=thisNuclei->center[j];
    			i++;
    		}
    		MPI_Send(&tempData[0], numNuclei*(dim+3), MPI_DOUBLE, 0, 1, MPI_COMM_WORLD);
    	}
    }
    else{
    	//temporary array to store all the nuclei
    	std::vector<std::vector<double>*> tempNuceli(numProcs);
    	for (int proc=0; proc<numProcs; proc++) {
    		std::vector<double>* temp=new std::vector<double>(numNucleiInProcs[proc]*(dim+3));
    		if (numNucleiInProcs[proc]>0){
    			if (proc==0){
    				unsigned int i=0;
    				for (std::vector<nucleus>::iterator thisNuclei=localNuclei.begin(); thisNuclei!=localNuclei.end(); ++thisNuclei){
    					(*temp)[i*(dim+3)]=thisNuclei->radius;
    					(*temp)[i*(dim+3)+1]=thisNuclei->seededTime;
    					(*temp)[i*(dim+3)+2]=thisNuclei->seedingTime;
    					for (unsigned int j=0; j<dim; j++) (*temp)[i*(dim+3)+3+j]=thisNuclei->center[j];
    					i++;
    				}
    			}
    			else{
    				MPI_Recv(&((*temp)[0]), numNucleiInProcs[proc]*(dim+3), MPI_DOUBLE, proc, 1, MPI_COMM_WORLD, MPI_STATUS_IGNORE);
    			}
    			tempNuceli[proc]=temp;
    		}
    	}

    	//filter the nuclei and add to nuclei vector in processor zero
    	for (int proc1=0; proc1<numProcs; proc1++) {
    		for (int i1=0; i1<numNucleiInProcs[proc1]; i1++){
    			double rad1=(*tempNuceli[proc1])[i1*(dim+3)];
    			double time1=(*tempNuceli[proc1])[i1*(dim+3)+1];
    			double seedingTime1=(*tempNuceli[proc1])[i1*(dim+3)+2];
    			dealii::Point<dim> center1;
    			for (unsigned int j1=0; j1<dim; j1++) {
    				center1[j1]=(*tempNuceli[proc1])[i1*(dim+3)+3+j1];
    			}
    			bool addNuclei=true;
    			//check if this nuceli present in any other processor
    			for (int proc2=0; proc2<numProcs; proc2++) {
    				if (proc1!=proc2){
    					for (int i2=0; i2<numNucleiInProcs[proc2]; i2++){
    						double rad2=(*tempNuceli[proc2])[i2*(dim+3)];
    						double time2=(*tempNuceli[proc2])[i2*(dim+3)+1];
    						dealii::Point<dim> center2;
    						for (unsigned int j2=0; j2<dim; j2++) center2(j2)=(*tempNuceli[proc2])[i2*(dim+3)+3+j2];
    						if ((center1.distance(center2)<=minDistBetwenNuclei) && (time1>=time2)){
    							addNuclei=false;
    							break;
    						}
    					}
    					if (!addNuclei) {break;}
    				}
    			}
    			if (addNuclei){
    				temp = new nucleus;
    				temp->index=nuclei.size();
    				temp->radius=rad1;
    				temp->seededTime=time1;
    				temp->seedingTime=seedingTime1;
    				temp->center=center1;
    				nuclei.push_back(*temp);
    			}
    		}
    	}
    }
    MPI_Barrier(MPI_COMM_WORLD);

    //disperse nuclei to all other processors
    unsigned int numGlobalNuclei;
    if (Utilities::MPI::this_mpi_process(MPI_COMM_WORLD)==0) {numGlobalNuclei=nuclei.size();}
    MPI_Bcast(&numGlobalNuclei, 1, MPI_INT, 0, MPI_COMM_WORLD);
    this->pcout << "total number of nuclei currently seeded : "  << numGlobalNuclei << std::endl;
    MPI_Barrier(MPI_COMM_WORLD);
    //
    std::vector<double> temp2(numGlobalNuclei*(dim+3));
    if (Utilities::MPI::this_mpi_process(MPI_COMM_WORLD)==0){
      unsigned int i=0;
      for (std::vector<nucleus>::iterator thisNuclei=nuclei.begin(); thisNuclei!=nuclei.end(); ++thisNuclei){
	temp2[i*(dim+3)]=thisNuclei->radius;
	temp2[i*(dim+3)+1]=thisNuclei->seededTime;
	temp2[i*(dim+3)+2]=thisNuclei->seedingTime;
	for (unsigned int j=0; j<dim; j++) temp2[i*(dim+3)+3+j]=thisNuclei->center[j];
	i++;
      }
    }
    MPI_Bcast(&temp2[0], numGlobalNuclei*(dim+3), MPI_DOUBLE, 0, MPI_COMM_WORLD);
    MPI_Barrier(MPI_COMM_WORLD);
    //receive all nuclei
    if (Utilities::MPI::this_mpi_process(MPI_COMM_WORLD)!=0){
    	for(unsigned int i=0; i<numGlobalNuclei; i++){
    		temp = new nucleus;
    		temp->index=nuclei.size();
    		temp->radius=temp2[i*(dim+3)];
    		temp->seededTime=temp2[i*(dim+3)+1];
    		temp->seedingTime=temp2[i*(dim+3)+2];
    		dealii::Point<dim> tempCenter;
    		for (unsigned int j=0; j<dim; j++) tempCenter[j]=temp2[i*(dim+3)+3+j];
    		temp->center=tempCenter;
    		nuclei.push_back(*temp);
      }
    }
  }

  //seed nuclei
  unsigned int fieldIndex=this->getFieldIndex("n1");
  for (std::vector<nucleus>::iterator thisNuclei=nuclei.begin(); thisNuclei!=nuclei.end(); ++thisNuclei){

	  dealii::Point<dim> center=thisNuclei->center;
	  double radius=thisNuclei->radius;
	  double seededTime=thisNuclei->seededTime;
	  double seedingTime=thisNuclei->seedingTime;
	  this->pcout << "times: " << t << " " << seededTime << " " << seedingTime << std::endl;
	  //loop over all points in the domain
	  for (typename std::map<dealii::types::global_dof_index, dealii::Point<dim> >::iterator it=support_points.begin(); it!=support_points.end(); ++it){
		  unsigned int dof=it->first;
		  //set only local owned values of the parallel vector
		  if (n1->locally_owned_elements().is_element(dof)){
			  dealii::Point<dim> nodePoint=it->second;
			  //check conditions and seed nuclei
			  double r=nodePoint.distance(center);
			  if (r<=(2*radius)){
				  if ((t>seededTime) && (t<(seededTime+seedingTime))){
					  //this->pcout << "times: " << t << " " << seededTime << " " << seedingTime << std::endl;
					  //(*n1)(dof)=0.5*(1.0-std::tanh((r-radius)/(dx)));
					  (*n1)(dof)=0.5*(1.0-std::tanh((r-radius)/(0.4)));
				  }
			  }
		  }
	  }
  }
}

//compute the integral of one of the fields
template <int dim>
void CoupledCHACMechanicsProblem<dim>::computeIntegral(double& integratedField){
  QGauss<dim>  quadrature_formula(finiteElementDegree+1);
  FE_Q<dim> FE (QGaussLobatto<1>(finiteElementDegree+1));
  FEValues<dim> fe_values (FE, quadrature_formula, update_values | update_JxW_values | update_quadrature_points);
  const unsigned int   dofs_per_cell = FE.dofs_per_cell;
  const unsigned int   n_q_points    = quadrature_formula.size();
<<<<<<< HEAD
  std::vector<double> cVal(n_q_points), n1Val(n_q_points), n2Val(n_q_points), n3Val(n_q_points);
=======
  std::vector<double> cVal(n_q_points);
>>>>>>> 6458c697

  typename DoFHandler<dim>::active_cell_iterator cell= this->dofHandlersSet[0]->begin_active(), endc = this->dofHandlersSet[0]->end();

  double value = 0.0;

  unsigned int fieldIndex;
  fieldIndex=this->getFieldIndex("c");

  for (; cell!=endc; ++cell) {
	  if (cell->is_locally_owned()){
    	fe_values.reinit (cell);

    	fe_values.get_function_values(*this->solutionSet[fieldIndex], cVal);

    	for (unsigned int q=0; q<n_q_points; ++q){
    		value+=(cVal[q])*fe_values.JxW(q);
    	}
	  }
  }

  value=Utilities::MPI::sum(value, MPI_COMM_WORLD);

  if (Utilities::MPI::this_mpi_process(MPI_COMM_WORLD) == 0){
  std::cout<<"Integrated field: "<<value<<std::endl;
  }

  integratedField = value;
}

#endif<|MERGE_RESOLUTION|>--- conflicted
+++ resolved
@@ -98,14 +98,7 @@
 					       std::vector<vectorType*> &dst, 
 					       const std::vector<vectorType*> &src,
 					       const std::pair<unsigned int,unsigned int> &cell_range) const{
-<<<<<<< HEAD
-  
-
-  //double test = 0.0;
-  //computeIntegral(integratedField);
-=======
-
->>>>>>> 6458c697
+
 
   //initialize fields
   typeScalar cVals(data, 0);
@@ -144,10 +137,6 @@
     	uVals.evaluate(false, true, false);
     }
 
-<<<<<<< HEAD
-
-=======
->>>>>>> 6458c697
     //loop over quadrature points
     for (unsigned int q=0; q<cVals.n_q_points; ++q){
       //c
@@ -191,11 +180,8 @@
       dealii::VectorizedArray<double> sfts1[dim][dim], sfts1c[dim][dim], sfts1cc[dim][dim], sfts2[dim][dim], sfts2c[dim][dim], sfts2cc[dim][dim], sfts3[dim][dim], sfts3c[dim][dim], sfts3cc[dim][dim];
 
       dealii::VectorizedArray<double> H_strain1, H_strain1n;
-<<<<<<< HEAD
-=======
       //H_strain1 = h1V;
 	  //H_strain1n = hn1V;
->>>>>>> 6458c697
       H_strain1 = h1V*h1V*h1V*h1V*h1V;
       H_strain1n = 5.0*h1V*h1V*h1V*h1V*hn1V;
 
@@ -251,14 +237,10 @@
       //R=-C*(E-E0)
       for (unsigned int i=0; i<dim; i++){
     	  for (unsigned int j=0; j<dim; j++){
-<<<<<<< HEAD
     		  Rux[i][j] = - S[i][j];
-=======
-				Rux[i][j] = - S[i][j];
->>>>>>> 6458c697
-    	  }
-      }
-
+    	  }
+      }
+      
       // Compute one of the stress terms in the order parameter chemical potential, nDependentMisfitACp = C*(E-E0)*(E0_p*Hn)
       dealii::VectorizedArray<double> nDependentMisfitAC1=constV(0.0);
       dealii::VectorizedArray<double> nDependentMisfitAC2=constV(0.0);
@@ -906,11 +888,7 @@
   FEValues<dim> fe_values (FE, quadrature_formula, update_values | update_JxW_values | update_quadrature_points);
   const unsigned int   dofs_per_cell = FE.dofs_per_cell;
   const unsigned int   n_q_points    = quadrature_formula.size();
-<<<<<<< HEAD
-  std::vector<double> cVal(n_q_points), n1Val(n_q_points), n2Val(n_q_points), n3Val(n_q_points);
-=======
   std::vector<double> cVal(n_q_points);
->>>>>>> 6458c697
 
   typename DoFHandler<dim>::active_cell_iterator cell= this->dofHandlersSet[0]->begin_active(), endc = this->dofHandlersSet[0]->end();
 
