// Methods for the userInputParameters class
#include "../../include/userInputParameters.h"

#include <deal.II/base/exceptions.h>
#include <deal.II/base/mpi.h>
#include <deal.II/base/utilities.h>

#include <cstddef>
#include <vector>

template <int dim>
<<<<<<< HEAD
userInputParameters<dim>::userInputParameters(inputFileReader          &input_file_reader,
                                              dealii::ParameterHandler &parameter_handler,
                                              const AttributesList     &_var_attributes,
                                              const AttributesList     &_pp_attributes)
  : var_attributes(_var_attributes)
  , pp_attributes(_pp_attributes)
{
  loadVariableAttributes();

  // Load the inputs into the class member variables

  // Meshing parameters
=======
void
userInputParameters<dim>::assign_spatial_discretization_parameters(
  dealii::ParameterHandler &parameter_handler,
  variableAttributeLoader  &variable_attributes)
{
  // Domain size & subdivisions
>>>>>>> 19ec970d
  domain_size.push_back(parameter_handler.get_double("Domain size X"));
  subdivisions.push_back(parameter_handler.get_integer("Subdivisions X"));

  if (dim > 1)
    {
      domain_size.push_back(parameter_handler.get_double("Domain size Y"));
      subdivisions.push_back(parameter_handler.get_integer("Subdivisions Y"));

      if (dim > 2)
        {
          domain_size.push_back(parameter_handler.get_double("Domain size Z"));
          subdivisions.push_back(parameter_handler.get_integer("Subdivisions Z"));
        }
    }

  refine_factor = parameter_handler.get_integer("Refine factor");

  degree = parameter_handler.get_integer("Element degree");

  // Adaptive meshing parameters
  h_adaptivity = parameter_handler.get_bool("Mesh adaptivity");
  skip_remeshing_steps =
    parameter_handler.get_integer("Steps between remeshing operations");

  max_refinement_level = parameter_handler.get_integer("Max refinement level");
  min_refinement_level = parameter_handler.get_integer("Min refinement level");

  // Enforce that the initial refinement level must be between the max and min
  // level
  if (h_adaptivity &&
      ((refine_factor < min_refinement_level) || (refine_factor > max_refinement_level)))
    {
      std::cerr << "PRISMS-PF Error: The initial refinement factor must be "
                   "between the maximum and minimum refinement levels when "
                   "adaptive meshing is enabled.\n";
      std::cerr << "Initial refinement level: " << refine_factor
                << " Maximum and minimum refinement levels: " << max_refinement_level
                << ", " << min_refinement_level << "\n";
      abort();
    }

  // The adaptivity criterion for each variable has its own subsection
  for (const auto &[index, variable] : var_attributes)
    {
      std::string subsection_text = "Refinement criterion: ";
      subsection_text.append(variable.name);

      parameter_handler.enter_subsection(subsection_text);
      {
        const std::string crit_type_string = parameter_handler.get("Criterion type");
        if (!crit_type_string.empty())
          {
            RefinementCriterion new_criterion;
            new_criterion.variable_index = index;
            new_criterion.variable_name  = variable.name;
            if (boost::iequals(crit_type_string, "VALUE"))
              {
                new_criterion.criterion_type = criterion_value;
                new_criterion.value_lower_bound =
                  parameter_handler.get_double("Value lower bound");
                new_criterion.value_upper_bound =
                  parameter_handler.get_double("Value upper bound");

                // Check to make sure that the upper bound is greater than or
                // equal to the lower bound
                if (new_criterion.value_upper_bound < new_criterion.value_lower_bound)
                  {
                    std::cerr << "PRISMS-PF Error: The upper bound for "
                                 "refinement for variable "
                              << new_criterion.variable_name
                              << " is less than the lower bound. Please "
                                 "correct this in the parameters file.\n";
                  }
              }
            else if (boost::iequals(crit_type_string, "GRADIENT"))
              {
                new_criterion.criterion_type = criterion_gradient;
                new_criterion.gradient_lower_bound =
                  parameter_handler.get_double("Gradient magnitude lower bound");
              }
            else if (boost::iequals(crit_type_string, "VALUE_AND_GRADIENT"))
              {
                new_criterion.criterion_type = criterion_value | criterion_gradient;
                new_criterion.value_lower_bound =
                  parameter_handler.get_double("Value lower bound");
                new_criterion.value_upper_bound =
                  parameter_handler.get_double("Value upper bound");
                new_criterion.gradient_lower_bound =
                  parameter_handler.get_double("Gradient magnitude lower bound");

                // Check to make sure that the upper bound is greater than or
                // equal to the lower bound
                if (new_criterion.value_upper_bound < new_criterion.value_lower_bound)
                  {
                    std::cerr << "PRISMS-PF Error: The upper bound for "
                                 "refinement for variable "
                              << new_criterion.variable_name
                              << " is less than the lower bound. Please "
                                 "correct this in the parameters file.\n";
                  }
              }
            else
              {
                std::cerr << "PRISMS-PF Error: The refinement criteria type "
                             "found in the parameters file, "
                          << crit_type_string
                          << ", is not an allowed type. The allowed types are "
                             "VALUE, GRADIENT, VALUE_AND_GRADIENT\n";
                abort();
              }
            refinement_criteria.push_back(new_criterion);
          }
      }
      parameter_handler.leave_subsection();
    }
}

template <int dim>
void
userInputParameters<dim>::assign_temporal_discretization_parameters(
  dealii::ParameterHandler &parameter_handler,
  variableAttributeLoader  &variable_attributes)
{
  dtValue = parameter_handler.get_double("Time step");
  const int totalIncrements_temp =
    static_cast<int>(parameter_handler.get_integer("Number of time steps"));
  finalTime = parameter_handler.get_double("Simulation end time");

<<<<<<< HEAD
  // Linear solver parameters
  for (const auto &[index, variable] : var_attributes)
=======
  // If all of the variables are ELLIPTIC, then totalIncrements should be 1 and
  // finalTime should be 0
  bool only_time_independent_pdes = true;
  for (const auto &[index, variable] : variable_attributes.attributes)
    {
      if (variable.eq_type == EXPLICIT_TIME_DEPENDENT ||
          variable.eq_type == IMPLICIT_TIME_DEPENDENT)
        {
          only_time_independent_pdes = false;
          break;
        }
    }

  // Determine the maximum number of time steps
  if (only_time_independent_pdes)
    {
      totalIncrements = 1;
      finalTime       = 0.0;
    }
  else
    {
      if ((totalIncrements_temp >= 0) && (finalTime >= 0.0))
        {
          if (std::ceil(finalTime / dtValue) > totalIncrements_temp)
            {
              totalIncrements = totalIncrements_temp;
              finalTime       = totalIncrements * dtValue;
            }
          else
            {
              totalIncrements = std::ceil(finalTime / dtValue);
            }
        }
      else if ((totalIncrements_temp >= 0) && (finalTime < 0.0))
        {
          totalIncrements = totalIncrements_temp;
          finalTime       = totalIncrements * dtValue;
        }
      else if ((totalIncrements_temp < 0) && (finalTime >= 0.0))
        {
          totalIncrements = std::ceil(finalTime / dtValue);
        }
      else
        {
          // Should change to an exception
          std::cerr << "Invalid selections for the final time and the number "
                       "of increments. At least one should be given in the "
                       "input file and should be positive.\n";
          std::cout << finalTime << " " << totalIncrements_temp << "\n";
          abort();
        }
    }
}

template <int dim>
void
userInputParameters<dim>::assign_linear_solve_parameters(
  dealii::ParameterHandler &parameter_handler,
  variableAttributeLoader  &variable_attributes)
{
  for (const auto &[index, variable] : variable_attributes.attributes)
>>>>>>> 19ec970d
    {
      if (variable.eq_type == TIME_INDEPENDENT ||
          variable.eq_type == IMPLICIT_TIME_DEPENDENT)
        {
          std::string subsection_text = "Linear solver parameters: ";
          subsection_text.append(variable.name);

          parameter_handler.enter_subsection(subsection_text);
          {
            // Set the tolerance type
            SolverToleranceType temp_type   = ABSOLUTE_RESIDUAL;
            const std::string   type_string = parameter_handler.get("Tolerance type");
            if (boost::iequals(type_string, "ABSOLUTE_RESIDUAL"))
              {
                temp_type = ABSOLUTE_RESIDUAL;
              }
            else if (boost::iequals(type_string, "RELATIVE_RESIDUAL_CHANGE"))
              {
                temp_type = RELATIVE_RESIDUAL_CHANGE;
              }
            else if (boost::iequals(type_string, "ABSOLUTE_SOLUTION_CHANGE"))
              {
                temp_type = ABSOLUTE_SOLUTION_CHANGE;
                std::cerr << "PRISMS-PF Error: Linear solver tolerance type "
                          << type_string
                          << " is not currently implemented, please use either "
                             "ABSOLUTE_RESIDUAL or RELATIVE_RESIDUAL_CHANGE\n";
                abort();
              }
            else
              {
                std::cerr << "PRISMS-PF Error: Linear solver tolerance type "
                          << type_string
                          << " is not one of the allowed values (ABSOLUTE_RESIDUAL, "
                             "RELATIVE_RESIDUAL_CHANGE, ABSOLUTE_SOLUTION_CHANGE)\n";
                abort();
              }

            // Set the tolerance value
            const double temp_value = parameter_handler.get_double("Tolerance value");

            // Set the maximum number of iterations
            const unsigned int temp_max_iterations =
              parameter_handler.get_integer("Maximum linear solver iterations");

            linear_solver_parameters.loadParameters(index,
                                                    temp_type,
                                                    temp_value,
                                                    temp_max_iterations);
          }
          parameter_handler.leave_subsection();
        }
    }
}

template <int dim>
void
userInputParameters<dim>::assign_nonlinear_solve_parameters(
  dealii::ParameterHandler &parameter_handler,
  variableAttributeLoader  &variable_attributes)
{
  nonlinear_solver_parameters.setMaxIterations(
    parameter_handler.get_integer("Maximum nonlinear solver iterations"));

  for (const auto &[index, variable] : var_attributes)
    {
      if (variable.is_nonlinear)
        {
          std::string subsection_text = "Nonlinear solver parameters: ";
          subsection_text.append(variable.name);

          parameter_handler.enter_subsection(subsection_text);
          {
            // Set the tolerance type
            SolverToleranceType temp_type   = ABSOLUTE_RESIDUAL;
            const std::string   type_string = parameter_handler.get("Tolerance type");
            if (boost::iequals(type_string, "ABSOLUTE_RESIDUAL"))
              {
                temp_type = ABSOLUTE_RESIDUAL;
              }
            else if (boost::iequals(type_string, "RELATIVE_RESIDUAL_CHANGE"))
              {
                temp_type = RELATIVE_RESIDUAL_CHANGE;
              }
            else if (boost::iequals(type_string, "ABSOLUTE_SOLUTION_CHANGE"))
              {
                temp_type = ABSOLUTE_SOLUTION_CHANGE;
              }
            else
              {
                std::cerr << "PRISMS-PF Error: Nonlinear solver tolerance type "
                          << type_string
                          << " is not one of the allowed values (ABSOLUTE_RESIDUAL, "
                             "RELATIVE_RESIDUAL_CHANGE, ABSOLUTE_SOLUTION_CHANGE)\n";
                abort();
              }

            // Set the tolerance value
            const double temp_value = parameter_handler.get_double("Tolerance value");

            // Set the backtrace damping flag
            const bool temp_backtrack_damping =
              parameter_handler.get_bool("Use backtracking line search damping");

            // Set the backtracking step size modifier
            const double temp_step_modifier =
              parameter_handler.get_double("Backtracking step size modifier");

            // Set the constant that determines how much the residual must
            // decrease to be accepted as sufficient
            const double temp_residual_decrease_coeff =
              parameter_handler.get_double("Backtracking residual decrease coefficient");

            // Set the default damping coefficient (used if backtracking isn't
            // used)
            const double temp_damping_coefficient =
              parameter_handler.get_double("Constant damping value");

            // Set whether to use the solution of Laplace's equation instead of
            // the IC in ICs_and_BCs.h as the initial guess for nonlinear, time
            // independent equations
            bool temp_laplace_for_initial_guess = false;
            if (variable.eq_type == TIME_INDEPENDENT)
              {
                temp_laplace_for_initial_guess = parameter_handler.get_bool(
                  "Use Laplace's equation to determine the initial guess");
              }
            else
              {
                if (dealii::Utilities::MPI::this_mpi_process(MPI_COMM_WORLD) == 0)
                  {
                    std::cout << "PRISMS-PF Warning: Laplace's equation is only used "
                                 "to generate the initial guess for time independent "
                                 "equations. The equation for variable "
                              << variable.name
                              << " is not a time independent equation. No initial "
                                 "guess is needed for this equation.\n";
                  }
              }

            nonlinear_solver_parameters.loadParameters(index,
                                                       temp_type,
                                                       temp_value,
                                                       temp_backtrack_damping,
                                                       temp_step_modifier,
                                                       temp_residual_decrease_coeff,
                                                       temp_damping_coefficient,
                                                       temp_laplace_for_initial_guess);
          }
          parameter_handler.leave_subsection();
        }
    }

  // Set the max number of nonlinear iterations
  bool any_nonlinear = false;
  for (const auto &[index, variable] : var_attributes)
    {
      any_nonlinear |= variable.is_nonlinear;
    }
  if (!any_nonlinear)
    {
      nonlinear_solver_parameters.setMaxIterations(0);
    }
}

template <int dim>
void
userInputParameters<dim>::assign_output_parameters(
  dealii::ParameterHandler &parameter_handler)
{
  const std::string      output_condition = parameter_handler.get("Output condition");
  const unsigned int     num_outputs = parameter_handler.get_integer("Number of outputs");
  const std::vector<int> user_given_time_step_list_temp =
    dealii::Utilities::string_to_int(dealii::Utilities::split_string_list(
      parameter_handler.get("List of time steps to output")));
  std::vector<unsigned int> user_given_time_step_list;
  user_given_time_step_list.reserve(user_given_time_step_list_temp.size());
  for (const auto &time_step : user_given_time_step_list_temp)
    {
      user_given_time_step_list.push_back(time_step);
    }

  skip_print_steps = parameter_handler.get_integer("Skip print steps");
  output_file_type = parameter_handler.get("Output file type");
  output_file_name = parameter_handler.get("Output file name (base)");

  output_vtu_per_process =
    parameter_handler.get_bool("Output separate files per process");
  if ((output_file_type == "vtk") && (!output_vtu_per_process))
    {
      output_vtu_per_process = true;
      if (dealii::Utilities::MPI::this_mpi_process(MPI_COMM_WORLD) == 0)
        {
          std::cout << "PRISMS-PF Warning: 'Output file type' given as 'vtk' and "
                       "'Output separate files per process' given as 'false'. Shared "
                       "output files are not supported for the vtk output format. "
                       "Separate files per process will be created.\n";
        }
    }

  print_timing_with_output =
    parameter_handler.get_bool("Print timing information with output");

  // Field variable definitions

<<<<<<< HEAD
  // If all of the variables are ELLIPTIC, then totalIncrements should be 1 and
  // finalTime should be 0
  bool only_time_independent_pdes = true;
  for (const auto &[index, variable] : var_attributes)
    {
      if (variable.eq_type == EXPLICIT_TIME_DEPENDENT ||
          variable.eq_type == IMPLICIT_TIME_DEPENDENT)
        {
          only_time_independent_pdes = false;
          break;
        }
    }

  // Determine the maximum number of time steps
  if (only_time_independent_pdes)
    {
      totalIncrements = 1;
      finalTime       = 0.0;
    }
  else
    {
      if ((totalIncrements_temp >= 0) && (finalTime >= 0.0))
        {
          if (std::ceil(finalTime / dtValue) > totalIncrements_temp)
            {
              totalIncrements = totalIncrements_temp;
              finalTime       = totalIncrements * dtValue;
            }
          else
            {
              totalIncrements = std::ceil(finalTime / dtValue);
            }
        }
      else if ((totalIncrements_temp >= 0) && (finalTime < 0.0))
        {
          totalIncrements = totalIncrements_temp;
          finalTime       = totalIncrements * dtValue;
        }
      else if ((totalIncrements_temp < 0) && (finalTime >= 0.0))
        {
          totalIncrements = std::ceil(finalTime / dtValue);
        }
      else
        {
          // Should change to an exception
          std::cerr << "Invalid selections for the final time and the number "
                       "of increments. At least one should be given in the "
                       "input file and should be positive."
                    << std::endl;
          std::cout << finalTime << " " << totalIncrements_temp << std::endl;
          abort();
        }
    }

=======
>>>>>>> 19ec970d
  // Use these inputs to create a list of time steps where the code should
  // output, stored in the member
  outputTimeStepList =
    setTimeStepList(output_condition, num_outputs, user_given_time_step_list);

  // Parameters for checkpoint/restart
  resume_from_checkpoint = parameter_handler.get_bool("Load from a checkpoint");
  const std::string  checkpoint_condition = parameter_handler.get("Checkpoint condition");
  const unsigned int num_checkpoints =
    parameter_handler.get_integer("Number of checkpoints");

  const std::vector<int> user_given_checkpoint_time_step_list_temp =
    dealii::Utilities::string_to_int(dealii::Utilities::split_string_list(
      parameter_handler.get("List of time steps to save checkpoints")));
  std::vector<unsigned int> user_given_checkpoint_time_step_list;
  user_given_checkpoint_time_step_list.reserve(
    user_given_checkpoint_time_step_list_temp.size());
  for (const auto &checkpoint_step : user_given_checkpoint_time_step_list_temp)
    {
      user_given_checkpoint_time_step_list.push_back(checkpoint_step);
    }
  checkpointTimeStepList = setTimeStepList(checkpoint_condition,
                                           num_checkpoints,
                                           user_given_checkpoint_time_step_list);
}

template <int dim>
void
userInputParameters<dim>::assign_load_initial_condition_parameters(
  dealii::ParameterHandler &parameter_handler)
{ // Variables for loading in PField ICs
  std::vector<std::string> load_ICs_temp = dealii::Utilities::split_string_list(
    parameter_handler.get("Load initial conditions"));
  std::vector<std::string> load_parallel_file_temp =
    dealii::Utilities::split_string_list(parameter_handler.get("Load parallel file"));

  if (boost::iequals(load_ICs_temp.at(0), "void"))
    {
      for (unsigned int var = 0; var < number_of_variables; var++)
        {
          load_ICs.push_back(false);
          load_parallel_file.push_back(false);
        }
    }
  else
    {
      for (unsigned int var = 0; var < number_of_variables; var++)
        {
          if (boost::iequals(load_ICs_temp.at(var), "true"))
            {
              load_ICs.push_back(true);
            }
          else
            {
              load_ICs.push_back(false);
            }
          if (boost::iequals(load_parallel_file_temp.at(var), "true"))
            {
              load_parallel_file.push_back(true);
            }
          else
            {
              load_parallel_file.push_back(false);
            }
        }
    }

  load_file_name =
    dealii::Utilities::split_string_list(parameter_handler.get("File names"));
  load_field_name = dealii::Utilities::split_string_list(
    parameter_handler.get("Variable names in the files"));
}

<<<<<<< HEAD
  // Parameters for checkpoint/restart
  resume_from_checkpoint = parameter_handler.get_bool("Load from a checkpoint");
  std::string  checkpoint_condition = parameter_handler.get("Checkpoint condition");
  unsigned int num_checkpoints = parameter_handler.get_integer("Number of checkpoints");

  std::vector<int> user_given_checkpoint_time_step_list_temp =
    dealii::Utilities::string_to_int(dealii::Utilities::split_string_list(
      parameter_handler.get("List of time steps to save checkpoints")));
  std::vector<unsigned int> user_given_checkpoint_time_step_list;
  user_given_checkpoint_time_step_list.reserve(
    user_given_checkpoint_time_step_list_temp.size());
  for (const auto &checkpoint_step : user_given_checkpoint_time_step_list_temp)
    {
      user_given_checkpoint_time_step_list.push_back(checkpoint_step);
    }
  checkpointTimeStepList = setTimeStepList(checkpoint_condition,
                                           num_checkpoints,
                                           user_given_checkpoint_time_step_list);

  // Parameters for nucleation

  for (const auto &[index, variable] : var_attributes)
=======
template <int dim>
void
userInputParameters<dim>::assign_nucleation_parameters(
  dealii::ParameterHandler &parameter_handler,
  variableAttributeLoader  &variable_attributes)
{
  for (const auto &[index, variable] : variable_attributes.attributes)
>>>>>>> 19ec970d
    {
      if (variable.nucleating_variable)
        {
          std::string nucleation_text = "Nucleation parameters: ";
          nucleation_text.append(variable.name);

          parameter_handler.enter_subsection(nucleation_text);
          {
            const unsigned int        var_index = index;
            const std::vector<double> semiaxes =
              dealii::Utilities::string_to_double(dealii::Utilities::split_string_list(
                parameter_handler.get("Nucleus semiaxes (x, y, z)")));
            const std::vector<double> ellipsoid_rotation =
              dealii::Utilities::string_to_double(dealii::Utilities::split_string_list(
                parameter_handler.get("Nucleus rotation in degrees (x, y, z)")));
            const std::vector<double> freeze_semiaxes =
              dealii::Utilities::string_to_double(dealii::Utilities::split_string_list(
                parameter_handler.get("Freeze zone semiaxes (x, y, z)")));
            const double hold_time =
              parameter_handler.get_double("Freeze time following nucleation");
            const double no_nucleation_border_thickness =
              parameter_handler.get_double("Nucleation-free border thickness");

            const nucleationParameters<dim> temp(var_index,
                                                 semiaxes,
                                                 freeze_semiaxes,
                                                 ellipsoid_rotation,
                                                 hold_time,
                                                 no_nucleation_border_thickness);
            nucleation_parameters_list.push_back(temp);

            // Validate nucleation input
            if (semiaxes.size() < dim || semiaxes.size() > 3)
              {
                std::cerr << "PRISMS-PF Error: The number of nucleus semiaxes given in "
                             "the 'parameters.in' file must be at least the number of "
                             "dimensions and no more than 3.\n";
                abort();
              }
            if (freeze_semiaxes.size() < dim || freeze_semiaxes.size() > 3)
              {
                std::cerr << "PRISMS-PF Error: The number of nucleation freeze zone "
                             "semiaxes given in the 'parameters.in' file must be at "
                             "least the number of dimensions and no more than 3.\n";
                abort();
              }
            if (ellipsoid_rotation.size() != 3)
              {
                std::cerr << "PRISMS-PF Error: Exactly three nucleus rotation "
                             "angles must be given in the 'parameters.in' file.\n";
                abort();
              }
          }
          parameter_handler.leave_subsection();
        }
    }
  for (unsigned int i = 0; i < nucleation_parameters_list.size(); i++)
    {
      nucleation_parameters_list_index[nucleation_parameters_list.at(i).var_index] = i;
    }

  if (parameter_handler.get("Minimum allowed distance between nuclei") != "-1")
    {
      min_distance_between_nuclei =
        parameter_handler.get_double("Minimum allowed distance between nuclei");
    }
  else if (nucleation_parameters_list.size() > 1)
    {
      min_distance_between_nuclei =
        2.0 * (*(max_element(nucleation_parameters_list[0].semiaxes.begin(),
                             nucleation_parameters_list[0].semiaxes.end())));
    }
  evolution_before_nucleation =
    parameter_handler.get_bool("Enable evolution before nucleation");
  // Implement multiple order parameter nucleation later
  // multiple_nuclei_per_order_parameter = parameter_handler.get_bool("Allow
  // multiple nuclei per order parameter");
  nucleation_order_parameter_cutoff =
    parameter_handler.get_double("Order parameter cutoff value");
  steps_between_nucleation_attempts =
    parameter_handler.get_integer("Time steps between nucleation attempts");
  nucleation_start_time = parameter_handler.get_double("Nucleation start time");
  nucleation_end_time   = parameter_handler.get_double("Nucleation end time");
}

template <int dim>
void
userInputParameters<dim>::assign_grain_parameters(
  dealii::ParameterHandler &parameter_handler,
  variableAttributeLoader  &variable_attributes)
{ // Load the grain remapping parameters
  grain_remapping_activated = parameter_handler.get_bool("Activate grain reassignment");

  skip_grain_reassignment_steps =
    parameter_handler.get_integer("Time steps between grain reassignments");

  order_parameter_threshold =
    parameter_handler.get_double("Order parameter cutoff for grain identification");

  buffer_between_grains =
    parameter_handler.get_double("Buffer between grains before reassignment");
  if (buffer_between_grains < 0.0 && grain_remapping_activated)
    {
      std::cerr << "PRISMS-PF Error: If grain reassignment is activated, a "
                   "non-negative buffer distance must be given. See the 'Buffer "
                   "between grains before reassignment' entry in parameters.in.\n";
      abort();
    }

  const std::vector<std::string> variables_for_remapping_str =
    dealii::Utilities::split_string_list(
      parameter_handler.get("Order parameter fields for grain reassignment"));
  for (const auto &field : variables_for_remapping_str)
    {
      bool field_found = false;
      for (const auto &[index, variable] : var_attributes)
        {
          if (boost::iequals(field, variable.name))
            {
              variables_for_remapping.push_back(index);
              field_found = true;
              break;
            }
        }
      if (!field_found && grain_remapping_activated)
        {
          std::cerr << "PRISMS-PF Error: Entries in the list of order "
                       "parameter fields used for grain reassignment must "
                       "match the variable names in equations.h.\n";
          std::cerr << field << "\n";
          abort();
        }
    }

  load_grain_structure = parameter_handler.get_bool("Load grain structure");
  load_vtk_file_type =
    parameter_handler.get("vtk file type"); // assign the vtk file type and getting it
                                            // ready to send to initialconditions.cc
  grain_structure_filename      = parameter_handler.get("Grain structure filename");
  grain_structure_variable_name = parameter_handler.get("Grain structure variable name");
  num_grain_smoothing_cycles    = parameter_handler.get_integer(
    "Number of smoothing cycles after grain structure loading");
  min_radius_for_loading_grains =
    parameter_handler.get_double("Minimum radius for loaded grains");
}

template <int dim>
void
userInputParameters<dim>::assign_boundary_condition_parameters(
  dealii::ParameterHandler &parameter_handler,
  variableAttributeLoader  &variable_attributes)
{
  // Load the boundary condition variables into list of BCs (where each element
  // of the vector is one component of one variable)
  std::vector<std::string> list_of_BCs;
  for (const auto &[index, variable] : var_attributes)
    {
      if (variable.var_type == SCALAR)
        {
          std::string bc_text = "Boundary condition for variable ";
          bc_text.append(variable.name);
          list_of_BCs.push_back(parameter_handler.get(bc_text));
        }
      else
        {
          std::string bc_text = "Boundary condition for variable ";
          bc_text.append(variable.name);
          bc_text.append(", x component");
          list_of_BCs.push_back(parameter_handler.get(bc_text));

          bc_text = "Boundary condition for variable ";
          bc_text.append(variable.name);
          bc_text.append(", y component");
          list_of_BCs.push_back(parameter_handler.get(bc_text));

          if (dim > 2)
            {
              bc_text = "Boundary condition for variable ";
              bc_text.append(variable.name);
              bc_text.append(", z component");
              list_of_BCs.push_back(parameter_handler.get(bc_text));
            }
        }
    }

  /*----------------------
  |  Pinning point
  -----------------------*/
  for (const auto &[index, variable] : var_attributes)
    {
      std::string pinning_text = "Pinning point: ";
      pinning_text.append(variable.name);
      parameter_handler.enter_subsection(pinning_text);

      // Skip if the default
      if (parameter_handler.get_double("x") == -1.0)
        {
          parameter_handler.leave_subsection();
          continue;
        }

      // Otherwise, fill out point
      if (dim == 2)
        {
          pinned_point[index] = dealii::Point<dim>(parameter_handler.get_double("x"),
                                                   parameter_handler.get_double("y"));
        }
      else
        {
          pinned_point[index] = dealii::Point<dim>(parameter_handler.get_double("x"),
                                                   parameter_handler.get_double("y"),
                                                   parameter_handler.get_double("z"));
        }
      parameter_handler.leave_subsection();
    }

  // Load the BC information from the strings into a varBCs object
  load_BC_list(list_of_BCs);
}

// NOLINTBEGIN(cppcoreguidelines-pro-type-member-init, hicpp-member-init)
template <int dim>
userInputParameters<dim>::userInputParameters(inputFileReader          &input_file_reader,
                                              dealii::ParameterHandler &parameter_handler,
                                              variableAttributeLoader variable_attributes)
{
  loadVariableAttributes(variable_attributes);

  // Spatial discretization
  assign_spatial_discretization_parameters(parameter_handler, variable_attributes);

  // Time stepping parameters
  assign_temporal_discretization_parameters(parameter_handler, variable_attributes);

  // Linear solver parameters
  assign_linear_solve_parameters(parameter_handler, variable_attributes);

  // Non-linear solver parameters
  assign_nonlinear_solve_parameters(parameter_handler, variable_attributes);

  // Output parameters
  assign_output_parameters(parameter_handler);

  // Initial condition parameters
  assign_load_initial_condition_parameters(parameter_handler);

  // Nucleation parameters
  assign_nucleation_parameters(parameter_handler, variable_attributes);

  // Grain remapping & vtk load-in parameters
  assign_grain_parameters(parameter_handler, variable_attributes);

  // Boundary conditions
  assign_boundary_condition_parameters(parameter_handler, variable_attributes);

  // Load the user-defined constants
  load_user_constants(input_file_reader, parameter_handler);
}

// NOLINTEND(cppcoreguidelines-pro-type-member-init, hicpp-member-init)

template <int dim>
void
userInputParameters<dim>::assign_boundary_conditions(
  std::vector<std::string> &boundary_condition_list,
  varBCs<dim>              &boundary_condition)
{
  // If there is only one boundary condition, copy it to have 2*dim copies.
  if (boundary_condition_list.size() == 1)
    {
      boundary_condition_list.resize(static_cast<size_t>(2 * dim),
                                     boundary_condition_list[0]);
    }

  // Assign the boundary condition into the varBCs<dim> object.
  for (unsigned int j = 0; j < (2 * dim); j++)
    {
      if (boost::iequals(boundary_condition_list[j], "NATURAL"))
        {
          boundary_condition.var_BC_type.push_back(NATURAL);
          boundary_condition.var_BC_val.push_back(0.0);
        }
      else if (boost::iequals(boundary_condition_list[j], "PERIODIC"))
        {
          boundary_condition.var_BC_type.push_back(PERIODIC);
          boundary_condition.var_BC_val.push_back(0.0);
        }
      else if (boost::iequals(boundary_condition_list[j], "NON_UNIFORM_DIRICHLET"))
        {
          boundary_condition.var_BC_type.push_back(NON_UNIFORM_DIRICHLET);
          boundary_condition.var_BC_val.push_back(0.0);
        }
      else if (boost::iequals(boundary_condition_list[j].substr(0, 9), "DIRICHLET"))
        {
          boundary_condition.var_BC_type.push_back(DIRICHLET);
          std::string dirichlet_val =
            boundary_condition_list[j].substr(10, boundary_condition_list[j].size());
          dirichlet_val = dealii::Utilities::trim(dirichlet_val);
          boundary_condition.var_BC_val.push_back(
            dealii::Utilities::string_to_double(dirichlet_val));
        }
      else if (boost::iequals(boundary_condition_list[j].substr(0, 7), "NEUMANN"))
        {
          boundary_condition.var_BC_type.push_back(NEUMANN);
          std::string neumann_val =
            boundary_condition_list[j].substr(8, boundary_condition_list[j].size());
          neumann_val = dealii::Utilities::trim(neumann_val);
          boundary_condition.var_BC_val.push_back(
            dealii::Utilities::string_to_double(neumann_val));
        }
      else
        {
          std::cout << boundary_condition_list[j].substr(0, 8) << "\n";
          std::cout << "Error: Boundary conditions specified improperly.\n";
          abort();
        }

      // If periodic BCs are used, ensure they are applied on both sides of
      // domain
      if (j % 2 == 0)
        {
          AssertThrow(boost::iequals(boundary_condition_list[j], "PERIODIC") ==
                        boost::iequals(boundary_condition_list[j + 1], "PERIODIC"),
                      dealii::ExcMessage(
                        std::string("Periodic boundary condition must be "
                                    "specified on both sides of domain")));
        }
    }
}

template <int dim>
void
userInputParameters<dim>::load_BC_list(const std::vector<std::string> &list_of_BCs)
{
  // Loop over the list of boundary conditions specified in parameters
  // and provided in the input list_of_BCs. Process the BCs and place
  // them into the vector BC_list
  std::vector<std::string> split_boundary_conditions;
  for (const auto &boundary_condition : list_of_BCs)
    {
      // Ensure all variables have BCs specified in parameters.prm
      AssertThrow(!boundary_condition.empty(),
                  dealii::ExcMessage(std::string("Boundary condition not specified.")));

      // Create object to store BCs
      varBCs<dim> newBC;

      // Split string of boundary conditions
      split_boundary_conditions =
        dealii::Utilities::split_string_list(boundary_condition);

      // Assign the boundaries into the object
      assign_boundary_conditions(split_boundary_conditions, newBC);

      // Append BCs for current field to total list
      BC_list.push_back(newBC);
    }
}

template <int dim>
std::vector<unsigned int>
userInputParameters<dim>::setTimeStepList(
  const std::string               &outputSpacingType,
  unsigned int                     numberOfOutputs,
  const std::vector<unsigned int> &userGivenTimeStepList)
{
  // Initialize timestep list
  std::vector<unsigned int> timeStepList;

  // The number of outputs cannot be greater than the number increments
  numberOfOutputs = std::min(numberOfOutputs, totalIncrements);

  // Prevent divide by zero in subsequent output types by returning the a vector where the
  // only entry is one greater than the number of increments. This way, we effectively
  // have no outputs. While this condition can be ignored for the LIST type, the user
  // should just ignore the parameter `set Number of outputs` and use the default value
  // of 10.
  if (numberOfOutputs == 0)
    {
      timeStepList.push_back(totalIncrements + 1);
      return timeStepList;
    }

  // Set output list for all the output list types
  if (outputSpacingType == "LIST")
    {
      timeStepList = userGivenTimeStepList;
    }
  else if (outputSpacingType == "EQUAL_SPACING")
    {
      for (unsigned int iter = 0; iter <= totalIncrements;
           iter += totalIncrements / numberOfOutputs)
        {
          timeStepList.push_back(iter);
        }
    }
  else if (outputSpacingType == "LOG_SPACING")
    {
      timeStepList.push_back(0);
      for (unsigned int output = 1; output <= numberOfOutputs; output++)
        {
          timeStepList.push_back(round(std::pow(static_cast<double>(totalIncrements),
                                                static_cast<double>(output) /
                                                  static_cast<double>(numberOfOutputs))));
        }
    }
  else if (outputSpacingType == "N_PER_DECADE")
    {
      AssertThrow(totalIncrements > 1,
                  dealii::ExcMessage(
                    std::string("PRISMS-PF Error: For n per decaded spaced outputs, "
                                "the number of increments must be greater than 1.")));

      timeStepList.push_back(0);
      timeStepList.push_back(1);
      for (unsigned int iter = 2; iter <= totalIncrements; iter++)
        {
          const unsigned int decade = std::ceil(std::log10(iter));
          const auto         step_size =
            static_cast<unsigned int>(std::pow(10, decade) / numberOfOutputs);
          if (iter % step_size == 0)
            {
              timeStepList.push_back(iter);
            }
        }
    }
  else
    {
      AssertThrow(false,
                  dealii::ExcMessage(
                    std::string("PRISMS-PF Error: Invalid output spacing type.")));
    }

  return timeStepList;
}

template <int dim>
void
userInputParameters<dim>::loadVariableAttributes(
  const variableAttributeLoader &variable_attributes)
{
  number_of_variables    = variable_attributes.attributes.size();
  pp_number_of_variables = variable_attributes.pp_attributes.size();
  // Load some nucleation parameters
  for (const auto &[index, variable] : variable_attributes.attributes)
    {
      if (variable.nucleating_variable)
        {
          nucleating_variable_indices.push_back(index);
        }
      if (variable.need_value_nucleation || variable.nucleating_variable)
        {
          nucleation_need_value.push_back(index);
        }
    }

  nucleation_occurs = !nucleating_variable_indices.empty();

  // Load variable information for calculating the RHS for explicit equations
  num_var_explicit_RHS = 0;
  for (const auto &[index, variable] : variable_attributes.attributes)
    {
      if (!static_cast<bool>(variable.eval_flags_explicit_RHS &
                             dealii::EvaluationFlags::nothing))
        {
          num_var_explicit_RHS++;
        }
    }
  varInfoListExplicitRHS.reserve(num_var_explicit_RHS);
  for (const auto &[index, variable] : variable_attributes.attributes)
    {
      variable_info varInfo {};

      varInfo.evaluation_flags = variable.eval_flags_explicit_RHS;

      varInfo.residual_flags = variable.eval_flags_residual_explicit_RHS;

      varInfo.global_var_index = index;

      varInfo.var_needed =
        !static_cast<bool>(varInfo.evaluation_flags & dealii::EvaluationFlags::nothing);

      varInfo.is_scalar = variable.var_type == SCALAR;

      varInfoListExplicitRHS.push_back(varInfo);
    }

  // Load variable information for calculating the RHS for nonexplicit equations
  num_var_nonexplicit_RHS = 0;
  for (const auto &[index, variable] : variable_attributes.attributes)
    {
      if (!static_cast<bool>(variable.eval_flags_nonexplicit_RHS &
                             dealii::EvaluationFlags::nothing))
        {
          num_var_nonexplicit_RHS++;
        }
    }
  varInfoListNonexplicitRHS.reserve(num_var_nonexplicit_RHS);
  for (const auto &[index, variable] : variable_attributes.attributes)
    {
      variable_info varInfo {};

      varInfo.evaluation_flags = variable.eval_flags_nonexplicit_RHS;

      varInfo.residual_flags = variable.eval_flags_residual_nonexplicit_RHS;

      varInfo.global_var_index = index;

      varInfo.var_needed =
        !static_cast<bool>(varInfo.evaluation_flags & dealii::EvaluationFlags::nothing);

      varInfo.is_scalar = variable.var_type == SCALAR;

      varInfoListNonexplicitRHS.push_back(varInfo);
    }

  // Load variable information for calculating the LHS
  num_var_LHS = 0;
  for (const auto &[index, variable] : variable_attributes.attributes)
    {
      if (!static_cast<bool>(variable.eval_flags_nonexplicit_LHS &
                             dealii::EvaluationFlags::nothing))
        {
          num_var_LHS++;
        }
    }

  varInfoListLHS.reserve(num_var_LHS);
  for (const auto &[index, variable] : variable_attributes.attributes)
    {
      variable_info varInfo {};

      varInfo.evaluation_flags = variable.eval_flags_nonexplicit_LHS;

      varInfo.residual_flags = variable.eval_flags_residual_nonexplicit_LHS;

      varInfo.global_var_index = index;

      varInfo.var_needed =
        !static_cast<bool>(varInfo.evaluation_flags & dealii::EvaluationFlags::nothing);

      varInfo.is_scalar = variable.var_type == SCALAR;

      varInfoListLHS.push_back(varInfo);
    }

  varChangeInfoListLHS.reserve(num_var_LHS);
  for (const auto &[index, variable] : variable_attributes.attributes)
    {
      variable_info varInfo {};

      varInfo.evaluation_flags = variable.eval_flags_change_nonexplicit_LHS;

      // FOR NOW, TAKING THESE FROM THE VARIABLE ITSELF!!
      varInfo.residual_flags = variable.eval_flags_residual_nonexplicit_LHS;

      varInfo.global_var_index = index;

      varInfo.var_needed =
        !static_cast<bool>(varInfo.evaluation_flags & dealii::EvaluationFlags::nothing);

      varInfo.is_scalar = variable.var_type == SCALAR;

      varChangeInfoListLHS.push_back(varInfo);
    }

  // Load variable information for postprocessing
  // First, the info list for the base field variables
  pp_baseVarInfoList.reserve(number_of_variables);
  for (const auto &[index, variable] : variable_attributes.attributes)
    {
      variable_info varInfo {};

      varInfo.evaluation_flags = variable.eval_flags_postprocess;

      varInfo.global_var_index = index;

      varInfo.var_needed =
        !static_cast<bool>(varInfo.evaluation_flags & dealii::EvaluationFlags::nothing);

      varInfo.is_scalar = variable.var_type == SCALAR;

      pp_baseVarInfoList.push_back(varInfo);
    }

  // Now load the information for the post-processing variables
  // Parameters for postprocessing

  postProcessingRequired = pp_number_of_variables > 0;

  num_integrated_fields = 0;
  for (const auto &[pp_index, pp_variable] : variable_attributes.pp_attributes)
    {
      if (pp_variable.calc_integral)
        {
          num_integrated_fields++;
          integrated_field_indices.push_back(pp_index);
        }
    }

  // The info list for the postprocessing field variables
  pp_varInfoList.reserve(pp_number_of_variables);
  for (const auto &[pp_index, pp_variable] : variable_attributes.pp_attributes)
    {
      variable_info varInfo {};

      varInfo.var_needed = true;

      varInfo.residual_flags = pp_variable.eval_flags_residual_postprocess;

      varInfo.global_var_index = pp_index;

      varInfo.is_scalar = pp_variable.var_type == SCALAR;

      pp_varInfoList.push_back(varInfo);
    }
}

template <int dim>
unsigned int
userInputParameters<dim>::compute_tensor_parentheses(
  const unsigned int              n_elements,
  const std::vector<std::string> &tensor_elements)
{
  unsigned int open_parentheses  = 0;
  unsigned int close_parentheses = 0;

  for (unsigned int element = 0; element < n_elements; element++)
    {
      for (const char c : tensor_elements.at(element))
        {
          if (c == '(')
            {
              ++open_parentheses;
            }
          else if (c == ')')
            {
              ++close_parentheses;
            }
        }
    }

  if (open_parentheses != close_parentheses)
    {
      std::cerr << "PRISMS-PF ERROR: User-defined elastic constant "
                   "list does not have the same number of open and "
                   "close parentheses.\n";
      abort();
    }

  return open_parentheses;
}

template <int dim>
void
userInputParameters<dim>::remove_parentheses(std::vector<std::string> &tensor_elements)
{
  for (std::string &element : tensor_elements)
    {
      element.erase(std::remove(element.begin(), element.end(), '('), element.end());
      element.erase(std::remove(element.begin(), element.end(), ')'), element.end());
    }
}

template <int dim>
dealii::Tensor<1, dim>
userInputParameters<dim>::compute_rank_1_tensor_constant(
  const unsigned int       n_elements,
  std::vector<std::string> tensor_elements)
{
  AssertThrow(n_elements > 1 && n_elements < 4,
              dealii::ExcMessage("PRISMS-PF Error: The columns in user-defined constant "
                                 "tensors cannot be longer than 3 elements (internally "
                                 "truncated to the number of dimensions)."));

  dealii::Tensor<1, dim> temp;
  for (unsigned int i = 0; i < dim; i++)
    {
      temp[i] = dealii::Utilities::string_to_double(tensor_elements.at(i));
    }

  return temp;
}

template <int dim>
dealii::Tensor<2, dim>
userInputParameters<dim>::compute_rank_2_tensor_constant(
  const unsigned int       n_elements,
  std::vector<std::string> tensor_elements)
{
  unsigned int row_length = 0;
  if (n_elements == 4)
    {
      AssertThrow(dim < 3,
                  dealii::ExcMessage(
                    "PRISMS-PF ERROR: User-defined constant tensor does not have "
                    "enough elements. For 3D calculations matrices must be 3x3."));

      row_length = 2;
    }
  else if (n_elements == 9)
    {
      row_length = 3;
    }
  else
    {
      AssertThrow(false,
                  dealii::ExcMessage("PRISMS-PF ERROR: User-defined constant tensor does "
                                     "not have the correct number of elements, matrices "
                                     "must be 2x2 or 3x3."));
    }

  dealii::Tensor<2, dim> temp;
  for (unsigned int i = 0; i < dim; i++)
    {
      for (unsigned int j = 0; j < dim; j++)
        {
          temp[i][j] =
            dealii::Utilities::string_to_double(tensor_elements.at(i * row_length + j));
        }
    }

  return temp;
}

template <int dim>
void
userInputParameters<dim>::assign_user_constant(
  std::vector<std::string> &model_constants_strings)
{
  // Ensure that the input includes a value and a type
  AssertThrow(model_constants_strings.size() > 1,
              dealii::ExcMessage("PRISMS-PF Error: At least two fields are required for "
                                 "user-defined variables (value and type)."));

  std::vector<std::string> model_constants_type_strings =
    dealii::Utilities::split_string_list(model_constants_strings.at(
                                           model_constants_strings.size() - 1),
                                         ' ');

  if (model_constants_strings.size() == 2)
    {
      assign_primitive_user_constant(model_constants_strings);
    }
  else
    {
      if (boost::iequals(model_constants_type_strings.at(0), "tensor"))
        {
          const unsigned int n_elements = model_constants_strings.size() - 1;

          const unsigned int open_parentheses =
            compute_tensor_parentheses(n_elements, model_constants_strings);
          remove_parentheses(model_constants_strings);

          // Rank 1 tensor
          if (open_parentheses < 3)
            {
              model_constants.push_back(
                compute_rank_1_tensor_constant(n_elements, model_constants_strings));
            }
          // Rank 2 tensor
          else if (open_parentheses < 5)
            {
              model_constants.push_back(
                compute_rank_2_tensor_constant(n_elements, model_constants_strings));
            }
        }
      else if (boost::iequals(model_constants_type_strings.at(1), "elastic") &&
               boost::iequals(model_constants_type_strings.at(2), "constants"))
        {
          const unsigned int n_elements = model_constants_strings.size() - 1;

          remove_parentheses(model_constants_strings);

          // Load in the elastic constants as a vector
          std::vector<double> temp_elastic_constants;
          for (unsigned int i = 0; i < n_elements; i++)
            {
              temp_elastic_constants.push_back(
                dealii::Utilities::string_to_double(model_constants_strings.at(i)));
            }

          const std::string elastic_const_symmetry = model_constants_type_strings.at(0);
          dealii::Tensor<2, 2 *dim - 1 + dim / 3> temp =
            get_Cij_tensor(temp_elastic_constants, elastic_const_symmetry);
          model_constants.push_back(temp);
        }
      else
        {
          AssertThrow(false,
                      dealii::ExcMessage(
                        "PRISMS-PF ERROR: Only user-defined constant tensors may "
                        "have multiple elements."));
        }
    }
}

template <int dim>
void
userInputParameters<dim>::assign_primitive_user_constant(
  std::vector<std::string> &model_constants_strings)
{
  std::vector<std::string> model_constants_type_strings =
    dealii::Utilities::split_string_list(model_constants_strings.at(
                                           model_constants_strings.size() - 1),
                                         ' ');

  if (boost::iequals(model_constants_type_strings.at(0), "double"))
    {
      model_constants.push_back(
        dealii::Utilities::string_to_double(model_constants_strings.at(0)));
    }
  else if (boost::iequals(model_constants_type_strings.at(0), "int"))
    {
      model_constants.push_back(
        dealii::Utilities::string_to_int(model_constants_strings.at(0)));
    }
  else if (boost::iequals(model_constants_type_strings.at(0), "bool"))
    {
      bool temp = boost::iequals(model_constants_strings.at(0), "true");
      model_constants.push_back(temp);
    }
  else
    {
      AssertThrow(false,
                  dealii::ExcMessage(
                    "PRISMS-PF Error: The type for user-defined variables must be "
                    "`double`, `int`, `bool`, `tensor`, or `elastic constants`."));
    }
}

template <int dim>
void
userInputParameters<dim>::load_user_constants(inputFileReader          &input_file_reader,
                                              dealii::ParameterHandler &parameter_handler)
{
  const unsigned int number_of_constants = input_file_reader.num_constants;

  for (unsigned int i = 0; i < input_file_reader.model_constant_names.size(); i++)
    {
      model_constant_name_map[input_file_reader.model_constant_names[i]] = i;
    }

  for (unsigned int i = 0; i < number_of_constants; i++)
    {
      std::string constants_text = "Model constant ";
      constants_text.append(input_file_reader.model_constant_names[i]);

      std::vector<std::string> model_constants_strings =
        dealii::Utilities::split_string_list(parameter_handler.get(constants_text));

      assign_user_constant(model_constants_strings);
    }
}

template <int dim>
dealii::Tensor<2, 2 * dim - 1 + dim / 3>
userInputParameters<dim>::get_Cij_tensor(std::vector<double> elastic_constants,
                                         const std::string  &elastic_const_symmetry) const
{
  // First set the material model
  elasticityModel mat_model = ISOTROPIC;
  if (elastic_const_symmetry == "isotropic")
    {
      mat_model = ISOTROPIC;
    }
  else if (elastic_const_symmetry == "transverse")
    {
      mat_model = TRANSVERSE;
    }
  else if (elastic_const_symmetry == "orthotropic")
    {
      mat_model = ORTHOTROPIC;
    }
  else if (elastic_const_symmetry == "anisotropic")
    {
      mat_model = ANISOTROPIC;
    }
  else
    {
      // Should change to an exception
      std::cerr << "Elastic material model is invalid, please use isotropic, "
                   "transverse, orthotropic, or anisotropic\n";
    }

  // If the material model is anisotropic for a 2D calculation but the elastic
  // constants are given for a 3D calculation, change the elastic constant
  // vector to the 2D form
  if ((mat_model == ANISOTROPIC) && (dim == 2) && elastic_constants.size() == 21)
    {
      std::vector<double> elastic_constants_temp = elastic_constants;
      elastic_constants.clear();
      const std::vector<unsigned int> indices_2D = {0, 1, 5, 6, 10, 14};
      for (const auto &index : indices_2D)
        {
          elastic_constants.push_back(elastic_constants_temp.at(index));
        }
    }

  dealii::ConditionalOStream pcout(std::cout,
                                   dealii::Utilities::MPI::this_mpi_process(
                                     MPI_COMM_WORLD) == 0);

  return getCIJMatrix(mat_model, elastic_constants, pcout);
}

template <int dim>
dealii::Tensor<2, 2 * dim - 1 + dim / 3>
userInputParameters<dim>::getCIJMatrix(const elasticityModel       model,
                                       const std::vector<double>  &constants,
                                       dealii::ConditionalOStream &pcout) const
{
  // CIJ.fill(0.0);
  dealii::Tensor<2, 2 * dim - 1 + dim / 3> CIJ;

  pcout << "Reading material model:";
  switch (dim)
    {
      case 1:
        {
          pcout << " 1D ";
          // 1D models
          switch (model)
            {
              case ISOTROPIC:
                {
                  pcout << " ISOTROPIC \n";
                  CIJ[0][0] = constants[0];
                  break;
                }
              default:
                {
                  std::cout << "\nelasticityModels: Supported models in 1D - "
                               "ISOTROPIC\n";
                  std::cout << "See /src/elasticityModels.h\n";
                  exit(-1);
                }
            }
          break;
        }
      case 2:
        {
          pcout << " 2D ";
          // 2D models
          switch (model)
            {
              case ISOTROPIC:
                {
                  pcout << " ISOTROPIC \n";
                  const double E      = constants[0];
                  const double nu     = constants[1];
                  const double mu     = E / (2 * (1 + nu));
                  const double lambda = nu * E / ((1 + nu) * (1 - 2 * nu));
                  CIJ[0][0]           = lambda + 2 * mu;
                  CIJ[1][1]           = lambda + 2 * mu;
                  CIJ[2][2]           = mu;
                  CIJ[0][1] = CIJ[1][0] = lambda;
                  break;
                }
              case ANISOTROPIC:
                {
                  pcout << " ANISOTROPIC \n";
                  CIJ[0][0] = constants[0];             // C11
                  CIJ[1][1] = constants[1];             // C22
                  CIJ[2][2] = constants[2];             // C33
                  CIJ[0][1] = CIJ[1][0] = constants[3]; // C12
                  CIJ[0][2] = CIJ[2][0] = constants[4]; // C13
                  CIJ[1][2] = CIJ[2][1] = constants[5]; // C23
                  break;
                }
              default:
                {
                  std::cout << "\nelasticityModels: Supported models in 2D - "
                               "ISOTROPIC/ANISOTROPIC\n";
                  std::cout << "See /src/elasticityModels.h\n";
                  exit(-1);
                }
            }
          break;
        }
      case 3:
        {
          pcout << " 3D ";
          // 3D models
          switch (model)
            {
              case ISOTROPIC:
                {
                  pcout << " ISOTROPIC \n";
                  const double E      = constants[0];
                  const double nu     = constants[1];
                  const double mu     = E / (2 * (1 + nu));
                  const double lambda = nu * E / ((1 + nu) * (1 - 2 * nu));
                  CIJ[0][0]           = lambda + 2 * mu;
                  CIJ[1][1]           = lambda + 2 * mu;
                  CIJ[2][2]           = lambda + 2 * mu;
                  CIJ[3][3]           = mu;
                  CIJ[4][4]           = mu;
                  CIJ[5][5]           = mu;
                  CIJ[0][1] = CIJ[1][0] = lambda;
                  CIJ[0][2] = CIJ[2][0] = lambda;
                  CIJ[1][2] = CIJ[2][1] = lambda;
                  break;
                }
              case TRANSVERSE:
                {
                  pcout << " TRANSVERSE \n";
                  CIJ[0][0] = constants[0];                        // C11
                  CIJ[1][1] = constants[0];                        // C11
                  CIJ[2][2] = constants[1];                        // C33
                  CIJ[3][3] = constants[2];                        // C44
                  CIJ[4][4] = constants[2];                        // C44
                  CIJ[5][5] = (constants[0] - constants[3]) / 2.0; //(C11-C12)/2
                  CIJ[0][1] = CIJ[1][0] = constants[3];            // C12
                  CIJ[0][2] = CIJ[2][0] = constants[4];            // C13
                  CIJ[1][2] = CIJ[2][1] = constants[4];            // C13
                  break;
                }
              case ORTHOTROPIC:
                {
                  pcout << " ORTHOTROPIC \n";
                  CIJ[0][0] = constants[0];             // C11
                  CIJ[1][1] = constants[1];             // C22
                  CIJ[2][2] = constants[2];             // C33
                  CIJ[3][3] = constants[3];             // C44
                  CIJ[4][4] = constants[4];             // C55
                  CIJ[5][5] = constants[5];             // C66
                  CIJ[0][1] = CIJ[1][0] = constants[6]; // C12
                  CIJ[0][2] = CIJ[2][0] = constants[7]; // C13
                  CIJ[1][2] = CIJ[2][1] = constants[8]; // C23
                  break;
                }
              case ANISOTROPIC:
                {
                  pcout << " ANISOTROPIC \n";
                  CIJ[0][0] = constants[0];              // C11
                  CIJ[1][1] = constants[1];              // C22
                  CIJ[2][2] = constants[2];              // C33
                  CIJ[3][3] = constants[3];              // C44
                  CIJ[4][4] = constants[4];              // C55
                  CIJ[5][5] = constants[5];              // C66
                  CIJ[0][1] = CIJ[1][0] = constants[6];  // C12
                  CIJ[0][2] = CIJ[2][0] = constants[7];  // C13
                  CIJ[0][3] = CIJ[3][0] = constants[8];  // C14
                  CIJ[0][4] = CIJ[4][0] = constants[9];  // C15
                  CIJ[0][5] = CIJ[5][0] = constants[10]; // C16
                  CIJ[1][2] = CIJ[2][1] = constants[11]; // C23
                  CIJ[1][3] = CIJ[3][1] = constants[12]; // C24
                  CIJ[1][4] = CIJ[4][1] = constants[13]; // C25
                  CIJ[1][5] = CIJ[5][1] = constants[14]; // C26
                  CIJ[2][3] = CIJ[3][2] = constants[15]; // C34
                  CIJ[2][4] = CIJ[4][2] = constants[16]; // C35
                  CIJ[2][5] = CIJ[5][2] = constants[17]; // C36
                  CIJ[3][4] = CIJ[4][3] = constants[18]; // C45
                  CIJ[3][5] = CIJ[5][3] = constants[19]; // C46
                  CIJ[4][5] = CIJ[5][4] = constants[20]; // C56
                  break;
                }
              default:
                {
                  std::cout << "\nelasticityModels: Supported models in 3D - "
                               "ISOTROPIC/TRANSVERSE/ORTHOTROPIC/ANISOTROPIC\n";
                  std::cout << "See /src/elasticityModels.h\n";
                  exit(-1);
                }
            }
          break;
        }
      default:
        {
          std::cout << "\nelasticityModels: DIM is not 1/2/3\n";
          exit(-1);
        }
    }
  // print CIJ to terminal
  pcout << "Elasticity matrix (Voigt notation):\n";
  constexpr unsigned int voight_matrix_size = 2 * dim - 1 + dim / 3;
  for (unsigned int i = 0; i < voight_matrix_size; i++)
    {
      for (unsigned int j = 0; j < voight_matrix_size; j++)
        {
          pcout << std::setw(8) << std::setprecision(3) << std::scientific << CIJ[i][j]
                << " ";
        }
      pcout << "\n";
    }
  pcout << "\n";
  return CIJ;
}

template class userInputParameters<2>;
template class userInputParameters<3>;<|MERGE_RESOLUTION|>--- conflicted
+++ resolved
@@ -5,11 +5,13 @@
 #include <deal.II/base/mpi.h>
 #include <deal.II/base/utilities.h>
 
+#include "../../include/variableAttributes.h"
 #include <cstddef>
 #include <vector>
 
-template <int dim>
-<<<<<<< HEAD
+
+// NOLINTBEGIN(cppcoreguidelines-pro-type-member-init, hicpp-member-init)
+template <int dim>
 userInputParameters<dim>::userInputParameters(inputFileReader          &input_file_reader,
                                               dealii::ParameterHandler &parameter_handler,
                                               const AttributesList     &_var_attributes,
@@ -19,17 +21,45 @@
 {
   loadVariableAttributes();
 
-  // Load the inputs into the class member variables
-
-  // Meshing parameters
-=======
+  // Spatial discretization
+  assign_spatial_discretization_parameters(parameter_handler);
+
+  // Time stepping parameters
+  assign_temporal_discretization_parameters(parameter_handler);
+
+  // Linear solver parameters
+  assign_linear_solve_parameters(parameter_handler);
+
+  // Non-linear solver parameters
+  assign_nonlinear_solve_parameters(parameter_handler);
+
+  // Output parameters
+  assign_output_parameters(parameter_handler);
+
+  // Initial condition parameters
+  assign_load_initial_condition_parameters(parameter_handler);
+
+  // Nucleation parameters
+  assign_nucleation_parameters(parameter_handler);
+
+  // Grain remapping & vtk load-in parameters
+  assign_grain_parameters(parameter_handler);
+
+  // Boundary conditions
+  assign_boundary_condition_parameters(parameter_handler);
+
+  // Load the user-defined constants
+  load_user_constants(input_file_reader, parameter_handler);
+}
+
+// NOLINTEND(cppcoreguidelines-pro-type-member-init, hicpp-member-init)
+
+template <int dim>
 void
 userInputParameters<dim>::assign_spatial_discretization_parameters(
-  dealii::ParameterHandler &parameter_handler,
-  variableAttributeLoader  &variable_attributes)
+  dealii::ParameterHandler &parameter_handler)
 {
   // Domain size & subdivisions
->>>>>>> 19ec970d
   domain_size.push_back(parameter_handler.get_double("Domain size X"));
   subdivisions.push_back(parameter_handler.get_integer("Subdivisions X"));
 
@@ -150,22 +180,17 @@
 template <int dim>
 void
 userInputParameters<dim>::assign_temporal_discretization_parameters(
-  dealii::ParameterHandler &parameter_handler,
-  variableAttributeLoader  &variable_attributes)
+  dealii::ParameterHandler &parameter_handler)
 {
   dtValue = parameter_handler.get_double("Time step");
   const int totalIncrements_temp =
     static_cast<int>(parameter_handler.get_integer("Number of time steps"));
   finalTime = parameter_handler.get_double("Simulation end time");
 
-<<<<<<< HEAD
-  // Linear solver parameters
-  for (const auto &[index, variable] : var_attributes)
-=======
   // If all of the variables are ELLIPTIC, then totalIncrements should be 1 and
   // finalTime should be 0
   bool only_time_independent_pdes = true;
-  for (const auto &[index, variable] : variable_attributes.attributes)
+  for (const auto &[index, variable] : var_attributes)
     {
       if (variable.eq_type == EXPLICIT_TIME_DEPENDENT ||
           variable.eq_type == IMPLICIT_TIME_DEPENDENT)
@@ -219,11 +244,9 @@
 template <int dim>
 void
 userInputParameters<dim>::assign_linear_solve_parameters(
-  dealii::ParameterHandler &parameter_handler,
-  variableAttributeLoader  &variable_attributes)
-{
-  for (const auto &[index, variable] : variable_attributes.attributes)
->>>>>>> 19ec970d
+  dealii::ParameterHandler &parameter_handler)
+{
+  for (const auto &[index, variable] : var_attributes)
     {
       if (variable.eq_type == TIME_INDEPENDENT ||
           variable.eq_type == IMPLICIT_TIME_DEPENDENT)
@@ -282,8 +305,7 @@
 template <int dim>
 void
 userInputParameters<dim>::assign_nonlinear_solve_parameters(
-  dealii::ParameterHandler &parameter_handler,
-  variableAttributeLoader  &variable_attributes)
+  dealii::ParameterHandler &parameter_handler)
 {
   nonlinear_solver_parameters.setMaxIterations(
     parameter_handler.get_integer("Maximum nonlinear solver iterations"));
@@ -429,63 +451,6 @@
 
   // Field variable definitions
 
-<<<<<<< HEAD
-  // If all of the variables are ELLIPTIC, then totalIncrements should be 1 and
-  // finalTime should be 0
-  bool only_time_independent_pdes = true;
-  for (const auto &[index, variable] : var_attributes)
-    {
-      if (variable.eq_type == EXPLICIT_TIME_DEPENDENT ||
-          variable.eq_type == IMPLICIT_TIME_DEPENDENT)
-        {
-          only_time_independent_pdes = false;
-          break;
-        }
-    }
-
-  // Determine the maximum number of time steps
-  if (only_time_independent_pdes)
-    {
-      totalIncrements = 1;
-      finalTime       = 0.0;
-    }
-  else
-    {
-      if ((totalIncrements_temp >= 0) && (finalTime >= 0.0))
-        {
-          if (std::ceil(finalTime / dtValue) > totalIncrements_temp)
-            {
-              totalIncrements = totalIncrements_temp;
-              finalTime       = totalIncrements * dtValue;
-            }
-          else
-            {
-              totalIncrements = std::ceil(finalTime / dtValue);
-            }
-        }
-      else if ((totalIncrements_temp >= 0) && (finalTime < 0.0))
-        {
-          totalIncrements = totalIncrements_temp;
-          finalTime       = totalIncrements * dtValue;
-        }
-      else if ((totalIncrements_temp < 0) && (finalTime >= 0.0))
-        {
-          totalIncrements = std::ceil(finalTime / dtValue);
-        }
-      else
-        {
-          // Should change to an exception
-          std::cerr << "Invalid selections for the final time and the number "
-                       "of increments. At least one should be given in the "
-                       "input file and should be positive."
-                    << std::endl;
-          std::cout << finalTime << " " << totalIncrements_temp << std::endl;
-          abort();
-        }
-    }
-
-=======
->>>>>>> 19ec970d
   // Use these inputs to create a list of time steps where the code should
   // output, stored in the member
   outputTimeStepList =
@@ -559,38 +524,12 @@
     parameter_handler.get("Variable names in the files"));
 }
 
-<<<<<<< HEAD
-  // Parameters for checkpoint/restart
-  resume_from_checkpoint = parameter_handler.get_bool("Load from a checkpoint");
-  std::string  checkpoint_condition = parameter_handler.get("Checkpoint condition");
-  unsigned int num_checkpoints = parameter_handler.get_integer("Number of checkpoints");
-
-  std::vector<int> user_given_checkpoint_time_step_list_temp =
-    dealii::Utilities::string_to_int(dealii::Utilities::split_string_list(
-      parameter_handler.get("List of time steps to save checkpoints")));
-  std::vector<unsigned int> user_given_checkpoint_time_step_list;
-  user_given_checkpoint_time_step_list.reserve(
-    user_given_checkpoint_time_step_list_temp.size());
-  for (const auto &checkpoint_step : user_given_checkpoint_time_step_list_temp)
-    {
-      user_given_checkpoint_time_step_list.push_back(checkpoint_step);
-    }
-  checkpointTimeStepList = setTimeStepList(checkpoint_condition,
-                                           num_checkpoints,
-                                           user_given_checkpoint_time_step_list);
-
-  // Parameters for nucleation
-
-  for (const auto &[index, variable] : var_attributes)
-=======
 template <int dim>
 void
 userInputParameters<dim>::assign_nucleation_parameters(
-  dealii::ParameterHandler &parameter_handler,
-  variableAttributeLoader  &variable_attributes)
-{
-  for (const auto &[index, variable] : variable_attributes.attributes)
->>>>>>> 19ec970d
+  dealii::ParameterHandler &parameter_handler)
+{
+  for (const auto &[index, variable] : var_attributes)
     {
       if (variable.nucleating_variable)
         {
@@ -679,8 +618,7 @@
 template <int dim>
 void
 userInputParameters<dim>::assign_grain_parameters(
-  dealii::ParameterHandler &parameter_handler,
-  variableAttributeLoader  &variable_attributes)
+  dealii::ParameterHandler &parameter_handler)
 { // Load the grain remapping parameters
   grain_remapping_activated = parameter_handler.get_bool("Activate grain reassignment");
 
@@ -740,8 +678,7 @@
 template <int dim>
 void
 userInputParameters<dim>::assign_boundary_condition_parameters(
-  dealii::ParameterHandler &parameter_handler,
-  variableAttributeLoader  &variable_attributes)
+  dealii::ParameterHandler &parameter_handler)
 {
   // Load the boundary condition variables into list of BCs (where each element
   // of the vector is one component of one variable)
@@ -810,47 +747,6 @@
   // Load the BC information from the strings into a varBCs object
   load_BC_list(list_of_BCs);
 }
-
-// NOLINTBEGIN(cppcoreguidelines-pro-type-member-init, hicpp-member-init)
-template <int dim>
-userInputParameters<dim>::userInputParameters(inputFileReader          &input_file_reader,
-                                              dealii::ParameterHandler &parameter_handler,
-                                              variableAttributeLoader variable_attributes)
-{
-  loadVariableAttributes(variable_attributes);
-
-  // Spatial discretization
-  assign_spatial_discretization_parameters(parameter_handler, variable_attributes);
-
-  // Time stepping parameters
-  assign_temporal_discretization_parameters(parameter_handler, variable_attributes);
-
-  // Linear solver parameters
-  assign_linear_solve_parameters(parameter_handler, variable_attributes);
-
-  // Non-linear solver parameters
-  assign_nonlinear_solve_parameters(parameter_handler, variable_attributes);
-
-  // Output parameters
-  assign_output_parameters(parameter_handler);
-
-  // Initial condition parameters
-  assign_load_initial_condition_parameters(parameter_handler);
-
-  // Nucleation parameters
-  assign_nucleation_parameters(parameter_handler, variable_attributes);
-
-  // Grain remapping & vtk load-in parameters
-  assign_grain_parameters(parameter_handler, variable_attributes);
-
-  // Boundary conditions
-  assign_boundary_condition_parameters(parameter_handler, variable_attributes);
-
-  // Load the user-defined constants
-  load_user_constants(input_file_reader, parameter_handler);
-}
-
-// NOLINTEND(cppcoreguidelines-pro-type-member-init, hicpp-member-init)
 
 template <int dim>
 void
@@ -1029,13 +925,12 @@
 
 template <int dim>
 void
-userInputParameters<dim>::loadVariableAttributes(
-  const variableAttributeLoader &variable_attributes)
-{
-  number_of_variables    = variable_attributes.attributes.size();
-  pp_number_of_variables = variable_attributes.pp_attributes.size();
+userInputParameters<dim>::loadVariableAttributes()
+{
+  number_of_variables    = var_attributes.size();
+  pp_number_of_variables = pp_attributes.size();
   // Load some nucleation parameters
-  for (const auto &[index, variable] : variable_attributes.attributes)
+  for (const auto &[index, variable] : var_attributes)
     {
       if (variable.nucleating_variable)
         {
@@ -1051,7 +946,7 @@
 
   // Load variable information for calculating the RHS for explicit equations
   num_var_explicit_RHS = 0;
-  for (const auto &[index, variable] : variable_attributes.attributes)
+  for (const auto &[index, variable] : var_attributes)
     {
       if (!static_cast<bool>(variable.eval_flags_explicit_RHS &
                              dealii::EvaluationFlags::nothing))
@@ -1060,7 +955,7 @@
         }
     }
   varInfoListExplicitRHS.reserve(num_var_explicit_RHS);
-  for (const auto &[index, variable] : variable_attributes.attributes)
+  for (const auto &[index, variable] : var_attributes)
     {
       variable_info varInfo {};
 
@@ -1080,7 +975,7 @@
 
   // Load variable information for calculating the RHS for nonexplicit equations
   num_var_nonexplicit_RHS = 0;
-  for (const auto &[index, variable] : variable_attributes.attributes)
+  for (const auto &[index, variable] : var_attributes)
     {
       if (!static_cast<bool>(variable.eval_flags_nonexplicit_RHS &
                              dealii::EvaluationFlags::nothing))
@@ -1089,7 +984,7 @@
         }
     }
   varInfoListNonexplicitRHS.reserve(num_var_nonexplicit_RHS);
-  for (const auto &[index, variable] : variable_attributes.attributes)
+  for (const auto &[index, variable] : var_attributes)
     {
       variable_info varInfo {};
 
@@ -1109,7 +1004,7 @@
 
   // Load variable information for calculating the LHS
   num_var_LHS = 0;
-  for (const auto &[index, variable] : variable_attributes.attributes)
+  for (const auto &[index, variable] : var_attributes)
     {
       if (!static_cast<bool>(variable.eval_flags_nonexplicit_LHS &
                              dealii::EvaluationFlags::nothing))
@@ -1119,7 +1014,7 @@
     }
 
   varInfoListLHS.reserve(num_var_LHS);
-  for (const auto &[index, variable] : variable_attributes.attributes)
+  for (const auto &[index, variable] : var_attributes)
     {
       variable_info varInfo {};
 
@@ -1138,7 +1033,7 @@
     }
 
   varChangeInfoListLHS.reserve(num_var_LHS);
-  for (const auto &[index, variable] : variable_attributes.attributes)
+  for (const auto &[index, variable] : var_attributes)
     {
       variable_info varInfo {};
 
@@ -1160,7 +1055,7 @@
   // Load variable information for postprocessing
   // First, the info list for the base field variables
   pp_baseVarInfoList.reserve(number_of_variables);
-  for (const auto &[index, variable] : variable_attributes.attributes)
+  for (const auto &[index, variable] : var_attributes)
     {
       variable_info varInfo {};
 
@@ -1182,7 +1077,7 @@
   postProcessingRequired = pp_number_of_variables > 0;
 
   num_integrated_fields = 0;
-  for (const auto &[pp_index, pp_variable] : variable_attributes.pp_attributes)
+  for (const auto &[pp_index, pp_variable] : var_attributes)
     {
       if (pp_variable.calc_integral)
         {
@@ -1193,7 +1088,7 @@
 
   // The info list for the postprocessing field variables
   pp_varInfoList.reserve(pp_number_of_variables);
-  for (const auto &[pp_index, pp_variable] : variable_attributes.pp_attributes)
+  for (const auto &[pp_index, pp_variable] : var_attributes)
     {
       variable_info varInfo {};
 
