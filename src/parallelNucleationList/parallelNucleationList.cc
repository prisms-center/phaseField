#include "../../include/parallelNucleationList.h"

#include <deal.II/base/mpi.h>
#include <deal.II/base/utilities.h>

#include "../../include/nucleus.h"
#include <iostream>

// =================================================================================
// Constructor
// =================================================================================
template <int dim>
parallelNucleationList<dim>::parallelNucleationList(std::vector<nucleus<dim>> _newnuclei)
  : newnuclei(_newnuclei)
{}

// =================================================================================
// Generate global list of new nuclei and resolve conflicts between new nuclei
// =================================================================================
template <int dim>
<<<<<<< HEAD
std::vector<nucleus<dim> > parallelNucleationList<dim>::buildGlobalNucleiList(double min_dist_between_nuclei, double min_dist_between_OP, unsigned int old_num_nuclei)
{
	//MPI INITIALIZATON
	int numProcs=dealii::Utilities::MPI::n_mpi_processes(MPI_COMM_WORLD);
	int thisProc=dealii::Utilities::MPI::this_mpi_process(MPI_COMM_WORLD);
	if (numProcs > 1) {
		// Cycle through each processor, sending and receiving, to append the list of new nuclei
		for (int proc_index=0; proc_index < numProcs-1; proc_index++){
			if (thisProc == proc_index){
				sendUpdate(thisProc+1);
			}
			else if (thisProc == proc_index+1){
				receiveUpdate(thisProc-1);
			}
			MPI_Barrier(MPI_COMM_WORLD);
		}
		// The final processor now has all of the new nucleation attempts
		// Check for conflicts on the final processor before broadcasting the list
		if (thisProc == numProcs-1){
			resolveNucleationConflicts(min_dist_between_nuclei, min_dist_between_OP, old_num_nuclei);
		}

		// The final processor now has the final list of the new nuclei, broadcast it to all the other processors
		broadcastUpdate(numProcs-1, thisProc);
	}
	else {
		// Check for conflicts between nucleation attempts this time step
		resolveNucleationConflicts(min_dist_between_nuclei, min_dist_between_OP, old_num_nuclei);
	}

	return newnuclei;
=======
std::vector<nucleus<dim>>
parallelNucleationList<dim>::buildGlobalNucleiList(double       min_dist_between_nuclei,
                                                   unsigned int old_num_nuclei)
{
  // MPI INITIALIZATON
  int numProcs = dealii::Utilities::MPI::n_mpi_processes(MPI_COMM_WORLD);
  int thisProc = dealii::Utilities::MPI::this_mpi_process(MPI_COMM_WORLD);
  if (numProcs > 1)
    {
      // Cycle through each processor, sending and receiving, to append the list
      // of new nuclei
      for (int proc_index = 0; proc_index < numProcs - 1; proc_index++)
        {
          if (thisProc == proc_index)
            {
              sendUpdate(thisProc + 1);
            }
          else if (thisProc == proc_index + 1)
            {
              receiveUpdate(thisProc - 1);
            }
          MPI_Barrier(MPI_COMM_WORLD);
        }
      // The final processor now has all of the new nucleation attempts
      // Check for conflicts on the final processor before broadcasting the list
      if (thisProc == numProcs - 1)
        {
          resolveNucleationConflicts(min_dist_between_nuclei, old_num_nuclei);
        }

      // The final processor now has the final list of the new nuclei, broadcast
      // it to all the other processors
      broadcastUpdate(numProcs - 1, thisProc);
    }
  else
    {
      // Check for conflicts between nucleation attempts this time step
      resolveNucleationConflicts(min_dist_between_nuclei, old_num_nuclei);
    }

  return newnuclei;
>>>>>>> 213e075d
}

// =================================================================================
// Sends the list of new nuclei to the next processor
// =================================================================================
template <int dim>
void
parallelNucleationList<dim>::sendUpdate(int procno) const
{
  int currnonucs = newnuclei.size();
  // MPI SECTION TO SEND INFORMATION TO THE PROCESSOR procno
  // Sending local no. of nuclei
  MPI_Send(&currnonucs, 1, MPI_INT, procno, 0, MPI_COMM_WORLD);
  if (currnonucs > 0)
    {
      // Creating vectors of each quantity in nuclei. Each numbered acording to
      // the tags used for MPI_Send/MPI_Recv 1 - index
      std::vector<unsigned int> s_index;
      // 2 - "x" componenet of center
      std::vector<double> s_center_x;
      // 3 - "y" componenet of center
      std::vector<double> s_center_y;
      // 4 - "z" componenet of center
      std::vector<double> s_center_z;
      // 5 - radius
      std::vector<double> s_semiaxis_a;
      std::vector<double> s_semiaxis_b;
      std::vector<double> s_semiaxis_c;
      // 6 - seededTime
      std::vector<double> s_seededTime;
      // 7 - seedingTime
      std::vector<double> s_seedingTime;
      // 8 - seedingTimestep
      std::vector<unsigned int> s_seedingTimestep;
      // 9 - orderParameterIndex
      std::vector<unsigned int> s_orderParameterIndex;

      // Loop to store info of all nuclei into vectors
      for (typename std::vector<nucleus<dim>>::const_iterator thisNuclei =
             newnuclei.begin();
           thisNuclei != newnuclei.end();
           ++thisNuclei)
        {
          s_index.push_back(thisNuclei->index);
          dealii::Point<dim> s_center = thisNuclei->center;
          s_center_x.push_back(s_center[0]);
          s_center_y.push_back(s_center[1]);
          if (dim == 3)
            s_center_z.push_back(s_center[2]);

          s_semiaxis_a.push_back(thisNuclei->semiaxes[0]);
          s_semiaxis_b.push_back(thisNuclei->semiaxes[1]);
          if (dim == 3)
            s_semiaxis_c.push_back(thisNuclei->semiaxes[2]);

          s_seededTime.push_back(thisNuclei->seededTime);
          s_seedingTime.push_back(thisNuclei->seedingTime);
          s_seedingTimestep.push_back(thisNuclei->seedingTimestep);
          s_orderParameterIndex.push_back(thisNuclei->orderParameterIndex);
        }
      // Send vectors to next processor
      MPI_Send(&s_index[0], currnonucs, MPI_UNSIGNED, procno, 1, MPI_COMM_WORLD);
      MPI_Send(&s_center_x[0], currnonucs, MPI_DOUBLE, procno, 2, MPI_COMM_WORLD);
      MPI_Send(&s_center_y[0], currnonucs, MPI_DOUBLE, procno, 3, MPI_COMM_WORLD);
      if (dim == 3)
        {
          MPI_Send(&s_center_z[0], currnonucs, MPI_DOUBLE, procno, 4, MPI_COMM_WORLD);
          MPI_Send(&s_semiaxis_c[0], currnonucs, MPI_DOUBLE, procno, 7, MPI_COMM_WORLD);
        }

      MPI_Send(&s_semiaxis_a[0], currnonucs, MPI_DOUBLE, procno, 5, MPI_COMM_WORLD);
      MPI_Send(&s_semiaxis_b[0], currnonucs, MPI_DOUBLE, procno, 6, MPI_COMM_WORLD);

      MPI_Send(&s_seededTime[0], currnonucs, MPI_DOUBLE, procno, 8, MPI_COMM_WORLD);
      MPI_Send(&s_seedingTime[0], currnonucs, MPI_DOUBLE, procno, 9, MPI_COMM_WORLD);
      MPI_Send(&s_seedingTimestep[0],
               currnonucs,
               MPI_UNSIGNED,
               procno,
               10,
               MPI_COMM_WORLD);
      MPI_Send(&s_orderParameterIndex[0],
               currnonucs,
               MPI_UNSIGNED,
               procno,
               11,
               MPI_COMM_WORLD);
    }
  // END OF MPI SECTION
}

// =================================================================================
// Recieves the list of new nuclei to the next processor
// =================================================================================
template <int dim>
void
parallelNucleationList<dim>::receiveUpdate(int procno)
{
  // MPI PROCEDURE TO RECIEVE INFORMATION FROM ANOTHER PROCESSOR AND UPDATE
  // LOCAL NUCLEI INFORMATION
  int recvnonucs = 0;
  MPI_Recv(&recvnonucs, 1, MPI_INT, procno, 0, MPI_COMM_WORLD, MPI_STATUS_IGNORE);
  if (recvnonucs > 0)
    {
      // Creating vectors of each quantity in nuclei. Each numbered acording to
      // the tags used for MPI_Send/MPI_Recv 1 - index
      std::vector<unsigned int> r_index(recvnonucs, 0);
      // 2 - "x" componenet of center
      std::vector<double> r_center_x(recvnonucs, 0.0);
      // 3 - "y" componenet of center
      std::vector<double> r_center_y(recvnonucs, 0.0);
      // 4 - "z" componenet of center
      std::vector<double> r_center_z(recvnonucs, 0.0);
      // 5 - semiaxes
      std::vector<double> r_semiaxis_a(recvnonucs, 0.0);
      std::vector<double> r_semiaxis_b(recvnonucs, 0.0);
      std::vector<double> r_semiaxis_c(recvnonucs, 0.0);
      // 6 - seededTime
      std::vector<double> r_seededTime(recvnonucs, 0.0);
      // 7 - seedingTime
      std::vector<double> r_seedingTime(recvnonucs, 0.0);
      // 8 - seedingTimestep
      std::vector<unsigned int> r_seedingTimestep(recvnonucs, 0);
      // 9 - orderParameterIndex
      std::vector<unsigned int> r_orderParameterIndex(recvnonucs, 0);

      // Recieve vectors from processor procno
      MPI_Recv(&r_index[0],
               recvnonucs,
               MPI_UNSIGNED,
               procno,
               1,
               MPI_COMM_WORLD,
               MPI_STATUS_IGNORE);
      MPI_Recv(&r_center_x[0],
               recvnonucs,
               MPI_DOUBLE,
               procno,
               2,
               MPI_COMM_WORLD,
               MPI_STATUS_IGNORE);
      MPI_Recv(&r_center_y[0],
               recvnonucs,
               MPI_DOUBLE,
               procno,
               3,
               MPI_COMM_WORLD,
               MPI_STATUS_IGNORE);
      if (dim == 3)
        {
          MPI_Recv(&r_center_z[0],
                   recvnonucs,
                   MPI_DOUBLE,
                   procno,
                   4,
                   MPI_COMM_WORLD,
                   MPI_STATUS_IGNORE);
          MPI_Recv(&r_semiaxis_c[0],
                   recvnonucs,
                   MPI_DOUBLE,
                   procno,
                   7,
                   MPI_COMM_WORLD,
                   MPI_STATUS_IGNORE);
        }

      MPI_Recv(&r_semiaxis_a[0],
               recvnonucs,
               MPI_DOUBLE,
               procno,
               5,
               MPI_COMM_WORLD,
               MPI_STATUS_IGNORE);
      MPI_Recv(&r_semiaxis_b[0],
               recvnonucs,
               MPI_DOUBLE,
               procno,
               6,
               MPI_COMM_WORLD,
               MPI_STATUS_IGNORE);

      MPI_Recv(&r_seededTime[0],
               recvnonucs,
               MPI_DOUBLE,
               procno,
               8,
               MPI_COMM_WORLD,
               MPI_STATUS_IGNORE);
      MPI_Recv(&r_seedingTime[0],
               recvnonucs,
               MPI_DOUBLE,
               procno,
               9,
               MPI_COMM_WORLD,
               MPI_STATUS_IGNORE);
      MPI_Recv(&r_seedingTimestep[0],
               recvnonucs,
               MPI_UNSIGNED,
               procno,
               10,
               MPI_COMM_WORLD,
               MPI_STATUS_IGNORE);
      MPI_Recv(&r_orderParameterIndex[0],
               recvnonucs,
               MPI_UNSIGNED,
               procno,
               11,
               MPI_COMM_WORLD,
               MPI_STATUS_IGNORE);

      // Loop to store info in vectors onto the nuclei structure
      for (int jnuc = 0; jnuc <= recvnonucs - 1; jnuc++)
        {
          nucleus<dim> *temp = new nucleus<dim>;
          temp->index        = r_index[jnuc];
          dealii::Point<dim> r_center;
          r_center[0] = r_center_x[jnuc];
          r_center[1] = r_center_y[jnuc];
          if (dim == 3)
            r_center[2] = r_center_z[jnuc];
          temp->center = r_center;
          temp->semiaxes.push_back(r_semiaxis_a[jnuc]);
          temp->semiaxes.push_back(r_semiaxis_b[jnuc]);
          if (dim == 3)
            temp->semiaxes.push_back(r_semiaxis_c[jnuc]);
          temp->seededTime          = r_seededTime[jnuc];
          temp->seedingTime         = r_seedingTime[jnuc];
          temp->seedingTimestep     = r_seedingTimestep[jnuc];
          temp->orderParameterIndex = r_orderParameterIndex[jnuc];
          newnuclei.push_back(*temp);
        }
    }
}

// =================================================================================
// Broadcast the final list of new nuclei from the last processor to the rest
// =================================================================================
template <int dim>
void
parallelNucleationList<dim>::broadcastUpdate(int broadcastProc, int thisProc)
{
  // MPI PROCEDURE TO SEND THE LIST OF NEW NUCLEI FROM ONE PROCESSOR TO ALL THE
  // OTHERS
  int currnonucs = newnuclei.size();
  MPI_Bcast(&currnonucs, 1, MPI_INT, broadcastProc, MPI_COMM_WORLD);
  if (currnonucs > 0)
    {
      // Creating vectors of each quantity in nuclei. Each numbered acording to
      // the tags used for MPI_Send/MPI_Recv
      unsigned int initial_vec_size;
      if (thisProc == broadcastProc)
        {
          initial_vec_size = 0;
        }
      else
        {
          initial_vec_size = currnonucs;
        }

      // 1 - index
      std::vector<unsigned int> r_index(initial_vec_size, 0);
      // 2 - "x" componenet of center
      std::vector<double> r_center_x(initial_vec_size, 0.0);
      // 3 - "y" componenet of center
      std::vector<double> r_center_y(initial_vec_size, 0.0);
      // 4 - "z" componenet of center
      std::vector<double> r_center_z(initial_vec_size, 0.0);
      // 5 - radius
      std::vector<double> r_semiaxis_a(initial_vec_size, 0.0);
      std::vector<double> r_semiaxis_b(initial_vec_size, 0.0);
      std::vector<double> r_semiaxis_c(initial_vec_size, 0.0);
      // 6 - seededTime
      std::vector<double> r_seededTime(initial_vec_size, 0.0);
      // 7 - seedingTime
      std::vector<double> r_seedingTime(initial_vec_size, 0.0);
      // 8 - seedingTimestep
      std::vector<unsigned int> r_seedingTimestep(initial_vec_size, 0);
      // 9 - orderParameterIndex
      std::vector<unsigned int> r_orderParameterIndex(initial_vec_size, 0);

      if (thisProc == broadcastProc)
        {
          for (typename std::vector<nucleus<dim>>::iterator thisNuclei =
                 newnuclei.begin();
               thisNuclei != newnuclei.end();
               ++thisNuclei)
            {
              r_index.push_back(thisNuclei->index);
              dealii::Point<dim> s_center = thisNuclei->center;
              r_center_x.push_back(s_center[0]);
              r_center_y.push_back(s_center[1]);
              if (dim == 3)
                {
                  r_center_z.push_back(s_center[2]);
                }

              r_semiaxis_a.push_back(thisNuclei->semiaxes[0]);
              r_semiaxis_b.push_back(thisNuclei->semiaxes[1]);
              if (dim == 3)
                {
                  r_semiaxis_c.push_back(thisNuclei->semiaxes[2]);
                }

              r_seededTime.push_back(thisNuclei->seededTime);
              r_seedingTime.push_back(thisNuclei->seedingTime);
              r_seedingTimestep.push_back(thisNuclei->seedingTimestep);
              r_orderParameterIndex.push_back(thisNuclei->orderParameterIndex);
            }
        }

      // Recieve vectors from processor procno
      MPI_Bcast(&r_index[0], currnonucs, MPI_UNSIGNED, broadcastProc, MPI_COMM_WORLD);
      MPI_Bcast(&r_center_x[0], currnonucs, MPI_DOUBLE, broadcastProc, MPI_COMM_WORLD);
      MPI_Bcast(&r_center_y[0], currnonucs, MPI_DOUBLE, broadcastProc, MPI_COMM_WORLD);
      if (dim == 3)
        MPI_Bcast(&r_center_z[0], currnonucs, MPI_DOUBLE, broadcastProc, MPI_COMM_WORLD);

      MPI_Bcast(&r_semiaxis_a[0], currnonucs, MPI_DOUBLE, broadcastProc, MPI_COMM_WORLD);
      MPI_Bcast(&r_semiaxis_b[0], currnonucs, MPI_DOUBLE, broadcastProc, MPI_COMM_WORLD);
      if (dim == 3)
        MPI_Bcast(&r_semiaxis_c[0],
                  currnonucs,
                  MPI_DOUBLE,
                  broadcastProc,
                  MPI_COMM_WORLD);

      MPI_Bcast(&r_seededTime[0], currnonucs, MPI_DOUBLE, broadcastProc, MPI_COMM_WORLD);
      MPI_Bcast(&r_seedingTime[0], currnonucs, MPI_DOUBLE, broadcastProc, MPI_COMM_WORLD);
      MPI_Bcast(&r_seedingTimestep[0],
                currnonucs,
                MPI_UNSIGNED,
                broadcastProc,
                MPI_COMM_WORLD);
      MPI_Bcast(&r_orderParameterIndex[0],
                currnonucs,
                MPI_UNSIGNED,
                broadcastProc,
                MPI_COMM_WORLD);

      newnuclei.clear();

      // Loop to store info in vectors onto the nuclei structure
      for (int jnuc = 0; jnuc <= currnonucs - 1; jnuc++)
        {
          nucleus<dim> *temp = new nucleus<dim>;
          temp->index        = r_index[jnuc];
          dealii::Point<dim> r_center;
          r_center[0] = r_center_x[jnuc];
          r_center[1] = r_center_y[jnuc];
          if (dim == 3)
            r_center[2] = r_center_z[jnuc];
          temp->center = r_center;
          temp->semiaxes.push_back(r_semiaxis_a[jnuc]);
          temp->semiaxes.push_back(r_semiaxis_b[jnuc]);
          if (dim == 3)
            {
              temp->semiaxes.push_back(r_semiaxis_c[jnuc]);
            }
          temp->seededTime          = r_seededTime[jnuc];
          temp->seedingTime         = r_seedingTime[jnuc];
          temp->seedingTimestep     = r_seedingTimestep[jnuc];
          temp->orderParameterIndex = r_orderParameterIndex[jnuc];
          newnuclei.push_back(*temp);
        }
    }
}

// =================================================================================
// Determine if any new nuclei are in conflict and resolve those conflicts
// =================================================================================
template <int dim>
<<<<<<< HEAD
void parallelNucleationList<dim>::resolveNucleationConflicts (double min_dist_between_nuclei, double min_dist_between_OP, unsigned int old_num_nuclei)
{
	std::vector<nucleus<dim> > newnuclei_cleaned;

	for (unsigned int nuc_index=0; nuc_index<newnuclei.size(); nuc_index++){
		bool isClose=false;

		for (unsigned int prev_nuc_index=0; prev_nuc_index<nuc_index; prev_nuc_index++){

			// We may want to break this section into a separate function to allow different choices for when
			// nucleation should be prevented
		
		// This section checks whether there is any overlap between the two nuclei , irrespective of there order parameter
	    if (newnuclei[nuc_index].center.distance(newnuclei[prev_nuc_index].center) < min_dist_between_nuclei){
				isClose = true;
				std::cout << "Conflict between nuclei! Distance is: " << newnuclei[nuc_index].center.distance(newnuclei[prev_nuc_index].center)
						<< " Conflict removed."<< std::endl;
				break;
			} else if(newnuclei[nuc_index].orderParameterIndex == newnuclei[prev_nuc_index].orderParameterIndex && newnuclei[nuc_index].center.distance(newnuclei[prev_nuc_index].center) < min_dist_between_OP){ // This section makes sure two nuclei with same order parameter are located further apart to avoid any coalesence during growth

			    	isClose = true;
				std::cout << "Conflict between nuclei! Distance is: " << newnuclei[nuc_index].center.distance(newnuclei[prev_nuc_index].center)
						<< " Conflict removed."<< std::endl;
				break;
			}
		}

		if (!isClose){
			newnuclei[nuc_index].index = old_num_nuclei + newnuclei_cleaned.size();
			std::cout << "Nuclei number : " << (old_num_nuclei + newnuclei_cleaned.size()) << std::endl;
			newnuclei_cleaned.push_back(newnuclei[nuc_index]);
		}
	}

	newnuclei = newnuclei_cleaned;
=======
void
parallelNucleationList<dim>::resolveNucleationConflicts(double min_dist_between_nuclei,
                                                        unsigned int old_num_nuclei)
{
  std::vector<nucleus<dim>> newnuclei_cleaned;

  for (unsigned int nuc_index = 0; nuc_index < newnuclei.size(); nuc_index++)
    {
      bool isClose = false;

      for (unsigned int prev_nuc_index = 0; prev_nuc_index < nuc_index; prev_nuc_index++)
        {
          // We may want to break this section into a separate function to allow
          // different choices for when nucleation should be prevented
          if (newnuclei[nuc_index].center.distance(newnuclei[prev_nuc_index].center) <
              min_dist_between_nuclei)
            {
              isClose = true;
              std::cout << "Conflict between nuclei! Distance is: "
                        << newnuclei[nuc_index].center.distance(
                             newnuclei[prev_nuc_index].center)
                        << " Conflict removed." << std::endl;
              break;
            }
        }

      if (!isClose)
        {
          newnuclei[nuc_index].index = old_num_nuclei + newnuclei_cleaned.size();
          newnuclei_cleaned.push_back(newnuclei[nuc_index]);
        }
    }

  newnuclei = newnuclei_cleaned;
>>>>>>> 213e075d
}

// =================================================================================
// Remove nuclei from the list of nuclei given a local list of nucleus indices
// =================================================================================
template <int dim>
std::vector<nucleus<dim>>
parallelNucleationList<dim>::removeSubsetOfNuclei(
  std::vector<unsigned int> nuclei_to_remove,
  unsigned int              nuclei_size)
{
  // Note: This method is very similar to buildGlobalNucleiList in structure,
  // and uses simplified versions of what is done in sendUpdate, receiveUpdate,
  // and broadcastUpdate. There is likely a cleaner way to reorganize the
  // methods to reduce duplication.

  // MPI INITIALIZATON
  int numProcs = dealii::Utilities::MPI::n_mpi_processes(MPI_COMM_WORLD);
  int thisProc = dealii::Utilities::MPI::this_mpi_process(MPI_COMM_WORLD);

  // Build a global list of nuclei to delete, first sending the length of the
  // vector of indices, then the vector itself
  if (numProcs > 1)
    {
      // Cycle through each processor, sending and receiving, to append the list
      // of new nuclei
      for (int proc_index = 0; proc_index < numProcs - 1; proc_index++)
        {
          if (thisProc == proc_index)
            {
              int currnonucs = nuclei_to_remove.size();
              MPI_Send(&currnonucs, 1, MPI_INT, thisProc + 1, 0, MPI_COMM_WORLD);
              MPI_Send(&nuclei_to_remove[0],
                       currnonucs,
                       MPI_UNSIGNED,
                       thisProc + 1,
                       1,
                       MPI_COMM_WORLD);
            }
          else if (thisProc == proc_index + 1)
            {
              int recvnonucs = 0;
              MPI_Recv(&recvnonucs,
                       1,
                       MPI_INT,
                       thisProc - 1,
                       0,
                       MPI_COMM_WORLD,
                       MPI_STATUS_IGNORE);
              std::vector<unsigned int> recieved_nuclei_to_remove(recvnonucs);
              MPI_Recv(&recieved_nuclei_to_remove[0],
                       recvnonucs,
                       MPI_UNSIGNED,
                       thisProc - 1,
                       1,
                       MPI_COMM_WORLD,
                       MPI_STATUS_IGNORE);
              nuclei_to_remove.insert(nuclei_to_remove.end(),
                                      recieved_nuclei_to_remove.begin(),
                                      recieved_nuclei_to_remove.end());
            }
          MPI_Barrier(MPI_COMM_WORLD);
        }

      // The final processor now has the final list of the new nuclei, broadcast
      // it to all the other processors
      int currnonucs = nuclei_to_remove.size();
      MPI_Bcast(&currnonucs, 1, MPI_INT, numProcs - 1, MPI_COMM_WORLD);
      std::vector<unsigned int> recieved_nuclei_to_remove(currnonucs);
      if (thisProc == numProcs - 1)
        {
          recieved_nuclei_to_remove = nuclei_to_remove;
        }
      MPI_Bcast(&recieved_nuclei_to_remove[0],
                currnonucs,
                MPI_UNSIGNED,
                numProcs - 1,
                MPI_COMM_WORLD);
      nuclei_to_remove = recieved_nuclei_to_remove;
    }

  for (unsigned int i = 0; i < nuclei_to_remove.size(); i++)
    {
      std::cout << thisProc << ": " << nuclei_to_remove[i] << std::endl;
    }

  // Remove the nuclei from the list
  std::vector<nucleus<dim>> pruned_list;
  for (unsigned int nuc = 0; nuc < newnuclei.size(); nuc++)
    {
      bool pruneNucleus = false;
      for (unsigned int i = 0; i < nuclei_to_remove.size(); i++)
        {
          if (nuclei_to_remove[i] == nuclei_size + nuc)
            {
              pruneNucleus = true;
              break;
            }
        }
      if (!pruneNucleus)
        {
          pruned_list.push_back(newnuclei[nuc]);
        }
    }
  return pruned_list;
}

// =================================================================================
// Template instantiations
// =================================================================================
template class parallelNucleationList<2>;
template class parallelNucleationList<3>;<|MERGE_RESOLUTION|>--- conflicted
+++ resolved
@@ -18,41 +18,9 @@
 // Generate global list of new nuclei and resolve conflicts between new nuclei
 // =================================================================================
 template <int dim>
-<<<<<<< HEAD
-std::vector<nucleus<dim> > parallelNucleationList<dim>::buildGlobalNucleiList(double min_dist_between_nuclei, double min_dist_between_OP, unsigned int old_num_nuclei)
-{
-	//MPI INITIALIZATON
-	int numProcs=dealii::Utilities::MPI::n_mpi_processes(MPI_COMM_WORLD);
-	int thisProc=dealii::Utilities::MPI::this_mpi_process(MPI_COMM_WORLD);
-	if (numProcs > 1) {
-		// Cycle through each processor, sending and receiving, to append the list of new nuclei
-		for (int proc_index=0; proc_index < numProcs-1; proc_index++){
-			if (thisProc == proc_index){
-				sendUpdate(thisProc+1);
-			}
-			else if (thisProc == proc_index+1){
-				receiveUpdate(thisProc-1);
-			}
-			MPI_Barrier(MPI_COMM_WORLD);
-		}
-		// The final processor now has all of the new nucleation attempts
-		// Check for conflicts on the final processor before broadcasting the list
-		if (thisProc == numProcs-1){
-			resolveNucleationConflicts(min_dist_between_nuclei, min_dist_between_OP, old_num_nuclei);
-		}
-
-		// The final processor now has the final list of the new nuclei, broadcast it to all the other processors
-		broadcastUpdate(numProcs-1, thisProc);
-	}
-	else {
-		// Check for conflicts between nucleation attempts this time step
-		resolveNucleationConflicts(min_dist_between_nuclei, min_dist_between_OP, old_num_nuclei);
-	}
-
-	return newnuclei;
-=======
 std::vector<nucleus<dim>>
 parallelNucleationList<dim>::buildGlobalNucleiList(double       min_dist_between_nuclei,
+                                                   double       min_dist_between_OP,
                                                    unsigned int old_num_nuclei)
 {
   // MPI INITIALIZATON
@@ -60,8 +28,8 @@
   int thisProc = dealii::Utilities::MPI::this_mpi_process(MPI_COMM_WORLD);
   if (numProcs > 1)
     {
-      // Cycle through each processor, sending and receiving, to append the list
-      // of new nuclei
+      // Cycle through each processor, sending and receiving, to append the list of new
+      // nuclei
       for (int proc_index = 0; proc_index < numProcs - 1; proc_index++)
         {
           if (thisProc == proc_index)
@@ -78,21 +46,24 @@
       // Check for conflicts on the final processor before broadcasting the list
       if (thisProc == numProcs - 1)
         {
-          resolveNucleationConflicts(min_dist_between_nuclei, old_num_nuclei);
-        }
-
-      // The final processor now has the final list of the new nuclei, broadcast
-      // it to all the other processors
+          resolveNucleationConflicts(min_dist_between_nuclei,
+                                     min_dist_between_OP,
+                                     old_num_nuclei);
+        }
+
+      // The final processor now has the final list of the new nuclei, broadcast it to all
+      // the other processors
       broadcastUpdate(numProcs - 1, thisProc);
     }
   else
     {
       // Check for conflicts between nucleation attempts this time step
-      resolveNucleationConflicts(min_dist_between_nuclei, old_num_nuclei);
+      resolveNucleationConflicts(min_dist_between_nuclei,
+                                 min_dist_between_OP,
+                                 old_num_nuclei);
     }
 
   return newnuclei;
->>>>>>> 213e075d
 }
 
 // =================================================================================
@@ -464,45 +435,9 @@
 // Determine if any new nuclei are in conflict and resolve those conflicts
 // =================================================================================
 template <int dim>
-<<<<<<< HEAD
-void parallelNucleationList<dim>::resolveNucleationConflicts (double min_dist_between_nuclei, double min_dist_between_OP, unsigned int old_num_nuclei)
-{
-	std::vector<nucleus<dim> > newnuclei_cleaned;
-
-	for (unsigned int nuc_index=0; nuc_index<newnuclei.size(); nuc_index++){
-		bool isClose=false;
-
-		for (unsigned int prev_nuc_index=0; prev_nuc_index<nuc_index; prev_nuc_index++){
-
-			// We may want to break this section into a separate function to allow different choices for when
-			// nucleation should be prevented
-		
-		// This section checks whether there is any overlap between the two nuclei , irrespective of there order parameter
-	    if (newnuclei[nuc_index].center.distance(newnuclei[prev_nuc_index].center) < min_dist_between_nuclei){
-				isClose = true;
-				std::cout << "Conflict between nuclei! Distance is: " << newnuclei[nuc_index].center.distance(newnuclei[prev_nuc_index].center)
-						<< " Conflict removed."<< std::endl;
-				break;
-			} else if(newnuclei[nuc_index].orderParameterIndex == newnuclei[prev_nuc_index].orderParameterIndex && newnuclei[nuc_index].center.distance(newnuclei[prev_nuc_index].center) < min_dist_between_OP){ // This section makes sure two nuclei with same order parameter are located further apart to avoid any coalesence during growth
-
-			    	isClose = true;
-				std::cout << "Conflict between nuclei! Distance is: " << newnuclei[nuc_index].center.distance(newnuclei[prev_nuc_index].center)
-						<< " Conflict removed."<< std::endl;
-				break;
-			}
-		}
-
-		if (!isClose){
-			newnuclei[nuc_index].index = old_num_nuclei + newnuclei_cleaned.size();
-			std::cout << "Nuclei number : " << (old_num_nuclei + newnuclei_cleaned.size()) << std::endl;
-			newnuclei_cleaned.push_back(newnuclei[nuc_index]);
-		}
-	}
-
-	newnuclei = newnuclei_cleaned;
-=======
 void
 parallelNucleationList<dim>::resolveNucleationConflicts(double min_dist_between_nuclei,
+                                                        double min_dist_between_OP,
                                                         unsigned int old_num_nuclei)
 {
   std::vector<nucleus<dim>> newnuclei_cleaned;
@@ -513,8 +448,11 @@
 
       for (unsigned int prev_nuc_index = 0; prev_nuc_index < nuc_index; prev_nuc_index++)
         {
-          // We may want to break this section into a separate function to allow
-          // different choices for when nucleation should be prevented
+          // We may want to break this section into a separate function to allow different
+          // choices for when nucleation should be prevented
+
+          // This section checks whether there is any overlap between the two nuclei ,
+          // irrespective of there order parameter
           if (newnuclei[nuc_index].center.distance(newnuclei[prev_nuc_index].center) <
               min_dist_between_nuclei)
             {
@@ -525,17 +463,32 @@
                         << " Conflict removed." << std::endl;
               break;
             }
+          else if (newnuclei[nuc_index].orderParameterIndex ==
+                     newnuclei[prev_nuc_index].orderParameterIndex &&
+                   newnuclei[nuc_index].center.distance(
+                     newnuclei[prev_nuc_index].center) < min_dist_between_OP)
+            { // This section makes sure two nuclei with same order parameter are located
+              // further apart to avoid any coalesence during growth
+
+              isClose = true;
+              std::cout << "Conflict between nuclei! Distance is: "
+                        << newnuclei[nuc_index].center.distance(
+                             newnuclei[prev_nuc_index].center)
+                        << " Conflict removed." << std::endl;
+              break;
+            }
         }
 
       if (!isClose)
         {
           newnuclei[nuc_index].index = old_num_nuclei + newnuclei_cleaned.size();
+          std::cout << "Nuclei number : " << (old_num_nuclei + newnuclei_cleaned.size())
+                    << std::endl;
           newnuclei_cleaned.push_back(newnuclei[nuc_index]);
         }
     }
 
   newnuclei = newnuclei_cleaned;
->>>>>>> 213e075d
 }
 
 // =================================================================================
