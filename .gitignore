--- conflicted
+++ resolved
@@ -11,15 +11,13 @@
 # clangd
 .clangd
 
-<<<<<<< HEAD
 # Clang-tidy
 output.txt
 error.txt
-=======
+
 # Compressed Libraries
 *.zip
 *.tar.gz
->>>>>>> e92c0072
 
 # misc
 compile_commands.json
