/*
 * parallelNucleationList.h
 *
 *  Created on: Mar 10, 2017
 *      Author: stephendewitt
 */

#ifndef INCLUDE_PARALLELNUCLEATIONLIST_H_
#define INCLUDE_PARALLELNUCLEATIONLIST_H_

#include "nucleus.h"

template <int dim>
class parallelNucleationList
{
public:
<<<<<<< HEAD
	parallelNucleationList(std::vector<nucleus<dim> > _newnuclei);
	std::vector<nucleus<dim> > buildGlobalNucleiList(double min_dist_between_nuclei, double min_dist_between_OP, unsigned int old_num_nuclei);
	std::vector<nucleus<dim> > removeSubsetOfNuclei(std::vector<unsigned int> nuclei_to_remove, unsigned int nuclei_size);

protected:
	void sendUpdate (int procno) const;
	void receiveUpdate (int procno);
	void broadcastUpdate (int broadcastProc, int thisProc);
	void resolveNucleationConflicts (double min_dist_between_nuclei, double min_dist_between_OP, unsigned int old_num_nuclei);
	std::vector<nucleus<dim> > newnuclei;

=======
  parallelNucleationList(std::vector<nucleus<dim>> _newnuclei);
  std::vector<nucleus<dim>>
  buildGlobalNucleiList(double min_dist_between_nuclei, unsigned int old_num_nuclei);
  std::vector<nucleus<dim>>
  removeSubsetOfNuclei(std::vector<unsigned int> nuclei_to_remove,
                       unsigned int              nuclei_size);

protected:
  void
  sendUpdate(int procno) const;
  void
  receiveUpdate(int procno);
  void
  broadcastUpdate(int broadcastProc, int thisProc);
  void
  resolveNucleationConflicts(double min_dist_between_nuclei, unsigned int old_num_nuclei);
  std::vector<nucleus<dim>> newnuclei;
>>>>>>> 213e075d
};

#endif /* INCLUDE_PARALLELNUCLEATIONLIST_H_ */<|MERGE_RESOLUTION|>--- conflicted
+++ resolved
@@ -14,22 +14,11 @@
 class parallelNucleationList
 {
 public:
-<<<<<<< HEAD
-	parallelNucleationList(std::vector<nucleus<dim> > _newnuclei);
-	std::vector<nucleus<dim> > buildGlobalNucleiList(double min_dist_between_nuclei, double min_dist_between_OP, unsigned int old_num_nuclei);
-	std::vector<nucleus<dim> > removeSubsetOfNuclei(std::vector<unsigned int> nuclei_to_remove, unsigned int nuclei_size);
-
-protected:
-	void sendUpdate (int procno) const;
-	void receiveUpdate (int procno);
-	void broadcastUpdate (int broadcastProc, int thisProc);
-	void resolveNucleationConflicts (double min_dist_between_nuclei, double min_dist_between_OP, unsigned int old_num_nuclei);
-	std::vector<nucleus<dim> > newnuclei;
-
-=======
   parallelNucleationList(std::vector<nucleus<dim>> _newnuclei);
   std::vector<nucleus<dim>>
-  buildGlobalNucleiList(double min_dist_between_nuclei, unsigned int old_num_nuclei);
+  buildGlobalNucleiList(double       min_dist_between_nuclei,
+                        double       min_dist_between_OP,
+                        unsigned int old_num_nuclei);
   std::vector<nucleus<dim>>
   removeSubsetOfNuclei(std::vector<unsigned int> nuclei_to_remove,
                        unsigned int              nuclei_size);
@@ -42,9 +31,10 @@
   void
   broadcastUpdate(int broadcastProc, int thisProc);
   void
-  resolveNucleationConflicts(double min_dist_between_nuclei, unsigned int old_num_nuclei);
+                            resolveNucleationConflicts(double       min_dist_between_nuclei,
+                                                       double       min_dist_between_OP,
+                                                       unsigned int old_num_nuclei);
   std::vector<nucleus<dim>> newnuclei;
->>>>>>> 213e075d
 };
 
 #endif /* INCLUDE_PARALLELNUCLEATIONLIST_H_ */