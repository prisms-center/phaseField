#ifndef Body_HH
#define Body_HH

#include "./Mesh.hh"
#include "./PField.hh"
#include <fstream>
#include <iostream>
#include <stdexcept>
#include <string>

namespace PRISMS
{

  /// A class for a Body: a combination of Mesh and Field(s))
  ///
  template <class Coordinate, int DIM>
  class Body
  {
  public:
    Mesh<Coordinate, DIM> mesh;
<<<<<<< HEAD

    std::vector<PField<Coordinate, double, DIM>> scalar_field;

    // std::vector< PField<Coordinate, std::vector<double>, DIM > > vector_field;

    // std::vector< PField<Coordinate, Tensor<double>, DIM > > tensor_field;

    // ----------------------------------------------------------
    // Constructors
    Body() {};

    /// Read from a 2D vtk file
    ///   For now:
    ///      only ASCII files
    ///      only rectilinear grids (though output as UNSTRUCTURED_GRID)
    ///      only (2d) Quad elements
    ///
    void
    read_vtk(const std::string &vtkfile)
    {
      std::cout << "Begin reading unstructured vtk file" << std::endl;

      // read in vtk file here
      std::ifstream infile_mesh(vtkfile.c_str());

      // read mesh info
      mesh.read_vtk(infile_mesh);

      std::ifstream infile(vtkfile.c_str());

      // read point data
      std::istringstream ss;
      std::string        str, name, type, line;
      int                numcomp;
      unsigned long int  Npoints, u, p;

      while (!infile.eof())
        {
          std::getline(infile, line);

          if (line[0] == 'P')
            {
              if (line.size() > 9 && line.substr(0, 10) == "POINT_DATA")
                {
                  // std::cout << line << "\n";
                  ss.clear();
                  ss.str(line);
                  ss >> str >> Npoints;
                }
            }

          if (line[0] == 'S')
            {
              if (line.size() > 6 && line.substr(0, 7) == "SCALARS")
                {
                  ss.clear();
                  ss.str(line);
                  ss >> str >> name >> type >> numcomp;

                  // read LOOKUP_TABLE line
                  std::getline(infile, line);

                  // read data
                  std::cout << "begin reading data" << std::endl;

                  std::vector<double> gid(Npoints);
                  for (unsigned int i = 0; i < Npoints; i++)
                    {
                      infile >> gid[i];
                      // std::cout << data[i] << std::endl;
                    }
                  std::cout << "  done" << std::endl;

                  // construct field
                  std::vector<std::string> var_name(DIM);
                  std::vector<std::string> var_description(DIM);

                  if (DIM == 2)
                    {
                      var_name[0]        = "x";
                      var_description[0] = "x coordinate";
                      var_name[1]        = "y";
                      var_description[1] = "y coordinate";
                    }
                  if (DIM > 2)
                    {
                      var_name[2]        = "z";
                      var_description[2] = "z coordinate";
                    }

                  std::cout << "Construct PField '" << name << "'" << std::endl;
                  scalar_field.push_back(PField<Coordinate, double, DIM>(name,
                                                                         var_name,
                                                                         var_description,
                                                                         mesh,
                                                                         gid,
                                                                         0.0));
                  std::cout << "  done" << std::endl;

                  gid.clear();
                  //
                }
            }
        }

      infile.close();
    }

    void
    read_RL_vtk(const std::string &vtkfile)
    {
      std::cout << "Begin reading vtk file" << std::endl;

      // read in vtk file here
      std::ifstream infile_mesh(vtkfile.c_str());

      // read mesh info
      mesh.read_RL_vtk(infile_mesh);

      std::ifstream infile(vtkfile.c_str());

      // read point data
      std::istringstream ss;
      std::string        str, name, type, line;
      int                numcomp;
      unsigned long int  N_points, Npoints_x, Npoints_y, Npoints_z, Npoints, u, p;

      while (!infile.eof())
        {
          std::getline(infile, line);

          if (line[0] == 'X')
            {
              if (line.size() > 12 && line.substr(0, 13) == "X_COORDINATES")
                {
                  // read header line
                  // std::cout << line << "\n";
                  ss.clear();
                  ss.str(line);
                  ss >> str >> Npoints_x >> type;

                  std::cout << "Read X_COORDINATES: " << Npoints_x << std::endl;

                  // std::cout << "  reserve OK" << std::endl;
                }
            }
          if (line[0] == 'Y')
            {
              if (line.size() > 12 && line.substr(0, 13) == "Y_COORDINATES")
                {
                  // read header line
                  // std::cout << line << "\n";
                  ss.clear();
                  ss.str(line);
                  ss >> str >> Npoints_y >> type;

                  // read points

                  std::cout << "Read Y_COORDINATES: " << Npoints_y << std::endl;

                  // std::cout << "  reserve OK" << std::endl;
                }
            }
          if (line[0] == 'Z')
            {
              if (line.size() > 12 && line.substr(0, 13) == "Z_COORDINATES")
                {
                  // read header line
                  // std::cout << line << "\n";
                  ss.clear();
                  ss.str(line);
                  ss >> str >> Npoints_z >> type;

                  // read points

                  std::cout << "Read Z_COORDINATES: " << Npoints_z << std::endl;

                  // std::cout << "  reserve OK" << std::endl;
                }
            }

          if (line[0] == 'S')
            {
              if (line.size() > 6 && line.substr(0, 7) == "SCALARS")
                {
                  ss.clear();
                  ss.str(line);
                  ss >> str >> name >> type >> numcomp;

                  // read LOOKUP_TABLE line
                  std::getline(infile, line);

                  // read data
                  std::cout << "begin reading data" << std::endl;

                  N_points = (Npoints_x) * (Npoints_y) * (Npoints_z);

                  if (DIM > 2)
                    {
                      Npoints = 8 * (Npoints_x - 1) * (Npoints_y - 1) * (Npoints_z - 1);
                    }
                  if (DIM == 2)
                    {
                      Npoints = 4 * (Npoints_x - 1) * (Npoints_y - 1);
                    }

                  std::vector<float> data(
                    N_points); // NB: data and gid are of different size
                  std::vector<double> gid(Npoints); // gid is the grainID for each node
                                                    // unsigned int gid[Npoints];

                  for (unsigned int i = 0; i < N_points; i++)
                    {
                      infile >> data[i];
                      // std::cout << data[i] << std::endl;
                    }

                  std::cout << "beginning grain_id stencil" << std::endl;

                  u = 0;
                  if (DIM > 2)
                    {
                      for (unsigned int i = 0; i < (Npoints_z - 1); i++)
                        {
                          for (unsigned int j = 0; j < (Npoints_y - 1); j++)
                            {
                              for (unsigned int k = 0; k < (Npoints_x - 1); k++)
                                {
                                  p = k + j * Npoints_x + i * Npoints_x * Npoints_y;

                                  gid[u]     = data[p];
                                  gid[u + 1] = data[p + 1];
                                  gid[u + 2] = data[p + Npoints_x];
                                  gid[u + 3] = data[p + Npoints_x + 1];
                                  gid[u + 4] = data[p + Npoints_x * Npoints_y];
                                  gid[u + 5] = data[p + Npoints_x * Npoints_y + 1];
                                  gid[u + 6] =
                                    data[p + Npoints_x + Npoints_x * Npoints_y];
                                  gid[u + 7] =
                                    data[p + Npoints_x + Npoints_x * Npoints_y + 1];

                                  u += 8;
                                }
                            }
                        }
                    }

                  if (DIM == 2)
                    {
                      for (unsigned int j = 0; j < (Npoints_y - 1); j++)
                        {
                          for (unsigned int k = 0; k < (Npoints_x - 1); k++)
                            {
                              p = k + j * Npoints_x;

                              gid[u]     = data[p];
                              gid[u + 1] = data[p + 1];
                              gid[u + 2] = data[p + Npoints_x];
                              gid[u + 3] = data[p + Npoints_x + 1];

                              u += 4;
                            }
                        }
                    }

                  data.clear();
                  // MPI_Barrier(MPI_COMM_WORLD);
=======

    std::vector<PField<Coordinate, double, DIM>> scalar_field;

    // std::vector< PField<Coordinate, std::vector<double>, DIM > > vector_field;

    // std::vector< PField<Coordinate, Tensor<double>, DIM > > tensor_field;

    // ----------------------------------------------------------
    // Constructors
    Body() {};

    /// Read from a 2D vtk file
    ///   For now:
    ///      only ASCII files
    ///      only rectilinear grids (though output as UNSTRUCTURED_GRID)
    ///      only (2d) Quad elements
    ///
    void
    read_vtk(const std::string &vtkfile)
    {
      std::cout << "Begin reading vtk file" << std::endl;

      // read in vtk file here
      std::ifstream infile_mesh(vtkfile.c_str());

      // read mesh info
      mesh.read_vtk(infile_mesh);

      std::ifstream infile(vtkfile.c_str());

      // read point data
      std::istringstream ss;
      std::string        str, name, type, line;
      int                numcomp;
      unsigned long int  Npoints;

      while (!infile.eof())
        {
          std::getline(infile, line);

          if (line[0] == 'P')
            {
              if (line.size() > 9 && line.substr(0, 10) == "POINT_DATA")
                {
                  // std::cout << line << "\n";
                  ss.clear();
                  ss.str(line);
                  ss >> str >> Npoints;
                }
            }
          else if (line[0] == 'S')
            {
              if (line.size() > 6 && line.substr(0, 7) == "SCALARS")
                {
                  ss.clear();
                  ss.str(line);
                  ss >> str >> name >> type >> numcomp;

                  // read LOOKUP_TABLE line
                  std::getline(infile, line);

                  // read data
                  std::cout << "begin reading data" << std::endl;
                  std::vector<double> data(Npoints);
                  for (unsigned int i = 0; i < Npoints; i++)
                    {
                      infile >> data[i];
                      // std::cout << data[i] << std::endl;
                    }
                  std::cout << "  done" << std::endl;

                  // construct field
                  std::vector<std::string> var_name(DIM);
                  std::vector<std::string> var_description(DIM);

                  if (DIM >= 2)
                    {
                      var_name[0]        = "x";
                      var_description[0] = "x coordinate";
                      var_name[1]        = "y";
                      var_description[1] = "y coordinate";
                    }
                  if (DIM >= 3)
                    {
                      var_name[2]        = "z";
                      var_description[2] = "z coordinate";
                    }

                  std::cout << "Construct PField '" << name << "'" << std::endl;
                  scalar_field.push_back(PField<Coordinate, double, DIM>(name,
                                                                         var_name,
                                                                         var_description,
                                                                         mesh,
                                                                         data,
                                                                         0.0));
                  std::cout << "  done" << std::endl;
                }
            }
          // Alternative field descriptor used by ParaView (holds the same information as
          // the "SCALAR" line above)
          else if (line[0] == 'F')
            {
              if (line.size() > 14 && line.substr(0, 15) == "FIELD FieldData")
                {
                  ss.clear();
                  ss.str(line);
                  ss >> str >> numcomp;

                  // read LOOKUP_TABLE line
                  std::getline(infile, line);

                  ss.clear();
                  ss.str(line);
                  ss >> name >> numcomp >> Npoints >> type;

                  // read data
                  std::cout << "begin reading data" << std::endl;
                  std::vector<double> data(Npoints);
                  for (unsigned int i = 0; i < Npoints; i++)
                    {
                      infile >> data[i];
                    }
                  std::cout << "  done" << std::endl;
>>>>>>> 3d7e4107

                  // construct field
                  std::vector<std::string> var_name(DIM);
                  std::vector<std::string> var_description(DIM);

<<<<<<< HEAD
                  if (DIM == 2)
=======
                  if (DIM >= 2)
>>>>>>> 3d7e4107
                    {
                      var_name[0]        = "x";
                      var_description[0] = "x coordinate";
                      var_name[1]        = "y";
                      var_description[1] = "y coordinate";
<<<<<<< HEAD
                    }
                  if (DIM > 2)
                    {
                      var_name[2]        = "z";
                      var_description[2] = "z coordinate";
                    }
=======
                    }
                  if (DIM >= 3)
                    {
                      var_name[2]        = "z";
                      var_description[2] = "z coordinate";
                    }
>>>>>>> 3d7e4107

                  std::cout << "Construct PField '" << name << "'" << std::endl;
                  scalar_field.push_back(PField<Coordinate, double, DIM>(name,
                                                                         var_name,
                                                                         var_description,
                                                                         mesh,
<<<<<<< HEAD
                                                                         gid,
                                                                         0.0));
                  std::cout << "  done" << std::endl;

                  gid.clear();
                  //
=======
                                                                         data,
                                                                         0.0));
                  std::cout << "  done" << std::endl;
>>>>>>> 3d7e4107
                }
            }
        }

      infile.close();
    }

    PField<Coordinate, double, DIM> &
    find_scalar_field(std::string name)
    {
      for (unsigned int i = 0; i < scalar_field.size(); i++)
        {
          if (scalar_field[i].name() == name)
            return scalar_field[i];
        }
      throw std::invalid_argument("Could not find scalar_field named '" + name + "'");
    }
  };
} // namespace PRISMS

#endif<|MERGE_RESOLUTION|>--- conflicted
+++ resolved
@@ -18,465 +18,364 @@
   {
   public:
     Mesh<Coordinate, DIM> mesh;
-<<<<<<< HEAD
-
-    std::vector<PField<Coordinate, double, DIM>> scalar_field;
-
-    // std::vector< PField<Coordinate, std::vector<double>, DIM > > vector_field;
-
-    // std::vector< PField<Coordinate, Tensor<double>, DIM > > tensor_field;
-
-    // ----------------------------------------------------------
-    // Constructors
-    Body() {};
-
-    /// Read from a 2D vtk file
-    ///   For now:
-    ///      only ASCII files
-    ///      only rectilinear grids (though output as UNSTRUCTURED_GRID)
-    ///      only (2d) Quad elements
+
+    /// A class for a Body: a combination of Mesh and Field(s))
     ///
-    void
-    read_vtk(const std::string &vtkfile)
+    template <class Coordinate, int DIM>
+    class Body
     {
-      std::cout << "Begin reading unstructured vtk file" << std::endl;
-
-      // read in vtk file here
-      std::ifstream infile_mesh(vtkfile.c_str());
-
-      // read mesh info
-      mesh.read_vtk(infile_mesh);
-
-      std::ifstream infile(vtkfile.c_str());
-
-      // read point data
-      std::istringstream ss;
-      std::string        str, name, type, line;
-      int                numcomp;
-      unsigned long int  Npoints, u, p;
-
-      while (!infile.eof())
+    public:
+      Mesh<Coordinate, DIM> mesh;
+
+      std::vector<PField<Coordinate, double, DIM>> scalar_field;
+      std::vector<PField<Coordinate, double, DIM>> scalar_field;
+
+      // std::vector< PField<Coordinate, std::vector<double>, DIM > > vector_field;
+      // std::vector< PField<Coordinate, std::vector<double>, DIM > > vector_field;
+
+      // std::vector< PField<Coordinate, Tensor<double>, DIM > > tensor_field;
+      // std::vector< PField<Coordinate, Tensor<double>, DIM > > tensor_field;
+
+      // ----------------------------------------------------------
+      // Constructors
+      Body() {};
+      // ----------------------------------------------------------
+      // Constructors
+      Body() {};
+
+      /// Read from a 2D vtk file
+      ///   For now:
+      ///      only ASCII files
+      ///      only rectilinear grids (though output as UNSTRUCTURED_GRID)
+      ///      only (2d) Quad elements
+      ///
+      void
+      read_vtk(const std::string &vtkfile)
+      {
+        std::cout << "Begin reading unstructured vtk file" << std::endl;
+
+        // read in vtk file here
+        std::ifstream infile_mesh(vtkfile.c_str());
+        // read in vtk file here
+        std::ifstream infile_mesh(vtkfile.c_str());
+
+        // read mesh info
+        mesh.read_vtk(infile_mesh);
+        // read mesh info
+        mesh.read_vtk(infile_mesh);
+
+        std::ifstream infile(vtkfile.c_str());
+        std::ifstream infile(vtkfile.c_str());
+
+        // read point data
+        std::istringstream ss;
+        std::string        str, name, type, line;
+        int                numcomp;
+        unsigned long int  Npoints, u, p;
+
+        while (!infile.eof())
+          {
+            std::getline(infile, line);
+            while (!infile.eof())
+              {
+                std::getline(infile, line);
+
+                if (line[0] == 'P')
+                  {
+                    if (line.size() > 9 && line.substr(0, 10) == "POINT_DATA")
+                      {
+                        // std::cout << line << "\n";
+                        ss.clear();
+                        ss.str(line);
+                        ss >> str >> Npoints;
+                      }
+                  }
+
+                if (line[0] == 'S')
+                  {
+                    if (line.size() > 6 && line.substr(0, 7) == "SCALARS")
+                      {
+                        ss.clear();
+                        ss.str(line);
+                        ss >> str >> name >> type >> numcomp;
+
+                        // read LOOKUP_TABLE line
+                        std::getline(infile, line);
+                        // read LOOKUP_TABLE line
+                        std::getline(infile, line);
+
+                        // read data
+                        std::cout << "begin reading data" << std::endl;
+
+                        std::vector<double> gid(Npoints);
+                        for (unsigned int i = 0; i < Npoints; i++)
+                          {
+                            infile >> gid[i];
+                            // std::cout << data[i] << std::endl;
+                          }
+                        std::cout << "  done" << std::endl;
+
+                        // construct field
+                        std::vector<std::string> var_name(DIM);
+                        std::vector<std::string> var_description(DIM);
+                        // construct field
+                        std::vector<std::string> var_name(DIM);
+                        std::vector<std::string> var_description(DIM);
+
+                        if (DIM == 2)
+                          {
+                            var_name[0]        = "x";
+                            var_description[0] = "x coordinate";
+                            var_name[1]        = "y";
+                            var_description[1] = "y coordinate";
+                          }
+                        if (DIM > 2)
+                          {
+                            var_name[2]        = "z";
+                            var_description[2] = "z coordinate";
+                          }
+
+                        std::cout << "Construct PField '" << name << "'" << std::endl;
+                        scalar_field.push_back(
+                          PField<Coordinate, double, DIM>(name,
+                                                          var_name,
+                                                          var_description,
+                                                          mesh,
+                                                          gid,
+                                                          0.0));
+                        std::cout << "  done" << std::endl;
+
+                        gid.clear();
+                        //
+                      }
+                  }
+              }
+
+            infile.close();
+          }
+
+        void read_RL_vtk(const std::string &vtkfile)
         {
-          std::getline(infile, line);
-
-          if (line[0] == 'P')
+          std::cout << "Begin reading vtk file" << std::endl;
+
+          // read in vtk file here
+          std::ifstream infile_mesh(vtkfile.c_str());
+
+          // read mesh info
+          mesh.read_RL_vtk(infile_mesh);
+
+          std::ifstream infile(vtkfile.c_str());
+
+          // read point data
+          std::istringstream ss;
+          std::string        str, name, type, line;
+          int                numcomp;
+          unsigned long int  N_points, Npoints_x, Npoints_y, Npoints_z, Npoints, u, p;
+
+          while (!infile.eof())
             {
-              if (line.size() > 9 && line.substr(0, 10) == "POINT_DATA")
+              std::getline(infile, line);
+
+              if (line[0] == 'X')
                 {
-                  // std::cout << line << "\n";
-                  ss.clear();
-                  ss.str(line);
-                  ss >> str >> Npoints;
+                  if (line.size() > 12 && line.substr(0, 13) == "X_COORDINATES")
+                    {
+                      // read header line
+                      // std::cout << line << "\n";
+                      ss.clear();
+                      ss.str(line);
+                      ss >> str >> Npoints_x >> type;
+
+                      std::cout << "Read X_COORDINATES: " << Npoints_x << std::endl;
+
+                      // std::cout << "  reserve OK" << std::endl;
+                    }
                 }
-            }
-
-          if (line[0] == 'S')
-            {
-              if (line.size() > 6 && line.substr(0, 7) == "SCALARS")
+              if (line[0] == 'Y')
                 {
-                  ss.clear();
-                  ss.str(line);
-                  ss >> str >> name >> type >> numcomp;
-
-                  // read LOOKUP_TABLE line
-                  std::getline(infile, line);
-
-                  // read data
-                  std::cout << "begin reading data" << std::endl;
-
-                  std::vector<double> gid(Npoints);
-                  for (unsigned int i = 0; i < Npoints; i++)
+                  if (line.size() > 12 && line.substr(0, 13) == "Y_COORDINATES")
                     {
-                      infile >> gid[i];
-                      // std::cout << data[i] << std::endl;
+                      // read header line
+                      // std::cout << line << "\n";
+                      ss.clear();
+                      ss.str(line);
+                      ss >> str >> Npoints_y >> type;
+
+                      // read points
+
+                      std::cout << "Read Y_COORDINATES: " << Npoints_y << std::endl;
+
+                      // std::cout << "  reserve OK" << std::endl;
                     }
-                  std::cout << "  done" << std::endl;
-
-                  // construct field
-                  std::vector<std::string> var_name(DIM);
-                  std::vector<std::string> var_description(DIM);
-
-                  if (DIM == 2)
+                }
+              if (line[0] == 'Z')
+                {
+                  if (line.size() > 12 && line.substr(0, 13) == "Z_COORDINATES")
                     {
-                      var_name[0]        = "x";
-                      var_description[0] = "x coordinate";
-                      var_name[1]        = "y";
-                      var_description[1] = "y coordinate";
+                      // read header line
+                      // std::cout << line << "\n";
+                      ss.clear();
+                      ss.str(line);
+                      ss >> str >> Npoints_z >> type;
+
+                      // read points
+
+                      std::cout << "Read Z_COORDINATES: " << Npoints_z << std::endl;
+
+                      // std::cout << "  reserve OK" << std::endl;
                     }
-                  if (DIM > 2)
+                }
+
+              if (line[0] == 'S')
+                {
+                  if (line.size() > 6 && line.substr(0, 7) == "SCALARS")
                     {
-                      var_name[2]        = "z";
-                      var_description[2] = "z coordinate";
-                    }
-
-                  std::cout << "Construct PField '" << name << "'" << std::endl;
-                  scalar_field.push_back(PField<Coordinate, double, DIM>(name,
-                                                                         var_name,
-                                                                         var_description,
-                                                                         mesh,
-                                                                         gid,
-                                                                         0.0));
-                  std::cout << "  done" << std::endl;
-
-                  gid.clear();
-                  //
-                }
-            }
-        }
-
-      infile.close();
-    }
-
-    void
-    read_RL_vtk(const std::string &vtkfile)
-    {
-      std::cout << "Begin reading vtk file" << std::endl;
-
-      // read in vtk file here
-      std::ifstream infile_mesh(vtkfile.c_str());
-
-      // read mesh info
-      mesh.read_RL_vtk(infile_mesh);
-
-      std::ifstream infile(vtkfile.c_str());
-
-      // read point data
-      std::istringstream ss;
-      std::string        str, name, type, line;
-      int                numcomp;
-      unsigned long int  N_points, Npoints_x, Npoints_y, Npoints_z, Npoints, u, p;
-
-      while (!infile.eof())
-        {
-          std::getline(infile, line);
-
-          if (line[0] == 'X')
-            {
-              if (line.size() > 12 && line.substr(0, 13) == "X_COORDINATES")
-                {
-                  // read header line
-                  // std::cout << line << "\n";
-                  ss.clear();
-                  ss.str(line);
-                  ss >> str >> Npoints_x >> type;
-
-                  std::cout << "Read X_COORDINATES: " << Npoints_x << std::endl;
-
-                  // std::cout << "  reserve OK" << std::endl;
-                }
-            }
-          if (line[0] == 'Y')
-            {
-              if (line.size() > 12 && line.substr(0, 13) == "Y_COORDINATES")
-                {
-                  // read header line
-                  // std::cout << line << "\n";
-                  ss.clear();
-                  ss.str(line);
-                  ss >> str >> Npoints_y >> type;
-
-                  // read points
-
-                  std::cout << "Read Y_COORDINATES: " << Npoints_y << std::endl;
-
-                  // std::cout << "  reserve OK" << std::endl;
-                }
-            }
-          if (line[0] == 'Z')
-            {
-              if (line.size() > 12 && line.substr(0, 13) == "Z_COORDINATES")
-                {
-                  // read header line
-                  // std::cout << line << "\n";
-                  ss.clear();
-                  ss.str(line);
-                  ss >> str >> Npoints_z >> type;
-
-                  // read points
-
-                  std::cout << "Read Z_COORDINATES: " << Npoints_z << std::endl;
-
-                  // std::cout << "  reserve OK" << std::endl;
-                }
-            }
-
-          if (line[0] == 'S')
-            {
-              if (line.size() > 6 && line.substr(0, 7) == "SCALARS")
-                {
-                  ss.clear();
-                  ss.str(line);
-                  ss >> str >> name >> type >> numcomp;
-
-                  // read LOOKUP_TABLE line
-                  std::getline(infile, line);
-
-                  // read data
-                  std::cout << "begin reading data" << std::endl;
-
-                  N_points = (Npoints_x) * (Npoints_y) * (Npoints_z);
-
-                  if (DIM > 2)
-                    {
-                      Npoints = 8 * (Npoints_x - 1) * (Npoints_y - 1) * (Npoints_z - 1);
-                    }
-                  if (DIM == 2)
-                    {
-                      Npoints = 4 * (Npoints_x - 1) * (Npoints_y - 1);
-                    }
-
-                  std::vector<float> data(
-                    N_points); // NB: data and gid are of different size
-                  std::vector<double> gid(Npoints); // gid is the grainID for each node
-                                                    // unsigned int gid[Npoints];
-
-                  for (unsigned int i = 0; i < N_points; i++)
-                    {
-                      infile >> data[i];
-                      // std::cout << data[i] << std::endl;
-                    }
-
-                  std::cout << "beginning grain_id stencil" << std::endl;
-
-                  u = 0;
-                  if (DIM > 2)
-                    {
-                      for (unsigned int i = 0; i < (Npoints_z - 1); i++)
+                      ss.clear();
+                      ss.str(line);
+                      ss >> str >> name >> type >> numcomp;
+
+                      // read LOOKUP_TABLE line
+                      std::getline(infile, line);
+
+                      // read data
+                      std::cout << "begin reading data" << std::endl;
+
+                      N_points = (Npoints_x) * (Npoints_y) * (Npoints_z);
+
+                      if (DIM > 2)
+                        {
+                          Npoints =
+                            8 * (Npoints_x - 1) * (Npoints_y - 1) * (Npoints_z - 1);
+                        }
+                      if (DIM == 2)
+                        {
+                          Npoints = 4 * (Npoints_x - 1) * (Npoints_y - 1);
+                        }
+
+                      std::vector<float> data(
+                        N_points); // NB: data and gid are of different size
+                      std::vector<double> gid(Npoints); // gid is the grainID for each
+                                                        // node unsigned int gid[Npoints];
+
+                      for (unsigned int i = 0; i < N_points; i++)
+                        {
+                          infile >> data[i];
+                          // std::cout << data[i] << std::endl;
+                        }
+
+                      std::cout << "beginning grain_id stencil" << std::endl;
+
+                      u = 0;
+                      if (DIM > 2)
+                        {
+                          for (unsigned int i = 0; i < (Npoints_z - 1); i++)
+                            {
+                              for (unsigned int j = 0; j < (Npoints_y - 1); j++)
+                                {
+                                  for (unsigned int k = 0; k < (Npoints_x - 1); k++)
+                                    {
+                                      p = k + j * Npoints_x + i * Npoints_x * Npoints_y;
+
+                                      gid[u]     = data[p];
+                                      gid[u + 1] = data[p + 1];
+                                      gid[u + 2] = data[p + Npoints_x];
+                                      gid[u + 3] = data[p + Npoints_x + 1];
+                                      gid[u + 4] = data[p + Npoints_x * Npoints_y];
+                                      gid[u + 5] = data[p + Npoints_x * Npoints_y + 1];
+                                      gid[u + 6] =
+                                        data[p + Npoints_x + Npoints_x * Npoints_y];
+                                      gid[u + 7] =
+                                        data[p + Npoints_x + Npoints_x * Npoints_y + 1];
+
+                                      u += 8;
+                                    }
+                                }
+                            }
+                        }
+
+                      if (DIM == 2)
                         {
                           for (unsigned int j = 0; j < (Npoints_y - 1); j++)
                             {
                               for (unsigned int k = 0; k < (Npoints_x - 1); k++)
                                 {
-                                  p = k + j * Npoints_x + i * Npoints_x * Npoints_y;
+                                  p = k + j * Npoints_x;
 
                                   gid[u]     = data[p];
                                   gid[u + 1] = data[p + 1];
                                   gid[u + 2] = data[p + Npoints_x];
                                   gid[u + 3] = data[p + Npoints_x + 1];
-                                  gid[u + 4] = data[p + Npoints_x * Npoints_y];
-                                  gid[u + 5] = data[p + Npoints_x * Npoints_y + 1];
-                                  gid[u + 6] =
-                                    data[p + Npoints_x + Npoints_x * Npoints_y];
-                                  gid[u + 7] =
-                                    data[p + Npoints_x + Npoints_x * Npoints_y + 1];
-
-                                  u += 8;
+
+                                  u += 4;
                                 }
                             }
                         }
+
+                      data.clear();
+                      // MPI_Barrier(MPI_COMM_WORLD);
+
+                      // construct field
+                      std::vector<std::string> var_name(DIM);
+                      std::vector<std::string> var_description(DIM);
+                      // construct field
+                      std::vector<std::string> var_name(DIM);
+                      std::vector<std::string> var_description(DIM);
+
+                      if (DIM == 2)
+                        {
+                          var_name[0]        = "x";
+                          var_description[0] = "x coordinate";
+                          var_name[1]        = "y";
+                          var_description[1] = "y coordinate";
+                        }
+                      if (DIM > 2)
+                        {
+                          var_name[2]        = "z";
+                          var_description[2] = "z coordinate";
+                        }
+
+                      std::cout << "Construct PField '" << name << "'" << std::endl;
+                      scalar_field.push_back(
+                        PField<Coordinate, double, DIM>(name,
+                                                        var_name,
+                                                        var_description,
+                                                        mesh,
+                                                        gid,
+                                                        0.0));
+                      std::cout << "  done" << std::endl;
+
+                      gid.clear();
+                      //
                     }
-
-                  if (DIM == 2)
-                    {
-                      for (unsigned int j = 0; j < (Npoints_y - 1); j++)
-                        {
-                          for (unsigned int k = 0; k < (Npoints_x - 1); k++)
-                            {
-                              p = k + j * Npoints_x;
-
-                              gid[u]     = data[p];
-                              gid[u + 1] = data[p + 1];
-                              gid[u + 2] = data[p + Npoints_x];
-                              gid[u + 3] = data[p + Npoints_x + 1];
-
-                              u += 4;
-                            }
-                        }
-                    }
-
-                  data.clear();
-                  // MPI_Barrier(MPI_COMM_WORLD);
-=======
-
-    std::vector<PField<Coordinate, double, DIM>> scalar_field;
-
-    // std::vector< PField<Coordinate, std::vector<double>, DIM > > vector_field;
-
-    // std::vector< PField<Coordinate, Tensor<double>, DIM > > tensor_field;
-
-    // ----------------------------------------------------------
-    // Constructors
-    Body() {};
-
-    /// Read from a 2D vtk file
-    ///   For now:
-    ///      only ASCII files
-    ///      only rectilinear grids (though output as UNSTRUCTURED_GRID)
-    ///      only (2d) Quad elements
-    ///
-    void
-    read_vtk(const std::string &vtkfile)
-    {
-      std::cout << "Begin reading vtk file" << std::endl;
-
-      // read in vtk file here
-      std::ifstream infile_mesh(vtkfile.c_str());
-
-      // read mesh info
-      mesh.read_vtk(infile_mesh);
-
-      std::ifstream infile(vtkfile.c_str());
-
-      // read point data
-      std::istringstream ss;
-      std::string        str, name, type, line;
-      int                numcomp;
-      unsigned long int  Npoints;
-
-      while (!infile.eof())
-        {
-          std::getline(infile, line);
-
-          if (line[0] == 'P')
-            {
-              if (line.size() > 9 && line.substr(0, 10) == "POINT_DATA")
-                {
-                  // std::cout << line << "\n";
-                  ss.clear();
-                  ss.str(line);
-                  ss >> str >> Npoints;
                 }
             }
-          else if (line[0] == 'S')
-            {
-              if (line.size() > 6 && line.substr(0, 7) == "SCALARS")
-                {
-                  ss.clear();
-                  ss.str(line);
-                  ss >> str >> name >> type >> numcomp;
-
-                  // read LOOKUP_TABLE line
-                  std::getline(infile, line);
-
-                  // read data
-                  std::cout << "begin reading data" << std::endl;
-                  std::vector<double> data(Npoints);
-                  for (unsigned int i = 0; i < Npoints; i++)
-                    {
-                      infile >> data[i];
-                      // std::cout << data[i] << std::endl;
-                    }
-                  std::cout << "  done" << std::endl;
-
-                  // construct field
-                  std::vector<std::string> var_name(DIM);
-                  std::vector<std::string> var_description(DIM);
-
-                  if (DIM >= 2)
-                    {
-                      var_name[0]        = "x";
-                      var_description[0] = "x coordinate";
-                      var_name[1]        = "y";
-                      var_description[1] = "y coordinate";
-                    }
-                  if (DIM >= 3)
-                    {
-                      var_name[2]        = "z";
-                      var_description[2] = "z coordinate";
-                    }
-
-                  std::cout << "Construct PField '" << name << "'" << std::endl;
-                  scalar_field.push_back(PField<Coordinate, double, DIM>(name,
-                                                                         var_name,
-                                                                         var_description,
-                                                                         mesh,
-                                                                         data,
-                                                                         0.0));
-                  std::cout << "  done" << std::endl;
-                }
-            }
-          // Alternative field descriptor used by ParaView (holds the same information as
-          // the "SCALAR" line above)
-          else if (line[0] == 'F')
-            {
-              if (line.size() > 14 && line.substr(0, 15) == "FIELD FieldData")
-                {
-                  ss.clear();
-                  ss.str(line);
-                  ss >> str >> numcomp;
-
-                  // read LOOKUP_TABLE line
-                  std::getline(infile, line);
-
-                  ss.clear();
-                  ss.str(line);
-                  ss >> name >> numcomp >> Npoints >> type;
-
-                  // read data
-                  std::cout << "begin reading data" << std::endl;
-                  std::vector<double> data(Npoints);
-                  for (unsigned int i = 0; i < Npoints; i++)
-                    {
-                      infile >> data[i];
-                    }
-                  std::cout << "  done" << std::endl;
->>>>>>> 3d7e4107
-
-                  // construct field
-                  std::vector<std::string> var_name(DIM);
-                  std::vector<std::string> var_description(DIM);
-
-<<<<<<< HEAD
-                  if (DIM == 2)
-=======
-                  if (DIM >= 2)
->>>>>>> 3d7e4107
-                    {
-                      var_name[0]        = "x";
-                      var_description[0] = "x coordinate";
-                      var_name[1]        = "y";
-                      var_description[1] = "y coordinate";
-<<<<<<< HEAD
-                    }
-                  if (DIM > 2)
-                    {
-                      var_name[2]        = "z";
-                      var_description[2] = "z coordinate";
-                    }
-=======
-                    }
-                  if (DIM >= 3)
-                    {
-                      var_name[2]        = "z";
-                      var_description[2] = "z coordinate";
-                    }
->>>>>>> 3d7e4107
-
-                  std::cout << "Construct PField '" << name << "'" << std::endl;
-                  scalar_field.push_back(PField<Coordinate, double, DIM>(name,
-                                                                         var_name,
-                                                                         var_description,
-                                                                         mesh,
-<<<<<<< HEAD
-                                                                         gid,
-                                                                         0.0));
-                  std::cout << "  done" << std::endl;
-
-                  gid.clear();
-                  //
-=======
-                                                                         data,
-                                                                         0.0));
-                  std::cout << "  done" << std::endl;
->>>>>>> 3d7e4107
-                }
-            }
+
+          infile.close();
         }
-
-      infile.close();
-    }
-
-    PField<Coordinate, double, DIM> &
-    find_scalar_field(std::string name)
-    {
-      for (unsigned int i = 0; i < scalar_field.size(); i++)
-        {
-          if (scalar_field[i].name() == name)
-            return scalar_field[i];
-        }
-      throw std::invalid_argument("Could not find scalar_field named '" + name + "'");
-    }
-  };
+        infile.close();
+      }
+
+      PField<Coordinate, double, DIM> &
+      find_scalar_field(std::string name)
+      {
+        for (unsigned int i = 0; i < scalar_field.size(); i++)
+          PField<Coordinate, double, DIM> &find_scalar_field(std::string name)
+          {
+            for (unsigned int i = 0; i < scalar_field.size(); i++)
+              {
+                if (scalar_field[i].name() == name)
+                  return scalar_field[i];
+              }
+            throw std::invalid_argument("Could not find scalar_field named '" + name +
+                                        "'");
+          }
+      };
+    } // namespace PRISMS
+    if (scalar_field[i].name() == name) return scalar_field[i];
+  } throw std::invalid_argument("Could not find scalar_field named '" + name + "'");
+}
+}
+;
 } // namespace PRISMS
 
 #endif