
#ifndef Mesh_HH
#define Mesh_HH

#include "../datastruc/Bin.hh"
#include "../pfunction/PFuncBase.hh"
#include "./interpolation/Hexahedron.hh"
#include "./interpolation/Interpolator.hh"
#include "./interpolation/Quad.hh"
#include <algorithm>
#include <cstdlib>
#include <fstream>
#include <sstream>

namespace PRISMS
{

  inline void
  construct_basis_function(PFuncBase<std::vector<PRISMS::Coordinate<2>>, double> *&bfunc,
                           const std::string                                      &name)
  {
    if (name == "Quad")
      {
        bfunc = new Quad();
      }
    else
      {
        std::cout << "Error in construct_basis_function (2D): unknown name: " << name
                  << std::endl;
        exit(1);
      }
  }

  inline void
  construct_basis_function(PFuncBase<std::vector<PRISMS::Coordinate<3>>, double> *&bfunc,
                           const std::string                                      &name)
  {
    if (name == "Hexahedron")
      {
        bfunc = new Hexahedron();
      }
    else
      {
        std::cout << "Error in construct_basis_function (3D): unknown name: " << name
                  << std::endl;
        exit(1);
      }
  }

  template <class Coordinate>
  void
  construct_interpolating_functions(
    std::vector<Interpolator<Coordinate, 2> *>            &interp,
    const std::string                                     &name,
    unsigned long int                                      cell,
    PFuncBase<std::vector<PRISMS::Coordinate<2>>, double> *bfunc_ptr,
<<<<<<< HEAD
    const std::vector<unsigned int>                       &cell_node,
=======
    const std::vector<unsigned long int>                  &cell_node,
>>>>>>> 3d7e4107
    const std::vector<PRISMS::Coordinate<2>>              &node)
  {
    if (name == "Quad")
      {
<<<<<<< HEAD
        Interpolator<Coordinate, 2> *interp_ptr;
=======
        Interpolator<Coordinate, 2> *interp_ptr = nullptr;
>>>>>>> 3d7e4107

        // std::cout << "cell nodes: " << cell_node[0] << " " << cell_node[2] <<
        // std::endl;

        PRISMS::Coordinate<2> dim;
        dim[0] = node[cell_node[2]][0] - node[cell_node[0]][0];
        dim[1] = node[cell_node[2]][1] - node[cell_node[0]][1];

        // QuadValues(const Coordinate &node, const Coordinate &dim, int node_index)
        for (int j = 0; j < 4; j++)
          {
            interp.push_back(interp_ptr);
            interp.back() = new PRISMS::QuadValues<Coordinate>(cell_node[j],
                                                               cell,
                                                               bfunc_ptr,
                                                               node[cell_node[j]],
                                                               dim,
                                                               j);
          }
      }
    else
      {
        std::cout << "Error in construct_interpolating_function (2D): unknown name: "
                  << name << std::endl;
        exit(1);
      }
  }

  template <class Coordinate>
  void
  construct_interpolating_functions(
    std::vector<Interpolator<Coordinate, 3> *>            &interp,
    const std::string                                     &name,
    unsigned long int                                      cell,
    PFuncBase<std::vector<PRISMS::Coordinate<3>>, double> *bfunc_ptr,
<<<<<<< HEAD
    const std::vector<unsigned int>                       &cell_node,
=======
    const std::vector<unsigned long int>                  &cell_node,
>>>>>>> 3d7e4107
    const std::vector<PRISMS::Coordinate<3>>              &node)
  {
    if (name == "Hexahedron")
      {
<<<<<<< HEAD
        Interpolator<Coordinate, 3> *interp_ptr;
=======
        Interpolator<Coordinate, 3> *interp_ptr = nullptr;
>>>>>>> 3d7e4107

        PRISMS::Coordinate<3> dim;
        dim[0] = node[cell_node[6]][0] - node[cell_node[0]][0];
        dim[1] = node[cell_node[6]][1] - node[cell_node[0]][1];
        dim[2] = node[cell_node[6]][2] - node[cell_node[0]][2];

        // QuadValues(const Coordinate &node, const Coordinate &dim, int node_index)
        for (int j = 0; j < 8; j++)
          {
            interp.push_back(interp_ptr);
            interp.back() = new PRISMS::HexahedronValues<Coordinate>(cell_node[j],
                                                                     cell,
                                                                     bfunc_ptr,
                                                                     node[cell_node[j]],
                                                                     dim,
                                                                     j);
          }
      }
    else
      {
        std::cout << "Error in construct_interpolating_function (3D): unknown name: "
                  << name << std::endl;
        exit(1);
      }
  }

  /// A template class for a finite element mesh
  ///   Needs: Coordinate::operator[]() for use in Bin
  ///
  template <class Coordinate, int DIM>
  class Mesh
  {
    // min and max coordinate of cuboid surrounding the body
    PRISMS::Coordinate<DIM> _min;
    PRISMS::Coordinate<DIM> _max;

    /// Vector of nodal coordinates
    ///    nodal values live in 'Field' class
    ///
    std::vector<PRISMS::Coordinate<DIM>> _node;
<<<<<<< HEAD

    /// array containing interpolating functions:
    ///    owns the interpolating functions
    ///    interpolating functions contain basis function / element info,
    ///    these point to _bfunc pfunctions which are used to evaluate
    ///
    std::vector<Interpolator<Coordinate, DIM> *> _interp;

    /// array containing PFunctions evaluated by interpolating functions
    ///    owns the pfunctions, which are pointed to by the interpolating functions
    ///    !!! do not modify after initial construction or pointers will be messed up !!!
    ///
    std::vector<PFuncBase<std::vector<PRISMS::Coordinate<DIM>>, double> *> _bfunc;

    /// bin of interpolating functions (this might be updated to be either Element or
    /// Spline Bins)
    ///
    Bin<Interpolator<Coordinate, DIM> *, Coordinate> _bin;

  public:
    // still need a constructor
    Mesh() {};

=======

    /// array containing interpolating functions:
    ///    owns the interpolating functions
    ///    interpolating functions contain basis function / element info,
    ///    these point to _bfunc pfunctions which are used to evaluate
    ///
    std::vector<Interpolator<Coordinate, DIM> *> _interp;

    /// array containing PFunctions evaluated by interpolating functions
    ///    owns the pfunctions, which are pointed to by the interpolating functions
    ///    !!! do not modify after initial construction or pointers will be messed up !!!
    ///
    std::vector<PFuncBase<std::vector<PRISMS::Coordinate<DIM>>, double> *> _bfunc;

    /// bin of interpolating functions (this might be updated to be either Element or
    /// Spline Bins)
    ///
    Bin<Interpolator<Coordinate, DIM> *, Coordinate> _bin;

  public:
    // still need a constructor
    Mesh() {};

>>>>>>> 3d7e4107
    ~Mesh()
    {
      for (unsigned int i = 0; i < _interp.size(); i++)
        {
          delete _interp[i];
        }

      for (unsigned int i = 0; i < _bfunc.size(); i++)
        {
          delete _bfunc[i];
        }
    };

<<<<<<< HEAD
    void
    read_vtk(std::ifstream &infile)
    {
      std::cout << "Read unstructured mesh" << std::endl;

      std::istringstream ss;
      std::string        line, str, type;

      unsigned int uli_dummy;
      double       d_dummy;

      unsigned long int         Npoints, Ncells, Ncell_numbers, u;
      std::vector<unsigned int> cell_node;

      PRISMS::Coordinate<DIM> _coord;

      std::vector<double> min;
      std::vector<int>    N;
      std::vector<double> incr;
=======
    // reads vtk file through 'CELL_TYPES' and then returns
    void
    read_vtk(std::ifstream &infile)
    {
      bool                mesh_as_points = true;
      std::vector<double> x_coord, y_coord, z_coord;

      std::istringstream ss;
      std::string        line, str, type;

      unsigned long int uli_dummy;
      double            d_dummy;

      unsigned long int              Npoints, Ncells, Ncell_numbers;
      std::vector<unsigned long int> cell_node;

      PRISMS::Coordinate<DIM> _coord;
>>>>>>> 3d7e4107

      while (!infile.eof())
        {
          std::getline(infile, line);
          // std::cout << "line: " << line << std::endl;

          if (line[0] == 'P')
            {
              // read POINTS info:
              // POINTS # type
              // x y z
              // x y z
              // ...
              if (line.size() > 5 && line.substr(0, 6) == "POINTS")
                {
                  // read header line
                  // std::cout << line << "\n";
                  ss.clear();
                  ss.str(line);
                  ss >> str >> Npoints >> type;

                  // read points
                  std::vector<std::vector<double>> value(DIM);
                  std::vector<std::vector<int>>    hist(DIM);

                  std::cout << "Read POINTS: " << Npoints << std::endl;
                  _node.reserve(Npoints);
                  std::cout << "  reserve OK" << std::endl;
                  for (unsigned int i = 0; i < Npoints; i++)
                    {
                      if (DIM == 2)
                        {
                          infile >> _coord[0] >> _coord[1] >> d_dummy;
                          // std::cout << _coord[0] << " " << _coord[1] << " " << d_dummy
                          // << std::endl;
<<<<<<< HEAD
                        }
                      else if (DIM == 3)
                        {
                          infile >> _coord[0] >> _coord[1] >> _coord[2];
                          // std::cout << _coord[0] << " " << _coord[1] << " " <<
                          // _coord[3] << std::endl;
                        }

                      for (int j = 0; j < DIM; j++)
                        add_once(value[j], hist[j], _coord[j]);
                      _node.push_back(_coord);
                    }
                  std::cout << "  done" << std::endl;

                  // create bins

                  std::cout << "Determine Body size" << std::endl;
                  for (int j = 0; j < DIM; j++)
                    {
                      std::sort(value[j].begin(), value[j].end());
                      // std::cout << "j: " << j << " back(): " << value[j].back() <<
                      // std::endl;
                      min.push_back(value[j][0]);
                      N.push_back(value[j].size());
                      incr.push_back((value[j].back() - value[j][0]) / (1.0 * N.back()));

                      // get min and max surrounding coordinates
                      _min[j] = value[j][0];
                      _max[j] = value[j].back();

=======
                        }
                      else if (DIM == 3)
                        {
                          infile >> _coord[0] >> _coord[1] >> _coord[2];
                          // std::cout << _coord[0] << " " << _coord[1] << " " <<
                          // _coord[3] << std::endl;
                        }

                      for (int j = 0; j < DIM; j++)
                        add_once(value[j], hist[j], _coord[j]);
                      _node.push_back(_coord);
                    }
                  std::cout << "  done" << std::endl;

                  // create bins
                  std::vector<double> min;
                  std::vector<int>    N;
                  std::vector<double> incr;

                  std::cout << "Determine Body size" << std::endl;
                  for (int j = 0; j < DIM; j++)
                    {
                      for (unsigned int i = 1; i < hist[j].size(); i++)
                        {
                          /*if( hist[j][i] != hist[j][i-1])
                          {
                          std::cout << "Error reading 2D vtk file." << std::endl;
                          std::cout << "  Not rectangular." << std::endl;
                          std::cout << "  Dimension: " << j << std::endl;
                          std::cout << value[j][i-1] << ": " << hist[j][i-1] << "  " <<
                      value[j][i] << ": " << hist[j][i] << std::endl; exit(1);
                      }
                      */
                        }

                      std::sort(value[j].begin(), value[j].end());
                      // std::cout << "j: " << j << " back(): " << value[j].back() <<
                      // std::endl;
                      min.push_back(value[j][0]);
                      N.push_back(value[j].size());
                      incr.push_back((value[j].back() - value[j][0]) / (1.0 * N.back()));

                      // get min and max surrounding coordinates
                      _min[j] = value[j][0];
                      _max[j] = value[j].back();

>>>>>>> 3d7e4107
                      // for short term, expand bin to avoid edge issues
                      min[j] -= incr[j];
                      N[j] += 2;
                    }
                  std::cout << "  Min Coordinate: ";
                  for (int j = 0; j < DIM; j++)
                    std::cout << _min[j] << " ";
                  std::cout << std::endl;
                  std::cout << "  Max Coordinate: ";
                  for (int j = 0; j < DIM; j++)
                    std::cout << _max[j] << " ";
                  std::cout << std::endl;

                  std::cout << "  done" << std::endl;

                  std::cout << "Initialize Bin" << std::endl;
                  _bin = Bin<Interpolator<Coordinate, DIM> *, Coordinate>(min, incr, N);
                  std::cout << "  done" << std::endl;
                }
            }
<<<<<<< HEAD

=======
>>>>>>> 3d7e4107
          else if (line[0] == 'C')
            {
              if (line.size() > 4 && line.substr(0, 5) == "CELLS")
                {
                  // std::cout << line << "\n";
                  ss.clear();
                  ss.str(line);

                  ss >> str >> Ncells >> Ncell_numbers;

<<<<<<< HEAD
                  PFuncBase<std::vector<PRISMS::Coordinate<DIM>>, double> *bfunc_ptr;
=======
                  PFuncBase<std::vector<PRISMS::Coordinate<DIM>>, double> *bfunc_ptr =
                    nullptr;
>>>>>>> 3d7e4107
                  _bfunc.push_back(bfunc_ptr);

                  if (DIM == 2)
                    {
                      // add Quad basis function
                      _interp.reserve(Ncells * 4);
                      construct_basis_function(_bfunc.back(), "Quad");
                    }
                  else if (DIM == 3)
                    {
                      // add Hexahedron basis function
                      _interp.reserve(Ncells * 8);
                      construct_basis_function(_bfunc.back(), "Hexahedron");
                    }
                  bfunc_ptr = _bfunc.back();

                  std::cout << "Read CELLS: " << Ncells << std::endl;
                  for (unsigned int i = 0; i < Ncells; i++)
                    {
                      infile >> uli_dummy;

                      cell_node.resize(uli_dummy);
                      for (unsigned int j = 0; j < uli_dummy; j++)
                        {
                          infile >> cell_node[j];
                        }

                      // std::cout << cell_node[0] << " " << cell_node[1] << " " <<
                      // cell_node[2] << " " << cell_node[3] << std::endl;

                      // create interpolator
                      if (DIM == 2)
                        {
                          construct_interpolating_functions(_interp,
                                                            "Quad",
                                                            i,
                                                            bfunc_ptr,
                                                            cell_node,
                                                            _node);
                        }
                      else if (DIM == 3)
                        {
                          construct_interpolating_functions(_interp,
                                                            "Hexahedron",
                                                            i,
                                                            bfunc_ptr,
                                                            cell_node,
                                                            _node);
                        }
                    }
                  std::cout << "  done" << std::endl;

                  // bin interpolators
                  std::cout << "Bin interpolating functions" << std::endl;

                  for (unsigned int i = 0; i < _interp.size(); i++)
                    {
                      _bin.add_range(_interp[i], _interp[i]->min(), _interp[i]->max());
                    }
                  std::cout << "  done  max_bin_size: " << _bin.max_size() << std::endl;
                }
              else if (line.size() > 9 && line.substr(0, 10) == "CELL_TYPES")
                {
                  // std::cout << line << "\n";
                  ss.clear();
                  ss.str(line);

                  // std::cout << "ss.str()" << ss.str() << std::endl;
                  ss >> str >> Ncells;

                  for (unsigned int i = 0; i < Ncells; i++)
                    {
                      infile >> uli_dummy;

                      if (uli_dummy != 9 && uli_dummy != 12)
                        {
                          std::cout << "Error reading CELL_TYPES: CELL TYPE != 9 && != 12"
                                    << std::endl;
                          std::cout << "   CELL TYPE: " << uli_dummy << std::endl;
                          exit(1);
                        }
                    }

                  return;
                }
            }
<<<<<<< HEAD
        }
    }

    // main code reading the RL coordinates and constructing cells and connectivity
    // similar to unstructured grid
    void
    read_RL_vtk(std::ifstream &infile)
    {
      std::cout << "Read rectilinear file and create mesh" << std::endl;

      bool               mesh_as_points = true;
      std::vector<float> x_coord, y_coord, z_coord;

      std::istringstream ss;
      std::string        line, str, type;

      unsigned int uli_dummy;
      double       d_dummy;

      unsigned long int         Npoints, Ncells, Ncell_numbers, u;
      std::vector<unsigned int> cell_node;

      PRISMS::Coordinate<DIM> _coord;

      std::vector<double> min;
      std::vector<int>    N;
      std::vector<double> incr;

      while (!infile.eof())
        {
          std::getline(infile, line);
          // std::cout << "line: " << line << std::endl;
          if (line[0] == 'X')
            {
=======
          if (line[0] == 'X')
            {
              mesh_as_points = false;

              // read X_COORDINATES info:
              // X_COORDINATES # type
              // x
              // x
              // ...
>>>>>>> 3d7e4107
              if (line.size() > 12 && line.substr(0, 13) == "X_COORDINATES")
                {
                  // read header line
                  // std::cout << line << "\n";
                  ss.clear();
                  ss.str(line);
                  ss >> str >> Npoints >> type;

                  std::cout << "Read X_COORDINATES: " << Npoints << std::endl;
<<<<<<< HEAD
                  std::cout << "  reserve OK" << std::endl;
                  for (unsigned int i = 0; i < Npoints; i++)
                    {
                      float temp_coord;
=======
                  _node.reserve(Npoints);
                  std::cout << "  reserve OK" << std::endl;
                  for (unsigned int i = 0; i < Npoints; i++)
                    {
                      double temp_coord;
>>>>>>> 3d7e4107

                      infile >> temp_coord;

                      x_coord.push_back(temp_coord);
                    }
                }
            }
          if (line[0] == 'Y')
            {
<<<<<<< HEAD
=======
              mesh_as_points = false;

              // read Y_COORDINATES info:
              // Y_COORDINATES # type
              // y
              // y
              // ...
>>>>>>> 3d7e4107
              if (line.size() > 12 && line.substr(0, 13) == "Y_COORDINATES")
                {
                  // read header line
                  // std::cout << line << "\n";
                  ss.clear();
                  ss.str(line);
                  ss >> str >> Npoints >> type;

                  // read points
<<<<<<< HEAD

                  std::cout << "Read Y_COORDINATES: " << Npoints << std::endl;

                  std::cout << "  reserve OK" << std::endl;
                  for (unsigned int i = 0; i < Npoints; i++)
                    {
                      float temp_coord;
=======
                  std::vector<std::vector<double>> value(DIM);
                  std::vector<std::vector<int>>    hist(DIM);

                  std::cout << "Read Y_COORDINATES: " << Npoints << std::endl;
                  _node.reserve(Npoints);
                  std::cout << "  reserve OK" << std::endl;
                  for (unsigned int i = 0; i < Npoints; i++)
                    {
                      double temp_coord;
>>>>>>> 3d7e4107

                      infile >> temp_coord;

                      y_coord.push_back(temp_coord);
                    }
                }
            }
          if (line[0] == 'Z')
            {
<<<<<<< HEAD
=======
              mesh_as_points = false;

              // read Z_COORDINATES info:
              // Z_COORDINATES # type
              // z
              // z
              // ...
>>>>>>> 3d7e4107
              if (line.size() > 12 && line.substr(0, 13) == "Z_COORDINATES")
                {
                  // read header line
                  // std::cout << line << "\n";
                  ss.clear();
                  ss.str(line);
                  ss >> str >> Npoints >> type;

                  // read points

                  std::cout << "Read Z_COORDINATES: " << Npoints << std::endl;
<<<<<<< HEAD

                  std::cout << "  reserve OK" << std::endl;
                  for (unsigned int i = 0; i < Npoints; i++)
                    {
                      float temp_coord;
=======
                  _node.reserve(Npoints);
                  std::cout << "  reserve OK" << std::endl;
                  for (unsigned int i = 0; i < Npoints; i++)
                    {
                      double temp_coord;
>>>>>>> 3d7e4107

                      infile >> temp_coord;

                      z_coord.push_back(temp_coord);
                    }
                }
            }
        }

<<<<<<< HEAD
      if (mesh_as_points)
        {
          std::vector<std::vector<double>> value(DIM);
          std::vector<std::vector<int>>    hist(DIM);

          if (DIM > 2)
            {
              Npoints =
                8 * (x_coord.size() - 1) * (y_coord.size() - 1) * (z_coord.size() - 1);
            }
          if (DIM == 2)
            {
              Npoints = 4 * (x_coord.size() - 1) * (y_coord.size() - 1);
            }

          // interpolated coordinates for each node of a cell
          std::vector<float> COORD_X(Npoints), COORD_Y(Npoints), COORD_Z(Npoints);

          u = 0; //(defined at the beginning of read_vtk)
          if (DIM > 2)
            {
              for (unsigned int i = 0; i < (z_coord.size() - 1); i++)
                {
                  for (unsigned int j = 0; j < (y_coord.size() - 1); j++)
                    {
                      for (unsigned int k = 0; k < (x_coord.size() - 1); k++)
                        {
                          COORD_X[u] = x_coord.at(k);
                          COORD_Y[u] = y_coord.at(j);
                          COORD_Z[u] = z_coord.at(i);

                          COORD_X[u + 1] = x_coord.at(k + 1);
                          COORD_Y[u + 1] = y_coord.at(j);
                          COORD_Z[u + 1] = z_coord.at(i);

                          COORD_X[u + 2] = x_coord.at(k);
                          COORD_Y[u + 2] = y_coord.at(j + 1);
                          COORD_Z[u + 2] = z_coord.at(i);

                          COORD_X[u + 3] = x_coord.at(k + 1);
                          COORD_Y[u + 3] = y_coord.at(j + 1);
                          COORD_Z[u + 3] = z_coord.at(i);

                          COORD_X[u + 4] = x_coord.at(k);
                          COORD_Y[u + 4] = y_coord.at(j);
                          COORD_Z[u + 4] = z_coord.at(i + 1);

                          COORD_X[u + 5] = x_coord.at(k + 1);
                          COORD_Y[u + 5] = y_coord.at(j);
                          COORD_Z[u + 5] = z_coord.at(i + 1);

                          COORD_X[u + 6] = x_coord.at(k);
                          COORD_Y[u + 6] = y_coord.at(j + 1);
                          COORD_Z[u + 6] = z_coord.at(i + 1);

                          COORD_X[u + 7] = x_coord.at(k + 1);
                          COORD_Y[u + 7] = y_coord.at(j + 1);
                          COORD_Z[u + 7] = z_coord.at(i + 1);

                          u += 8;
                        }
                    }
                }
            }

          if (DIM == 2)
            {
              for (unsigned int j = 0; j < (y_coord.size() - 1); j++)
                {
                  for (unsigned int k = 0; k < (x_coord.size() - 1); k++)
                    {
                      COORD_X[u] = x_coord.at(k);
                      COORD_Y[u] = y_coord.at(j);
                      COORD_Z[u] = z_coord.at(0);

                      COORD_X[u + 1] = x_coord.at(k + 1);
                      COORD_Y[u + 1] = y_coord.at(j);
                      COORD_Z[u + 1] = z_coord.at(0);

                      COORD_X[u + 2] = x_coord.at(k);
                      COORD_Y[u + 2] = y_coord.at(j + 1);
                      COORD_Z[u + 2] = z_coord.at(0);

                      COORD_X[u + 3] = x_coord.at(k + 1);
                      COORD_Y[u + 3] = y_coord.at(j + 1);
                      COORD_Z[u + 3] = z_coord.at(0);

                      u += 4;
                    }
                }
            }

          // _node.reserve(Npoints);
          for (unsigned int i = 0; i < Npoints; i++)
            {
              _coord[0] = COORD_X[i];
              _coord[1] = COORD_Y[i];
              _coord[2] = COORD_Z[i];

              for (int m = 0; m < DIM; m++)
                add_once(value[m], hist[m], _coord[m]);

              _node.push_back(_coord);
            }

          x_coord.clear();
          y_coord.clear();
          z_coord.clear();
          COORD_X.clear();
          COORD_Y.clear();
          COORD_Z.clear();

          std::cout << "point coordinates done" << std::endl;

          std::cout << "Determine Body size" << std::endl;
          for (int j = 0; j < DIM; j++)
            {
              std::sort(value[j].begin(), value[j].end());
              // std::cout << "j: " << j << " back(): " << value[j].back() << std::endl;
              min.push_back(value[j][0]);
              N.push_back(value[j].size());
              incr.push_back((value[j].back() - value[j][0]) / (1.0 * N.back()));

              // get min and max surrounding coordinates
              _min[j] = value[j][0];
              _max[j] = value[j].back();

              // for short term, expand bin to avoid edge issues
              min[j] -= incr[j];
              N[j] += 2;
            }
          std::cout << "  Min Coordinate: ";
          for (int j = 0; j < DIM; j++)
            std::cout << _min[j] << " ";
          std::cout << std::endl;
          std::cout << "  Max Coordinate: ";
          for (int j = 0; j < DIM; j++)
            std::cout << _max[j] << " ";
          std::cout << std::endl;

          std::cout << "  done" << std::endl;

          std::cout << "Initialize Bin" << std::endl;
          _bin = Bin<Interpolator<Coordinate, DIM> *, Coordinate>(min, incr, N);
          std::cout << "  done" << std::endl;

          // Now add the cell data
          // unsigned int Ncells = (x_coord.size()-1) * (y_coord.size()-1);
          if (DIM == 2)
            {
              Ncells = (_node.size() / 4);
            }
          else if (DIM > 2)
            {
              Ncells = (_node.size() / 8);
=======
      if (!mesh_as_points)
        {
          std::vector<std::vector<double>> value(DIM);
          std::vector<std::vector<int>>    hist(DIM);

          for (unsigned int i = 0; i < x_coord.size(); i++)
            {
              for (unsigned int j = 0; j < y_coord.size(); j++)
                {
                  for (unsigned int k = 0; k < z_coord.size(); k++)
                    {
                      _coord[0] = x_coord.at(i);
                      _coord[1] = y_coord.at(j);
                      if (DIM > 2)
                        {
                          _coord[2] = z_coord.at(k);
                        }

                      for (int m = 0; m < DIM; m++)
                        add_once(value[m], hist[m], _coord[m]);

                      _node.push_back(_coord);
                    }
                }
            }

          std::cout << "  done" << std::endl;

          // create bins
          std::vector<double> min;
          std::vector<int>    N;
          std::vector<double> incr;

          std::cout << "Determine Body size" << std::endl;
          for (int j = 0; j < DIM; j++)
            {
              for (unsigned int i = 1; i < hist[j].size(); i++)
                {
                  /*if( hist[j][i] != hist[j][i-1])
                  {
                  std::cout << "Error reading 2D vtk file." << std::endl;
                  std::cout << "  Not rectangular." << std::endl;
                  std::cout << "  Dimension: " << j << std::endl;
                  std::cout << value[j][i-1] << ": " << hist[j][i-1] << "  " <<
              value[j][i] << ": " << hist[j][i] << std::endl; exit(1);
              }
              */
                }

              std::sort(value[j].begin(), value[j].end());
              // std::cout << "j: " << j << " back(): " << value[j].back() << std::endl;
              min.push_back(value[j][0]);
              N.push_back(value[j].size());
              incr.push_back((value[j].back() - value[j][0]) / (1.0 * N.back()));

              // get min and max surrounding coordinates
              _min[j] = value[j][0];
              _max[j] = value[j].back();

              // for short term, expand bin to avoid edge issues
              min[j] -= incr[j];
              N[j] += 2;
            }
          std::cout << "  Min Coordinate: ";
          for (int j = 0; j < DIM; j++)
            std::cout << _min[j] << " ";
          std::cout << std::endl;
          std::cout << "  Max Coordinate: ";
          for (int j = 0; j < DIM; j++)
            std::cout << _max[j] << " ";
          std::cout << std::endl;

          std::cout << "  done" << std::endl;

          std::cout << "Initialize Bin" << std::endl;
          _bin = Bin<Interpolator<Coordinate, DIM> *, Coordinate>(min, incr, N);
          std::cout << "  done" << std::endl;

          // Now add the cell data
          unsigned int Ncells = (x_coord.size() - 1) * (y_coord.size() - 1);
          if (DIM > 2)
            {
              Ncells *= (z_coord.size() - 1);
            }

          PFuncBase<std::vector<PRISMS::Coordinate<DIM>>, double> *bfunc_ptr = nullptr;
          _bfunc.push_back(bfunc_ptr);

          if (DIM == 2)
            {
              // add Quad basis function
              _interp.reserve(Ncells * 4);
              construct_basis_function(_bfunc.back(), "Quad");
            }
          else if (DIM == 3)
            {
              // add Hexahedron basis function
              _interp.reserve(Ncells * 8);
              construct_basis_function(_bfunc.back(), "Hexahedron");
>>>>>>> 3d7e4107
            }
          bfunc_ptr = _bfunc.back();

<<<<<<< HEAD
          PFuncBase<std::vector<PRISMS::Coordinate<DIM>>, double> *bfunc_ptr;
          _bfunc.push_back(bfunc_ptr);

          if (DIM == 2)
            {
              // add Quad basis function
              // _interp.reserve(Ncells*4);
              construct_basis_function(_bfunc.back(), "Quad");
            }
          else if (DIM > 2)
            {
              // add Hexahedron basis function
              // _interp.reserve(Ncells*8);
              construct_basis_function(_bfunc.back(), "Hexahedron");
            }
          bfunc_ptr = _bfunc.back();

          std::cout << "Read CELLS: " << Ncells << std::endl;

          if (DIM > 2)
            {
              uli_dummy = 8;
            }
          else
            {
              uli_dummy = 4;
            }

          cell_node.reserve(uli_dummy);
          for (unsigned int i = 0; i < Ncells; i++)
            {
              for (unsigned int j = 0; j < uli_dummy; j++)
                {
                  cell_node[j] = i * uli_dummy + j;
                }

              if (DIM == 2)
                {
                  std::swap(cell_node[2], cell_node[3]);
                }
              if (DIM > 2)
                {
                  std::swap(cell_node[2], cell_node[3]);
                  std::swap(cell_node[6], cell_node[7]);
                }
=======
          std::cout << "Read CELLS: " << Ncells << std::endl;

          unsigned int uli_dummy;
          if (DIM > 2)
            {
              uli_dummy = 8;
            }
          else
            {
              uli_dummy = 4;
            }
          for (unsigned int i = 0; i < Ncells; i++)
            {
              cell_node.resize(uli_dummy);
              for (unsigned int j = 0; j < uli_dummy; j++)
                {
                  cell_node[j] = i * uli_dummy + j;
                }

              if (DIM == 2)
                {
                  double temp  = cell_node[2];
                  cell_node[2] = cell_node[3];
                  cell_node[3] = temp;
                }

>>>>>>> 3d7e4107
              // std::cout << cell_node[0] << " " << cell_node[1] << " " << cell_node[2]
              // << " " << cell_node[3] << std::endl;

              // create interpolator
              if (DIM == 2)
                {
                  construct_interpolating_functions(_interp,
                                                    "Quad",
                                                    i,
                                                    bfunc_ptr,
                                                    cell_node,
                                                    _node);
                }
<<<<<<< HEAD
              else if (DIM > 2)
=======
              else if (DIM == 3)
>>>>>>> 3d7e4107
                {
                  construct_interpolating_functions(_interp,
                                                    "Hexahedron",
                                                    i,
                                                    bfunc_ptr,
                                                    cell_node,
                                                    _node);
                }
            }
<<<<<<< HEAD
          std::cout << "cell creation done" << std::endl;
=======
          std::cout << "  done" << std::endl;
>>>>>>> 3d7e4107

          // bin interpolators
          std::cout << "Bin interpolating functions" << std::endl;
          std::cout << "num nodes: " << _node.size() << std::endl;
          for (unsigned int i = 0; i < _interp.size(); i++)
            {
<<<<<<< HEAD
              // std::cout << "interp: " << _interp[i] << " " << _interp[i]->min() << " "
              // << _interp[i]->max() << std::endl;
=======
              std::cout << "interp: " << _interp[i] << " " << _interp[i]->min() << " "
                        << _interp[i]->max() << std::endl;
>>>>>>> 3d7e4107
              _bin.add_range(_interp[i], _interp[i]->min(), _interp[i]->max());
            }
          std::cout << "  done  max_bin_size: " << _bin.max_size() << std::endl;
        }
    }

    void
    min(Coordinate &coord)
    {
      for (int i = 0; i < DIM; i++)
        coord[i] = _min[i];
    }

    void
    max(Coordinate &coord)
    {
      for (int i = 0; i < DIM; i++)
        coord[i] = _max[i];
    }

    double
    min(int i)
    {
      return _min[i];
    }

    double
    max(int i)
    {
      return _max[i];
    }

    int
    max_bin_size()
    {
      return _bin.max_size();
    }

    // Set 'bfunc' to evaluated basis functions at 'coord',
    //     'node_index' to node indices for each basis function,
    //     and 's' is the length (number of basis functions)
    //  - 'bfunc' and 'node_index' are not resized, they must be big enough
    //
    void
    basis_functions(const Coordinate               &coord,
                    std::vector<double>            &bfunc,
                    std::vector<unsigned long int> &node_index,
                    int                            &s)
    {
      std::vector<Interpolator<Coordinate, DIM> *> &bin = _bin.contents(coord);
      s                                                 = bin.size();

      int               i = 0;
      unsigned long int element;

      for (i = 0; i < s; i++)
        {
          if ((*bin[i]).is_in_range(coord))
            {
              element = (*bin[i]).element();
              for (i = 0; i < s; i++)
                {
                  if ((*bin[i]).element() == element)
                    {
                      bfunc[i] = (*bin[i])(coord);
<<<<<<< HEAD
                    }
                  else
                    {
                      bfunc[i] = 0.0;
                    }
=======
                    }
                  else
                    {
                      bfunc[i] = 0.0;
                    }
>>>>>>> 3d7e4107
                  node_index[i] = (*bin[i]).node();
                  // std::cout << "i: " << i << "  bfunc: " << bfunc[i] << "  node: " <<
                  // _node[ node_index[i]] << std::endl;
                }
              return;
            }
          // else
          //{
          //     bfunc[i] = 0.0;
          //     node_index[i] = (*bin[i]).node();
          // }
          // std::cout << "i: " << i << "  bfunc: " << bfunc[i] << "  node: " << _node[
          // node_index[i]] << std::endl;
        }
    };

    // Set 'bfunc' to evaluated grad basis functions at coord, and 's' is the length
    void
    grad_basis_functions(const Coordinate               &coord,
                         int                             di,
                         std::vector<double>            &bfunc,
                         std::vector<unsigned long int> &node_index,
                         int                            &s)
    {
      // std::cout << "begin Mesh::grad_basis_functions()" << std::endl;
      std::vector<Interpolator<Coordinate, DIM> *> &bin = _bin.contents(coord);
      s                                                 = bin.size();

      int               i = 0;
      unsigned long int element;

      for (i = 0; i < s; i++)
        {
          if ((*bin[i]).is_in_range(coord))
            {
              element = (*bin[i]).element();
              for (i = 0; i < s; i++)
                {
                  if ((*bin[i]).element() == element)
                    {
                      bfunc[i] = (*bin[i]).grad(coord, di);
<<<<<<< HEAD
                    }
                  else
                    {
                      bfunc[i] = 0.0;
                    }
=======
                    }
                  else
                    {
                      bfunc[i] = 0.0;
                    }
>>>>>>> 3d7e4107
                  node_index[i] = (*bin[i]).node();
                  // std::cout << "i: " << i << "  bfunc: " << bfunc[i] << "  node: " <<
                  // _node[ node_index[i]] << std::endl;
                }
              return;
            }
          // else
          //{
          //     bfunc[i] = 0.0;
          //     node_index[i] = (*bin[i]).node();
          // }
          // std::cout << "i: " << i << "  bfunc: " << bfunc[i] << "  node: " << _node[
          // node_index[i]] << std::endl;
        }
      // std::cout << "finish Mesh::grad_basis_functions()" << std::endl;
    }

    // Set 'bfunc' to evaluated hess basis functions at coord, and 's' is the length
    void
    hess_basis_functions(Coordinate                      coord,
                         int                             di,
                         int                             dj,
                         std::vector<double>            &bfunc,
                         std::vector<unsigned long int> &node_index,
                         int                            &s)
    {
      std::vector<Interpolator<Coordinate, DIM> *> &bin = _bin.contents(coord);
      s                                                 = bin.size();

      int               i = 0;
      unsigned long int element;

      for (i = 0; i < s; i++)
        {
          if ((*bin[i]).is_in_range(coord))
            {
              element = (*bin[i]).element();
              for (i = 0; i < s; i++)
                {
                  if ((*bin[i]).element() == element)
                    {
                      bfunc[i] = (*bin[i]).hess(coord, di, dj);
                    }
                  else
                    {
                      bfunc[i] = 0.0;
                    }
                  node_index[i] = (*bin[i]).node();
                  // std::cout << "i: " << i << "  bfunc: " << bfunc[i] << "  node: " <<
                  // _node[ node_index[i]] << std::endl;
                }
              return;
            }
          // else
          //{
          //     bfunc[i] = 0.0;
          //     node_index[i] = (*bin[i]).node();
          // }
          // std::cout << "i: " << i << "  bfunc: " << bfunc[i] << "  node: " << _node[
          // node_index[i]] << std::endl;
        }
    }

  private:
    void
    add_once(std::vector<double> &list, std::vector<int> &hist, double val)
    {
      // std::cout << "begin add_once()" << std::endl;

      for (unsigned int i = 0; i < list.size(); i++)
        {
          if (list[i] == val)
            {
              hist[i]++;
              return;
            }
        }

      list.push_back(val);
      hist.push_back(1);
<<<<<<< HEAD

      // std::cout << "finish add_once()" << std::endl;
    }
  };
=======

      // std::cout << "finish add_once()" << std::endl;
    }
  };

>>>>>>> 3d7e4107
} // namespace PRISMS

#endif<|MERGE_RESOLUTION|>--- conflicted
+++ resolved
@@ -32,6 +32,38 @@
   }
 
   inline void
+  construct_basis_function(PFuncBase<std::vector<PRISMS::Coordinate<2>>, double> *&bfunc,
+                           const std::string                                      &name)
+  {
+    if (name == "Quad")
+      {
+        bfunc = new Quad();
+      }
+    else
+      {
+        std::cout << "Error in construct_basis_function (2D): unknown name: " << name
+                  << std::endl;
+        exit(1);
+      }
+  }
+
+  inline void
+  construct_basis_function(PFuncBase<std::vector<PRISMS::Coordinate<3>>, double> *&bfunc,
+                           const std::string                                      &name)
+  {
+    if (name == "Hexahedron")
+      {
+        bfunc = new Hexahedron();
+      }
+    else
+      {
+        std::cout << "Error in construct_basis_function (3D): unknown name: " << name
+                  << std::endl;
+        exit(1);
+      }
+  }
+
+  inline void
   construct_basis_function(PFuncBase<std::vector<PRISMS::Coordinate<3>>, double> *&bfunc,
                            const std::string                                      &name)
   {
@@ -54,24 +86,21 @@
     const std::string                                     &name,
     unsigned long int                                      cell,
     PFuncBase<std::vector<PRISMS::Coordinate<2>>, double> *bfunc_ptr,
-<<<<<<< HEAD
     const std::vector<unsigned int>                       &cell_node,
-=======
-    const std::vector<unsigned long int>                  &cell_node,
->>>>>>> 3d7e4107
     const std::vector<PRISMS::Coordinate<2>>              &node)
   {
     if (name == "Quad")
       {
-<<<<<<< HEAD
         Interpolator<Coordinate, 2> *interp_ptr;
-=======
-        Interpolator<Coordinate, 2> *interp_ptr = nullptr;
->>>>>>> 3d7e4107
 
         // std::cout << "cell nodes: " << cell_node[0] << " " << cell_node[2] <<
         // std::endl;
-
+        // std::cout << "cell nodes: " << cell_node[0] << " " << cell_node[2] <<
+        // std::endl;
+
+        PRISMS::Coordinate<2> dim;
+        dim[0] = node[cell_node[2]][0] - node[cell_node[0]][0];
+        dim[1] = node[cell_node[2]][1] - node[cell_node[0]][1];
         PRISMS::Coordinate<2> dim;
         dim[0] = node[cell_node[2]][0] - node[cell_node[0]][0];
         dim[1] = node[cell_node[2]][1] - node[cell_node[0]][1];
@@ -96,52 +125,99 @@
       }
   }
 
-  template <class Coordinate>
-  void
-  construct_interpolating_functions(
-    std::vector<Interpolator<Coordinate, 3> *>            &interp,
-    const std::string                                     &name,
-    unsigned long int                                      cell,
-    PFuncBase<std::vector<PRISMS::Coordinate<3>>, double> *bfunc_ptr,
-<<<<<<< HEAD
-    const std::vector<unsigned int>                       &cell_node,
-=======
-    const std::vector<unsigned long int>                  &cell_node,
->>>>>>> 3d7e4107
-    const std::vector<PRISMS::Coordinate<3>>              &node)
+  // QuadValues(const Coordinate &node, const Coordinate &dim, int node_index)
+  for (int j = 0; j < 4; j++)
+    {
+      interp.push_back(interp_ptr);
+      interp.back() = new PRISMS::QuadValues<Coordinate>(cell_node[j],
+                                                         cell,
+                                                         bfunc_ptr,
+                                                         node[cell_node[j]],
+                                                         dim,
+                                                         j);
+    }
+}
+
+else
+{
+  std::cout << "Error in construct_interpolating_function (2D): unknown name: " << name
+            << std::endl;
+  exit(1);
+}
+}
+
+template <class Coordinate>
+void
+construct_interpolating_functions(
+  std::vector<Interpolator<Coordinate, 3> *>            &interp,
+  const std::string                                     &name,
+  unsigned long int                                      cell,
+  PFuncBase<std::vector<PRISMS::Coordinate<3>>, double> *bfunc_ptr,
+  const std::vector<unsigned int>                       &cell_node,
+  const std::vector<PRISMS::Coordinate<3>>              &node)
+{
+  if (name == "Hexahedron")
+    {
+      Interpolator<Coordinate, 3> *interp_ptr;
+
+      PRISMS::Coordinate<3> dim;
+      dim[0] = node[cell_node[6]][0] - node[cell_node[0]][0];
+      dim[1] = node[cell_node[6]][1] - node[cell_node[0]][1];
+      dim[2] = node[cell_node[6]][2] - node[cell_node[0]][2];
+      PRISMS::Coordinate<3> dim;
+      dim[0] = node[cell_node[6]][0] - node[cell_node[0]][0];
+      dim[1] = node[cell_node[6]][1] - node[cell_node[0]][1];
+      dim[2] = node[cell_node[6]][2] - node[cell_node[0]][2];
+
+      // QuadValues(const Coordinate &node, const Coordinate &dim, int node_index)
+      for (int j = 0; j < 8; j++)
+        {
+          interp.push_back(interp_ptr);
+          interp.back() = new PRISMS::HexahedronValues<Coordinate>(cell_node[j],
+                                                                   cell,
+                                                                   bfunc_ptr,
+                                                                   node[cell_node[j]],
+                                                                   dim,
+                                                                   j);
+        }
+    }
+  else
+    {
+      std::cout << "Error in construct_interpolating_function (3D): unknown name: "
+                << name << std::endl;
+      exit(1);
+    }
+}
+
+// QuadValues(const Coordinate &node, const Coordinate &dim, int node_index)
+for (int j = 0; j < 8; j++)
   {
-    if (name == "Hexahedron")
-      {
-<<<<<<< HEAD
-        Interpolator<Coordinate, 3> *interp_ptr;
-=======
-        Interpolator<Coordinate, 3> *interp_ptr = nullptr;
->>>>>>> 3d7e4107
-
-        PRISMS::Coordinate<3> dim;
-        dim[0] = node[cell_node[6]][0] - node[cell_node[0]][0];
-        dim[1] = node[cell_node[6]][1] - node[cell_node[0]][1];
-        dim[2] = node[cell_node[6]][2] - node[cell_node[0]][2];
-
-        // QuadValues(const Coordinate &node, const Coordinate &dim, int node_index)
-        for (int j = 0; j < 8; j++)
-          {
-            interp.push_back(interp_ptr);
-            interp.back() = new PRISMS::HexahedronValues<Coordinate>(cell_node[j],
-                                                                     cell,
-                                                                     bfunc_ptr,
-                                                                     node[cell_node[j]],
-                                                                     dim,
-                                                                     j);
-          }
-      }
-    else
-      {
-        std::cout << "Error in construct_interpolating_function (3D): unknown name: "
-                  << name << std::endl;
-        exit(1);
-      }
+    interp.push_back(interp_ptr);
+    interp.back() = new PRISMS::HexahedronValues<Coordinate>(cell_node[j],
+                                                             cell,
+                                                             bfunc_ptr,
+                                                             node[cell_node[j]],
+                                                             dim,
+                                                             j);
   }
+}
+else
+{
+  std::cout << "Error in construct_interpolating_function (3D): unknown name: " << name
+            << std::endl;
+  exit(1);
+}
+}
+
+/// A template class for a finite element mesh
+///   Needs: Coordinate::operator[]() for use in Bin
+///
+template <class Coordinate, int DIM>
+class Mesh
+{
+  // min and max coordinate of cuboid surrounding the body
+  PRISMS::Coordinate<DIM> _min;
+  PRISMS::Coordinate<DIM> _max;
 
   /// A template class for a finite element mesh
   ///   Needs: Coordinate::operator[]() for use in Bin
@@ -157,7 +233,10 @@
     ///    nodal values live in 'Field' class
     ///
     std::vector<PRISMS::Coordinate<DIM>> _node;
-<<<<<<< HEAD
+    /// Vector of nodal coordinates
+    ///    nodal values live in 'Field' class
+    ///
+    std::vector<PRISMS::Coordinate<DIM>> _node;
 
     /// array containing interpolating functions:
     ///    owns the interpolating functions
@@ -165,24 +244,6 @@
     ///    these point to _bfunc pfunctions which are used to evaluate
     ///
     std::vector<Interpolator<Coordinate, DIM> *> _interp;
-
-    /// array containing PFunctions evaluated by interpolating functions
-    ///    owns the pfunctions, which are pointed to by the interpolating functions
-    ///    !!! do not modify after initial construction or pointers will be messed up !!!
-    ///
-    std::vector<PFuncBase<std::vector<PRISMS::Coordinate<DIM>>, double> *> _bfunc;
-
-    /// bin of interpolating functions (this might be updated to be either Element or
-    /// Spline Bins)
-    ///
-    Bin<Interpolator<Coordinate, DIM> *, Coordinate> _bin;
-
-  public:
-    // still need a constructor
-    Mesh() {};
-
-=======
-
     /// array containing interpolating functions:
     ///    owns the interpolating functions
     ///    interpolating functions contain basis function / element info,
@@ -195,31 +256,53 @@
     ///    !!! do not modify after initial construction or pointers will be messed up !!!
     ///
     std::vector<PFuncBase<std::vector<PRISMS::Coordinate<DIM>>, double> *> _bfunc;
+    /// array containing PFunctions evaluated by interpolating functions
+    ///    owns the pfunctions, which are pointed to by the interpolating functions
+    ///    !!! do not modify after initial construction or pointers will be messed up !!!
+    ///
+    std::vector<PFuncBase<std::vector<PRISMS::Coordinate<DIM>>, double> *> _bfunc;
 
     /// bin of interpolating functions (this might be updated to be either Element or
     /// Spline Bins)
     ///
     Bin<Interpolator<Coordinate, DIM> *, Coordinate> _bin;
+    /// bin of interpolating functions (this might be updated to be either Element or
+    /// Spline Bins)
+    ///
+    Bin<Interpolator<Coordinate, DIM> *, Coordinate> _bin;
 
   public:
     // still need a constructor
     Mesh() {};
 
->>>>>>> 3d7e4107
+  public:
+    // still need a constructor
+    Mesh() {};
+
     ~Mesh()
     {
       for (unsigned int i = 0; i < _interp.size(); i++)
         {
           delete _interp[i];
         }
-
+      ~Mesh()
+      {
+        for (unsigned int i = 0; i < _interp.size(); i++)
+          {
+            delete _interp[i];
+          }
+
+        for (unsigned int i = 0; i < _bfunc.size(); i++)
+          {
+            delete _bfunc[i];
+          }
+      };
       for (unsigned int i = 0; i < _bfunc.size(); i++)
         {
           delete _bfunc[i];
         }
     };
 
-<<<<<<< HEAD
     void
     read_vtk(std::ifstream &infile)
     {
@@ -227,6 +310,8 @@
 
       std::istringstream ss;
       std::string        line, str, type;
+      std::istringstream ss;
+      std::string        line, str, type;
 
       unsigned int uli_dummy;
       double       d_dummy;
@@ -234,30 +319,12 @@
       unsigned long int         Npoints, Ncells, Ncell_numbers, u;
       std::vector<unsigned int> cell_node;
 
+      PRISMS::Coordinate<DIM> _coord;
       PRISMS::Coordinate<DIM> _coord;
 
       std::vector<double> min;
       std::vector<int>    N;
       std::vector<double> incr;
-=======
-    // reads vtk file through 'CELL_TYPES' and then returns
-    void
-    read_vtk(std::ifstream &infile)
-    {
-      bool                mesh_as_points = true;
-      std::vector<double> x_coord, y_coord, z_coord;
-
-      std::istringstream ss;
-      std::string        line, str, type;
-
-      unsigned long int uli_dummy;
-      double            d_dummy;
-
-      unsigned long int              Npoints, Ncells, Ncell_numbers;
-      std::vector<unsigned long int> cell_node;
-
-      PRISMS::Coordinate<DIM> _coord;
->>>>>>> 3d7e4107
 
       while (!infile.eof())
         {
@@ -278,995 +345,1027 @@
                   ss.clear();
                   ss.str(line);
                   ss >> str >> Npoints >> type;
-
-                  // read points
-                  std::vector<std::vector<double>> value(DIM);
-                  std::vector<std::vector<int>>    hist(DIM);
-
-                  std::cout << "Read POINTS: " << Npoints << std::endl;
-                  _node.reserve(Npoints);
-                  std::cout << "  reserve OK" << std::endl;
-                  for (unsigned int i = 0; i < Npoints; i++)
+                  if (line[0] == 'P')
                     {
-                      if (DIM == 2)
+                      // read POINTS info:
+                      // POINTS # type
+                      // x y z
+                      // x y z
+                      // ...
+                      if (line.size() > 5 && line.substr(0, 6) == "POINTS")
                         {
-                          infile >> _coord[0] >> _coord[1] >> d_dummy;
-                          // std::cout << _coord[0] << " " << _coord[1] << " " << d_dummy
-                          // << std::endl;
-<<<<<<< HEAD
-                        }
-                      else if (DIM == 3)
-                        {
-                          infile >> _coord[0] >> _coord[1] >> _coord[2];
-                          // std::cout << _coord[0] << " " << _coord[1] << " " <<
-                          // _coord[3] << std::endl;
-                        }
-
-                      for (int j = 0; j < DIM; j++)
-                        add_once(value[j], hist[j], _coord[j]);
-                      _node.push_back(_coord);
-                    }
-                  std::cout << "  done" << std::endl;
-
-                  // create bins
-
-                  std::cout << "Determine Body size" << std::endl;
-                  for (int j = 0; j < DIM; j++)
-                    {
-                      std::sort(value[j].begin(), value[j].end());
-                      // std::cout << "j: " << j << " back(): " << value[j].back() <<
-                      // std::endl;
-                      min.push_back(value[j][0]);
-                      N.push_back(value[j].size());
-                      incr.push_back((value[j].back() - value[j][0]) / (1.0 * N.back()));
-
-                      // get min and max surrounding coordinates
-                      _min[j] = value[j][0];
-                      _max[j] = value[j].back();
-
-=======
-                        }
-                      else if (DIM == 3)
-                        {
-                          infile >> _coord[0] >> _coord[1] >> _coord[2];
-                          // std::cout << _coord[0] << " " << _coord[1] << " " <<
-                          // _coord[3] << std::endl;
-                        }
-
-                      for (int j = 0; j < DIM; j++)
-                        add_once(value[j], hist[j], _coord[j]);
-                      _node.push_back(_coord);
-                    }
-                  std::cout << "  done" << std::endl;
-
-                  // create bins
-                  std::vector<double> min;
-                  std::vector<int>    N;
-                  std::vector<double> incr;
-
-                  std::cout << "Determine Body size" << std::endl;
-                  for (int j = 0; j < DIM; j++)
-                    {
-                      for (unsigned int i = 1; i < hist[j].size(); i++)
-                        {
-                          /*if( hist[j][i] != hist[j][i-1])
-                          {
-                          std::cout << "Error reading 2D vtk file." << std::endl;
-                          std::cout << "  Not rectangular." << std::endl;
-                          std::cout << "  Dimension: " << j << std::endl;
-                          std::cout << value[j][i-1] << ": " << hist[j][i-1] << "  " <<
-                      value[j][i] << ": " << hist[j][i] << std::endl; exit(1);
-                      }
-                      */
-                        }
-
-                      std::sort(value[j].begin(), value[j].end());
-                      // std::cout << "j: " << j << " back(): " << value[j].back() <<
-                      // std::endl;
-                      min.push_back(value[j][0]);
-                      N.push_back(value[j].size());
-                      incr.push_back((value[j].back() - value[j][0]) / (1.0 * N.back()));
-
-                      // get min and max surrounding coordinates
-                      _min[j] = value[j][0];
-                      _max[j] = value[j].back();
-
->>>>>>> 3d7e4107
-                      // for short term, expand bin to avoid edge issues
-                      min[j] -= incr[j];
-                      N[j] += 2;
-                    }
-                  std::cout << "  Min Coordinate: ";
-                  for (int j = 0; j < DIM; j++)
-                    std::cout << _min[j] << " ";
-                  std::cout << std::endl;
-                  std::cout << "  Max Coordinate: ";
-                  for (int j = 0; j < DIM; j++)
-                    std::cout << _max[j] << " ";
-                  std::cout << std::endl;
-
-                  std::cout << "  done" << std::endl;
-
-                  std::cout << "Initialize Bin" << std::endl;
-                  _bin = Bin<Interpolator<Coordinate, DIM> *, Coordinate>(min, incr, N);
-                  std::cout << "  done" << std::endl;
-                }
-            }
-<<<<<<< HEAD
-
-=======
->>>>>>> 3d7e4107
-          else if (line[0] == 'C')
-            {
-              if (line.size() > 4 && line.substr(0, 5) == "CELLS")
-                {
-                  // std::cout << line << "\n";
-                  ss.clear();
-                  ss.str(line);
-
-                  ss >> str >> Ncells >> Ncell_numbers;
-
-<<<<<<< HEAD
-                  PFuncBase<std::vector<PRISMS::Coordinate<DIM>>, double> *bfunc_ptr;
-=======
-                  PFuncBase<std::vector<PRISMS::Coordinate<DIM>>, double> *bfunc_ptr =
-                    nullptr;
->>>>>>> 3d7e4107
-                  _bfunc.push_back(bfunc_ptr);
-
-                  if (DIM == 2)
-                    {
-                      // add Quad basis function
-                      _interp.reserve(Ncells * 4);
-                      construct_basis_function(_bfunc.back(), "Quad");
-                    }
-                  else if (DIM == 3)
-                    {
-                      // add Hexahedron basis function
-                      _interp.reserve(Ncells * 8);
-                      construct_basis_function(_bfunc.back(), "Hexahedron");
-                    }
-                  bfunc_ptr = _bfunc.back();
-
-                  std::cout << "Read CELLS: " << Ncells << std::endl;
-                  for (unsigned int i = 0; i < Ncells; i++)
-                    {
-                      infile >> uli_dummy;
-
-                      cell_node.resize(uli_dummy);
-                      for (unsigned int j = 0; j < uli_dummy; j++)
-                        {
-                          infile >> cell_node[j];
-                        }
-
-                      // std::cout << cell_node[0] << " " << cell_node[1] << " " <<
-                      // cell_node[2] << " " << cell_node[3] << std::endl;
-
-                      // create interpolator
-                      if (DIM == 2)
-                        {
-                          construct_interpolating_functions(_interp,
-                                                            "Quad",
-                                                            i,
-                                                            bfunc_ptr,
-                                                            cell_node,
-                                                            _node);
-                        }
-                      else if (DIM == 3)
-                        {
-                          construct_interpolating_functions(_interp,
-                                                            "Hexahedron",
-                                                            i,
-                                                            bfunc_ptr,
-                                                            cell_node,
-                                                            _node);
+                          // read header line
+                          // std::cout << line << "\n";
+                          ss.clear();
+                          ss.str(line);
+                          ss >> str >> Npoints >> type;
+
+                          // read points
+                          std::vector<std::vector<double>> value(DIM);
+                          std::vector<std::vector<int>>    hist(DIM);
+                          // read points
+                          std::vector<std::vector<double>> value(DIM);
+                          std::vector<std::vector<int>>    hist(DIM);
+
+                          std::cout << "Read POINTS: " << Npoints << std::endl;
+                          _node.reserve(Npoints);
+                          std::cout << "  reserve OK" << std::endl;
+                          for (unsigned int i = 0; i < Npoints; i++)
+                            {
+                              if (DIM == 2)
+                                {
+                                  infile >> _coord[0] >> _coord[1] >> d_dummy;
+                                  // std::cout << _coord[0] << " " << _coord[1] << " " <<
+                                  // d_dummy
+                                  // << std::endl;
+                                }
+                              else if (DIM == 3)
+                                {
+                                  infile >> _coord[0] >> _coord[1] >> _coord[2];
+                                  // std::cout << _coord[0] << " " << _coord[1] << " " <<
+                                  // _coord[3] << std::endl;
+                                }
+                              std::cout << "Read POINTS: " << Npoints << std::endl;
+                              _node.reserve(Npoints);
+                              std::cout << "  reserve OK" << std::endl;
+                              for (unsigned int i = 0; i < Npoints; i++)
+                                {
+                                  if (DIM == 2)
+                                    {
+                                      infile >> _coord[0] >> _coord[1] >> d_dummy;
+                                      // std::cout << _coord[0] << " " << _coord[1] << " "
+                                      // << d_dummy
+                                      // << std::endl;
+                                    }
+                                  else if (DIM == 3)
+                                    {
+                                      infile >> _coord[0] >> _coord[1] >> _coord[2];
+                                      // std::cout << _coord[0] << " " << _coord[1] << " "
+                                      // << _coord[3] << std::endl;
+                                    }
+
+                                  for (int j = 0; j < DIM; j++)
+                                    add_once(value[j], hist[j], _coord[j]);
+                                  _node.push_back(_coord);
+                                }
+                              std::cout << "  done" << std::endl;
+                              for (int j = 0; j < DIM; j++)
+                                add_once(value[j], hist[j], _coord[j]);
+                              _node.push_back(_coord);
+                            }
+                          std::cout << "  done" << std::endl;
+
+                          // create bins
+
+                          std::cout << "Determine Body size" << std::endl;
+                          for (int j = 0; j < DIM; j++)
+                            {
+                              std::sort(value[j].begin(), value[j].end());
+                              // std::cout << "j: " << j << " back(): " << value[j].back()
+                              // << std::endl;
+                              min.push_back(value[j][0]);
+                              N.push_back(value[j].size());
+                              incr.push_back((value[j].back() - value[j][0]) /
+                                             (1.0 * N.back()));
+
+                              // get min and max surrounding coordinates
+                              _min[j] = value[j][0];
+                              _max[j] = value[j].back();
+                              // get min and max surrounding coordinates
+                              _min[j] = value[j][0];
+                              _max[j] = value[j].back();
+
+                              // for short term, expand bin to avoid edge issues
+                              min[j] -= incr[j];
+                              N[j] += 2;
+                              // for short term, expand bin to avoid edge issues
+                              min[j] -= incr[j];
+                              N[j] += 2;
+                            }
+                          std::cout << "  Min Coordinate: ";
+                          for (int j = 0; j < DIM; j++)
+                            std::cout << "  Min Coordinate: ";
+                          for (int j = 0; j < DIM; j++)
+                            std::cout << _min[j] << " ";
+                          std::cout << std::endl;
+                          std::cout << "  Max Coordinate: ";
+                          for (int j = 0; j < DIM; j++)
+                            std::cout << std::endl;
+                          std::cout << "  Max Coordinate: ";
+                          for (int j = 0; j < DIM; j++)
+                            std::cout << _max[j] << " ";
+                          std::cout << std::endl;
+                          std::cout << std::endl;
+
+                          std::cout << "  done" << std::endl;
+                          std::cout << "  done" << std::endl;
+
+                          std::cout << "Initialize Bin" << std::endl;
+                          _bin = Bin<Interpolator<Coordinate, DIM> *, Coordinate>(min,
+                                                                                  incr,
+                                                                                  N);
+                          std::cout << "  done" << std::endl;
+                          std::cout << "Initialize Bin" << std::endl;
+                          _bin = Bin<Interpolator<Coordinate, DIM> *, Coordinate>(min,
+                                                                                  incr,
+                                                                                  N);
+                          std::cout << "  done" << std::endl;
                         }
                     }
-                  std::cout << "  done" << std::endl;
-
-                  // bin interpolators
-                  std::cout << "Bin interpolating functions" << std::endl;
-
-                  for (unsigned int i = 0; i < _interp.size(); i++)
+
+                  else if (line[0] == 'C')
                     {
-                      _bin.add_range(_interp[i], _interp[i]->min(), _interp[i]->max());
-                    }
-                  std::cout << "  done  max_bin_size: " << _bin.max_size() << std::endl;
-                }
-              else if (line.size() > 9 && line.substr(0, 10) == "CELL_TYPES")
-                {
-                  // std::cout << line << "\n";
-                  ss.clear();
-                  ss.str(line);
-
-                  // std::cout << "ss.str()" << ss.str() << std::endl;
-                  ss >> str >> Ncells;
-
-                  for (unsigned int i = 0; i < Ncells; i++)
-                    {
-                      infile >> uli_dummy;
-
-                      if (uli_dummy != 9 && uli_dummy != 12)
+                      if (line.size() > 4 && line.substr(0, 5) == "CELLS")
                         {
-                          std::cout << "Error reading CELL_TYPES: CELL TYPE != 9 && != 12"
+                          // std::cout << line << "\n";
+                          ss.clear();
+                          ss.str(line);
+
+                          ss >> str >> Ncells >> Ncell_numbers;
+                          ss >> str >> Ncells >> Ncell_numbers;
+
+                          PFuncBase<std::vector<PRISMS::Coordinate<DIM>>, double>
+                            *bfunc_ptr;
+                          _bfunc.push_back(bfunc_ptr);
+
+                          if (DIM == 2)
+                            if (DIM == 2)
+                              {
+                                // add Quad basis function
+                                _interp.reserve(Ncells * 4);
+                                construct_basis_function(_bfunc.back(), "Quad");
+                                // add Quad basis function
+                                _interp.reserve(Ncells * 4);
+                                construct_basis_function(_bfunc.back(), "Quad");
+                              }
+                            else if (DIM == 3)
+                              else if (DIM == 3)
+                              {
+                                // add Hexahedron basis function
+                                _interp.reserve(Ncells * 8);
+                                construct_basis_function(_bfunc.back(), "Hexahedron");
+                                // add Hexahedron basis function
+                                _interp.reserve(Ncells * 8);
+                                construct_basis_function(_bfunc.back(), "Hexahedron");
+                              }
+                          bfunc_ptr = _bfunc.back();
+                          bfunc_ptr = _bfunc.back();
+
+                          std::cout << "Read CELLS: " << Ncells << std::endl;
+                          for (unsigned int i = 0; i < Ncells; i++)
+                            std::cout << "Read CELLS: " << Ncells << std::endl;
+                          for (unsigned int i = 0; i < Ncells; i++)
+                            {
+                              infile >> uli_dummy;
+                              infile >> uli_dummy;
+
+                              cell_node.resize(uli_dummy);
+                              for (unsigned int j = 0; j < uli_dummy; j++)
+                                cell_node.resize(uli_dummy);
+                              for (unsigned int j = 0; j < uli_dummy; j++)
+                                {
+                                  infile >> cell_node[j];
+                                  infile >> cell_node[j];
+                                }
+
+                              // std::cout << cell_node[0] << " " << cell_node[1] << " "
+                              // << cell_node[2] << " " << cell_node[3] << std::endl;
+                              // std::cout << cell_node[0] << " " << cell_node[1] << " "
+                              // << cell_node[2] << " " << cell_node[3] << std::endl;
+
+                              // create interpolator
+                              if (DIM == 2)
+                                // create interpolator
+                                if (DIM == 2)
+                                  {
+                                    construct_interpolating_functions(_interp,
+                                                                      "Quad",
+                                                                      i,
+                                                                      bfunc_ptr,
+                                                                      cell_node,
+                                                                      _node);
+                                    construct_interpolating_functions(_interp,
+                                                                      "Quad",
+                                                                      i,
+                                                                      bfunc_ptr,
+                                                                      cell_node,
+                                                                      _node);
+                                  }
+                                else if (DIM == 3)
+                                  else if (DIM == 3)
+                                  {
+                                    construct_interpolating_functions(_interp,
+                                                                      "Hexahedron",
+                                                                      i,
+                                                                      bfunc_ptr,
+                                                                      cell_node,
+                                                                      _node);
+                                    construct_interpolating_functions(_interp,
+                                                                      "Hexahedron",
+                                                                      i,
+                                                                      bfunc_ptr,
+                                                                      cell_node,
+                                                                      _node);
+                                  }
+                            }
+                          std::cout << "  done" << std::endl;
+                          std::cout << "  done" << std::endl;
+
+                          // bin interpolators
+                          std::cout << "Bin interpolating functions" << std::endl;
+                          // bin interpolators
+                          std::cout << "Bin interpolating functions" << std::endl;
+
+                          for (unsigned int i = 0; i < _interp.size(); i++)
+                            for (unsigned int i = 0; i < _interp.size(); i++)
+                              {
+                                _bin.add_range(_interp[i],
+                                               _interp[i]->min(),
+                                               _interp[i]->max());
+                                _bin.add_range(_interp[i],
+                                               _interp[i]->min(),
+                                               _interp[i]->max());
+                              }
+                          std::cout << "  done  max_bin_size: " << _bin.max_size()
                                     << std::endl;
-                          std::cout << "   CELL TYPE: " << uli_dummy << std::endl;
-                          exit(1);
+                          std::cout << "  done  max_bin_size: " << _bin.max_size()
+                                    << std::endl;
                         }
-                    }
-
-                  return;
-                }
-            }
-<<<<<<< HEAD
-        }
-    }
-
-    // main code reading the RL coordinates and constructing cells and connectivity
-    // similar to unstructured grid
-    void
-    read_RL_vtk(std::ifstream &infile)
-    {
-      std::cout << "Read rectilinear file and create mesh" << std::endl;
-
-      bool               mesh_as_points = true;
-      std::vector<float> x_coord, y_coord, z_coord;
-
-      std::istringstream ss;
-      std::string        line, str, type;
-
-      unsigned int uli_dummy;
-      double       d_dummy;
-
-      unsigned long int         Npoints, Ncells, Ncell_numbers, u;
-      std::vector<unsigned int> cell_node;
-
-      PRISMS::Coordinate<DIM> _coord;
-
-      std::vector<double> min;
-      std::vector<int>    N;
-      std::vector<double> incr;
-
-      while (!infile.eof())
-        {
-          std::getline(infile, line);
-          // std::cout << "line: " << line << std::endl;
-          if (line[0] == 'X')
-            {
-=======
-          if (line[0] == 'X')
-            {
-              mesh_as_points = false;
-
-              // read X_COORDINATES info:
-              // X_COORDINATES # type
-              // x
-              // x
-              // ...
->>>>>>> 3d7e4107
-              if (line.size() > 12 && line.substr(0, 13) == "X_COORDINATES")
-                {
-                  // read header line
-                  // std::cout << line << "\n";
-                  ss.clear();
-                  ss.str(line);
-                  ss >> str >> Npoints >> type;
-
-                  std::cout << "Read X_COORDINATES: " << Npoints << std::endl;
-<<<<<<< HEAD
-                  std::cout << "  reserve OK" << std::endl;
-                  for (unsigned int i = 0; i < Npoints; i++)
-                    {
-                      float temp_coord;
-=======
-                  _node.reserve(Npoints);
-                  std::cout << "  reserve OK" << std::endl;
-                  for (unsigned int i = 0; i < Npoints; i++)
-                    {
-                      double temp_coord;
->>>>>>> 3d7e4107
-
-                      infile >> temp_coord;
-
-                      x_coord.push_back(temp_coord);
-                    }
-                }
-            }
-          if (line[0] == 'Y')
-            {
-<<<<<<< HEAD
-=======
-              mesh_as_points = false;
-
-              // read Y_COORDINATES info:
-              // Y_COORDINATES # type
-              // y
-              // y
-              // ...
->>>>>>> 3d7e4107
-              if (line.size() > 12 && line.substr(0, 13) == "Y_COORDINATES")
-                {
-                  // read header line
-                  // std::cout << line << "\n";
-                  ss.clear();
-                  ss.str(line);
-                  ss >> str >> Npoints >> type;
-
-                  // read points
-<<<<<<< HEAD
-
-                  std::cout << "Read Y_COORDINATES: " << Npoints << std::endl;
-
-                  std::cout << "  reserve OK" << std::endl;
-                  for (unsigned int i = 0; i < Npoints; i++)
-                    {
-                      float temp_coord;
-=======
-                  std::vector<std::vector<double>> value(DIM);
-                  std::vector<std::vector<int>>    hist(DIM);
-
-                  std::cout << "Read Y_COORDINATES: " << Npoints << std::endl;
-                  _node.reserve(Npoints);
-                  std::cout << "  reserve OK" << std::endl;
-                  for (unsigned int i = 0; i < Npoints; i++)
-                    {
-                      double temp_coord;
->>>>>>> 3d7e4107
-
-                      infile >> temp_coord;
-
-                      y_coord.push_back(temp_coord);
-                    }
-                }
-            }
-          if (line[0] == 'Z')
-            {
-<<<<<<< HEAD
-=======
-              mesh_as_points = false;
-
-              // read Z_COORDINATES info:
-              // Z_COORDINATES # type
-              // z
-              // z
-              // ...
->>>>>>> 3d7e4107
-              if (line.size() > 12 && line.substr(0, 13) == "Z_COORDINATES")
-                {
-                  // read header line
-                  // std::cout << line << "\n";
-                  ss.clear();
-                  ss.str(line);
-                  ss >> str >> Npoints >> type;
-
-                  // read points
-
-                  std::cout << "Read Z_COORDINATES: " << Npoints << std::endl;
-<<<<<<< HEAD
-
-                  std::cout << "  reserve OK" << std::endl;
-                  for (unsigned int i = 0; i < Npoints; i++)
-                    {
-                      float temp_coord;
-=======
-                  _node.reserve(Npoints);
-                  std::cout << "  reserve OK" << std::endl;
-                  for (unsigned int i = 0; i < Npoints; i++)
-                    {
-                      double temp_coord;
->>>>>>> 3d7e4107
-
-                      infile >> temp_coord;
-
-                      z_coord.push_back(temp_coord);
-                    }
-                }
-            }
-        }
-
-<<<<<<< HEAD
-      if (mesh_as_points)
-        {
-          std::vector<std::vector<double>> value(DIM);
-          std::vector<std::vector<int>>    hist(DIM);
-
-          if (DIM > 2)
-            {
-              Npoints =
-                8 * (x_coord.size() - 1) * (y_coord.size() - 1) * (z_coord.size() - 1);
-            }
-          if (DIM == 2)
-            {
-              Npoints = 4 * (x_coord.size() - 1) * (y_coord.size() - 1);
-            }
-
-          // interpolated coordinates for each node of a cell
-          std::vector<float> COORD_X(Npoints), COORD_Y(Npoints), COORD_Z(Npoints);
-
-          u = 0; //(defined at the beginning of read_vtk)
-          if (DIM > 2)
-            {
-              for (unsigned int i = 0; i < (z_coord.size() - 1); i++)
-                {
-                  for (unsigned int j = 0; j < (y_coord.size() - 1); j++)
-                    {
-                      for (unsigned int k = 0; k < (x_coord.size() - 1); k++)
+                      else if (line.size() > 9 && line.substr(0, 10) == "CELL_TYPES")
+                        else if (line.size() > 9 && line.substr(0, 10) == "CELL_TYPES")
                         {
-                          COORD_X[u] = x_coord.at(k);
-                          COORD_Y[u] = y_coord.at(j);
-                          COORD_Z[u] = z_coord.at(i);
-
-                          COORD_X[u + 1] = x_coord.at(k + 1);
-                          COORD_Y[u + 1] = y_coord.at(j);
-                          COORD_Z[u + 1] = z_coord.at(i);
-
-                          COORD_X[u + 2] = x_coord.at(k);
-                          COORD_Y[u + 2] = y_coord.at(j + 1);
-                          COORD_Z[u + 2] = z_coord.at(i);
-
-                          COORD_X[u + 3] = x_coord.at(k + 1);
-                          COORD_Y[u + 3] = y_coord.at(j + 1);
-                          COORD_Z[u + 3] = z_coord.at(i);
-
-                          COORD_X[u + 4] = x_coord.at(k);
-                          COORD_Y[u + 4] = y_coord.at(j);
-                          COORD_Z[u + 4] = z_coord.at(i + 1);
-
-                          COORD_X[u + 5] = x_coord.at(k + 1);
-                          COORD_Y[u + 5] = y_coord.at(j);
-                          COORD_Z[u + 5] = z_coord.at(i + 1);
-
-                          COORD_X[u + 6] = x_coord.at(k);
-                          COORD_Y[u + 6] = y_coord.at(j + 1);
-                          COORD_Z[u + 6] = z_coord.at(i + 1);
-
-                          COORD_X[u + 7] = x_coord.at(k + 1);
-                          COORD_Y[u + 7] = y_coord.at(j + 1);
-                          COORD_Z[u + 7] = z_coord.at(i + 1);
-
-                          u += 8;
+                          // std::cout << line << "\n";
+                          ss.clear();
+                          ss.str(line);
+                          // std::cout << line << "\n";
+                          ss.clear();
+                          ss.str(line);
+
+                          // std::cout << "ss.str()" << ss.str() << std::endl;
+                          ss >> str >> Ncells;
+                          // std::cout << "ss.str()" << ss.str() << std::endl;
+                          ss >> str >> Ncells;
+
+                          for (unsigned int i = 0; i < Ncells; i++)
+                            for (unsigned int i = 0; i < Ncells; i++)
+                              {
+                                infile >> uli_dummy;
+                                infile >> uli_dummy;
+
+                                if (uli_dummy != 9 && uli_dummy != 12)
+                                  if (uli_dummy != 9 && uli_dummy != 12)
+                                    {
+                                      std::cout << "Error reading CELL_TYPES: CELL TYPE "
+                                                   "!= 9 && != 12"
+                                                << std::endl;
+                                      std::cout << "   CELL TYPE: " << uli_dummy
+                                                << std::endl;
+                                      exit(1);
+                                      std::cout << "Error reading CELL_TYPES: CELL TYPE "
+                                                   "!= 9 && != 12"
+                                                << std::endl;
+                                      std::cout << "   CELL TYPE: " << uli_dummy
+                                                << std::endl;
+                                      exit(1);
+                                    }
+                              }
+
+                          return;
+                          return;
                         }
                     }
                 }
             }
 
-          if (DIM == 2)
+          // main code reading the RL coordinates and constructing cells and connectivity
+          // similar to unstructured grid
+          void read_RL_vtk(std::ifstream & infile)
+          {
+            std::cout << "Read rectilinear file and create mesh" << std::endl;
+
+            bool               mesh_as_points = true;
+            std::vector<float> x_coord, y_coord, z_coord;
+
+            std::istringstream ss;
+            std::string        line, str, type;
+
+            unsigned int uli_dummy;
+            double       d_dummy;
+
+            unsigned long int         Npoints, Ncells, Ncell_numbers, u;
+            std::vector<unsigned int> cell_node;
+
+            PRISMS::Coordinate<DIM> _coord;
+
+            std::vector<double> min;
+            std::vector<int>    N;
+            std::vector<double> incr;
+
+            while (!infile.eof())
+              {
+                std::getline(infile, line);
+                // std::cout << "line: " << line << std::endl;
+                if (line[0] == 'X')
+                  {
+                    if (line.size() > 12 && line.substr(0, 13) == "X_COORDINATES")
+                      {
+                        // read header line
+                        // std::cout << line << "\n";
+                        ss.clear();
+                        ss.str(line);
+                        ss >> str >> Npoints >> type;
+                        // read header line
+                        // std::cout << line << "\n";
+                        ss.clear();
+                        ss.str(line);
+                        ss >> str >> Npoints >> type;
+
+                        std::cout << "Read X_COORDINATES: " << Npoints << std::endl;
+                        std::cout << "  reserve OK" << std::endl;
+                        for (unsigned int i = 0; i < Npoints; i++)
+                          {
+                            float temp_coord;
+
+                            infile >> temp_coord;
+                            infile >> temp_coord;
+
+                            x_coord.push_back(temp_coord);
+                            x_coord.push_back(temp_coord);
+                          }
+                      }
+                  }
+                if (line[0] == 'Y')
+                  if (line[0] == 'Y')
+                    {
+                      if (line.size() > 12 && line.substr(0, 13) == "Y_COORDINATES")
+                        {
+                          // read header line
+                          // std::cout << line << "\n";
+                          ss.clear();
+                          ss.str(line);
+                          ss >> str >> Npoints >> type;
+                          // read header line
+                          // std::cout << line << "\n";
+                          ss.clear();
+                          ss.str(line);
+                          ss >> str >> Npoints >> type;
+
+                          // read points
+
+                          std::cout << "Read Y_COORDINATES: " << Npoints << std::endl;
+
+                          std::cout << "  reserve OK" << std::endl;
+                          for (unsigned int i = 0; i < Npoints; i++)
+                            {
+                              float temp_coord;
+
+                              infile >> temp_coord;
+                              infile >> temp_coord;
+
+                              y_coord.push_back(temp_coord);
+                              y_coord.push_back(temp_coord);
+                            }
+                        }
+                    }
+                if (line[0] == 'Z')
+                  if (line[0] == 'Z')
+                    {
+                      if (line.size() > 12 && line.substr(0, 13) == "Z_COORDINATES")
+                        {
+                          // read header line
+                          // std::cout << line << "\n";
+                          ss.clear();
+                          ss.str(line);
+                          ss >> str >> Npoints >> type;
+                          // read header line
+                          // std::cout << line << "\n";
+                          ss.clear();
+                          ss.str(line);
+                          ss >> str >> Npoints >> type;
+
+                          // read points
+                          // read points
+
+                          std::cout << "Read Z_COORDINATES: " << Npoints << std::endl;
+
+                          std::cout << "  reserve OK" << std::endl;
+                          for (unsigned int i = 0; i < Npoints; i++)
+                            {
+                              float temp_coord;
+
+                              infile >> temp_coord;
+                              infile >> temp_coord;
+
+                              z_coord.push_back(temp_coord);
+                              z_coord.push_back(temp_coord);
+                            }
+                        }
+                    }
+              }
+
+            if (mesh_as_points)
+              {
+                std::vector<std::vector<double>> value(DIM);
+                std::vector<std::vector<int>>    hist(DIM);
+
+                if (DIM > 2)
+                  {
+                    Npoints = 8 * (x_coord.size() - 1) * (y_coord.size() - 1) *
+                              (z_coord.size() - 1);
+                  }
+                if (DIM == 2)
+                  {
+                    Npoints = 4 * (x_coord.size() - 1) * (y_coord.size() - 1);
+                  }
+
+                // interpolated coordinates for each node of a cell
+                std::vector<float> COORD_X(Npoints), COORD_Y(Npoints), COORD_Z(Npoints);
+
+                u = 0; //(defined at the beginning of read_vtk)
+                if (DIM > 2)
+                  {
+                    for (unsigned int i = 0; i < (z_coord.size() - 1); i++)
+                      {
+                        for (unsigned int j = 0; j < (y_coord.size() - 1); j++)
+                          {
+                            for (unsigned int k = 0; k < (x_coord.size() - 1); k++)
+                              {
+                                COORD_X[u] = x_coord.at(k);
+                                COORD_Y[u] = y_coord.at(j);
+                                COORD_Z[u] = z_coord.at(i);
+
+                                COORD_X[u + 1] = x_coord.at(k + 1);
+                                COORD_Y[u + 1] = y_coord.at(j);
+                                COORD_Z[u + 1] = z_coord.at(i);
+
+                                COORD_X[u + 2] = x_coord.at(k);
+                                COORD_Y[u + 2] = y_coord.at(j + 1);
+                                COORD_Z[u + 2] = z_coord.at(i);
+
+                                COORD_X[u + 3] = x_coord.at(k + 1);
+                                COORD_Y[u + 3] = y_coord.at(j + 1);
+                                COORD_Z[u + 3] = z_coord.at(i);
+
+                                COORD_X[u + 4] = x_coord.at(k);
+                                COORD_Y[u + 4] = y_coord.at(j);
+                                COORD_Z[u + 4] = z_coord.at(i + 1);
+
+                                COORD_X[u + 5] = x_coord.at(k + 1);
+                                COORD_Y[u + 5] = y_coord.at(j);
+                                COORD_Z[u + 5] = z_coord.at(i + 1);
+
+                                COORD_X[u + 6] = x_coord.at(k);
+                                COORD_Y[u + 6] = y_coord.at(j + 1);
+                                COORD_Z[u + 6] = z_coord.at(i + 1);
+
+                                COORD_X[u + 7] = x_coord.at(k + 1);
+                                COORD_Y[u + 7] = y_coord.at(j + 1);
+                                COORD_Z[u + 7] = z_coord.at(i + 1);
+
+                                u += 8;
+                              }
+                          }
+                      }
+                  }
+
+                if (DIM == 2)
+                  {
+                    for (unsigned int j = 0; j < (y_coord.size() - 1); j++)
+                      {
+                        for (unsigned int k = 0; k < (x_coord.size() - 1); k++)
+                          {
+                            COORD_X[u] = x_coord.at(k);
+                            COORD_Y[u] = y_coord.at(j);
+                            COORD_Z[u] = z_coord.at(0);
+
+                            COORD_X[u + 1] = x_coord.at(k + 1);
+                            COORD_Y[u + 1] = y_coord.at(j);
+                            COORD_Z[u + 1] = z_coord.at(0);
+
+                            COORD_X[u + 2] = x_coord.at(k);
+                            COORD_Y[u + 2] = y_coord.at(j + 1);
+                            COORD_Z[u + 2] = z_coord.at(0);
+
+                            COORD_X[u + 3] = x_coord.at(k + 1);
+                            COORD_Y[u + 3] = y_coord.at(j + 1);
+                            COORD_Z[u + 3] = z_coord.at(0);
+
+                            u += 4;
+                          }
+                      }
+                  }
+
+                // _node.reserve(Npoints);
+                for (unsigned int i = 0; i < Npoints; i++)
+                  {
+                    _coord[0] = COORD_X[i];
+                    _coord[1] = COORD_Y[i];
+                    _coord[2] = COORD_Z[i];
+
+                    for (int m = 0; m < DIM; m++)
+                      add_once(value[m], hist[m], _coord[m]);
+
+                    _node.push_back(_coord);
+                  }
+
+                x_coord.clear();
+                y_coord.clear();
+                z_coord.clear();
+                COORD_X.clear();
+                COORD_Y.clear();
+                COORD_Z.clear();
+
+                std::cout << "point coordinates done" << std::endl;
+
+                std::cout << "Determine Body size" << std::endl;
+                for (int j = 0; j < DIM; j++)
+                  {
+                    std::sort(value[j].begin(), value[j].end());
+                    // std::cout << "j: " << j << " back(): " << value[j].back() <<
+                    // std::endl;
+                    min.push_back(value[j][0]);
+                    N.push_back(value[j].size());
+                    incr.push_back((value[j].back() - value[j][0]) / (1.0 * N.back()));
+
+                    // get min and max surrounding coordinates
+                    _min[j] = value[j][0];
+                    _max[j] = value[j].back();
+                    // get min and max surrounding coordinates
+                    _min[j] = value[j][0];
+                    _max[j] = value[j].back();
+
+                    // for short term, expand bin to avoid edge issues
+                    min[j] -= incr[j];
+                    N[j] += 2;
+                  }
+                std::cout << "  Min Coordinate: ";
+                for (int j = 0; j < DIM; j++)
+                  std::cout << _min[j] << " ";
+                std::cout << std::endl;
+                std::cout << "  Max Coordinate: ";
+                for (int j = 0; j < DIM; j++)
+                  std::cout << _max[j] << " ";
+                std::cout << std::endl;
+                // for short term, expand bin to avoid edge issues
+                min[j] -= incr[j];
+                N[j] += 2;
+              }
+            std::cout << "  Min Coordinate: ";
+            for (int j = 0; j < DIM; j++)
+              std::cout << _min[j] << " ";
+            std::cout << std::endl;
+            std::cout << "  Max Coordinate: ";
+            for (int j = 0; j < DIM; j++)
+              std::cout << _max[j] << " ";
+            std::cout << std::endl;
+
+            std::cout << "  done" << std::endl;
+            std::cout << "  done" << std::endl;
+
+            std::cout << "Initialize Bin" << std::endl;
+            _bin = Bin<Interpolator<Coordinate, DIM> *, Coordinate>(min, incr, N);
+            std::cout << "  done" << std::endl;
+            std::cout << "Initialize Bin" << std::endl;
+            _bin = Bin<Interpolator<Coordinate, DIM> *, Coordinate>(min, incr, N);
+            std::cout << "  done" << std::endl;
+
+            // Now add the cell data
+            // unsigned int Ncells = (x_coord.size()-1) * (y_coord.size()-1);
+            if (DIM == 2)
+              {
+                Ncells = (_node.size() / 4);
+              }
+            else if (DIM > 2)
+              {
+                Ncells = (_node.size() / 8);
+              }
+
+            PFuncBase<std::vector<PRISMS::Coordinate<DIM>>, double> *bfunc_ptr;
+            _bfunc.push_back(bfunc_ptr);
+
+            if (DIM == 2)
+              {
+                // add Quad basis function
+                // _interp.reserve(Ncells*4);
+                construct_basis_function(_bfunc.back(), "Quad");
+              }
+            else if (DIM > 2)
+              {
+                // add Hexahedron basis function
+                // _interp.reserve(Ncells*8);
+                construct_basis_function(_bfunc.back(), "Hexahedron");
+              }
+            bfunc_ptr = _bfunc.back();
+
+            std::cout << "Read CELLS: " << Ncells << std::endl;
+            std::cout << "Read CELLS: " << Ncells << std::endl;
+
+            if (DIM > 2)
+              {
+                uli_dummy = 8;
+              }
+            else
+              {
+                uli_dummy = 4;
+              }
+
+            cell_node.reserve(uli_dummy);
+            for (unsigned int i = 0; i < Ncells; i++)
+              {
+                for (unsigned int j = 0; j < uli_dummy; j++)
+                  {
+                    cell_node[j] = i * uli_dummy + j;
+                  }
+
+                if (DIM == 2)
+                  {
+                    std::swap(cell_node[2], cell_node[3]);
+                  }
+                if (DIM > 2)
+                  {
+                    std::swap(cell_node[2], cell_node[3]);
+                    std::swap(cell_node[6], cell_node[7]);
+                  }
+                // std::cout << cell_node[0] << " " << cell_node[1] << " " << cell_node[2]
+                // << " " << cell_node[3] << std::endl;
+
+                // create interpolator
+                if (DIM == 2)
+                  {
+                    construct_interpolating_functions(_interp,
+                                                      "Quad",
+                                                      i,
+                                                      bfunc_ptr,
+                                                      cell_node,
+                                                      _node);
+                  }
+                else if (DIM > 2)
+                  {
+                    construct_interpolating_functions(_interp,
+                                                      "Hexahedron",
+                                                      i,
+                                                      bfunc_ptr,
+                                                      cell_node,
+                                                      _node);
+                  }
+              }
+            std::cout << "cell creation done" << std::endl;
+
+            // bin interpolators
+            std::cout << "Bin interpolating functions" << std::endl;
+            std::cout << "num nodes: " << _node.size() << std::endl;
+            for (unsigned int i = 0; i < _interp.size(); i++)
+              {
+                // std::cout << "interp: " << _interp[i] << " " << _interp[i]->min() << "
+                // "
+                // << _interp[i]->max() << std::endl;
+                _bin.add_range(_interp[i], _interp[i]->min(), _interp[i]->max());
+              }
+            std::cout << "  done  max_bin_size: " << _bin.max_size() << std::endl;
+          }
+        }
+
+      void min(Coordinate & coord)
+      {
+        for (int i = 0; i < DIM; i++)
+          coord[i] = _min[i];
+      }
+
+      void max(Coordinate & coord)
+      {
+        for (int i = 0; i < DIM; i++)
+          coord[i] = _max[i];
+      }
+      void max(Coordinate & coord)
+      {
+        for (int i = 0; i < DIM; i++)
+          coord[i] = _max[i];
+      }
+
+      double min(int i)
+      {
+        return _min[i];
+      }
+      double min(int i)
+      {
+        return _min[i];
+      }
+
+      double max(int i)
+      {
+        return _max[i];
+      }
+      double max(int i)
+      {
+        return _max[i];
+      }
+
+      int max_bin_size()
+      {
+        return _bin.max_size();
+      }
+      int max_bin_size()
+      {
+        return _bin.max_size();
+      }
+
+      // Set 'bfunc' to evaluated basis functions at 'coord',
+      //     'node_index' to node indices for each basis function,
+      //     and 's' is the length (number of basis functions)
+      //  - 'bfunc' and 'node_index' are not resized, they must be big enough
+      //
+      void basis_functions(const Coordinate               &coord,
+                           std::vector<double>            &bfunc,
+                           std::vector<unsigned long int> &node_index,
+                           int                            &s)
+      {
+        std::vector<Interpolator<Coordinate, DIM> *> &bin = _bin.contents(coord);
+        s                                                 = bin.size();
+        // Set 'bfunc' to evaluated basis functions at 'coord',
+        //     'node_index' to node indices for each basis function,
+        //     and 's' is the length (number of basis functions)
+        //  - 'bfunc' and 'node_index' are not resized, they must be big enough
+        //
+        void basis_functions(const Coordinate               &coord,
+                             std::vector<double>            &bfunc,
+                             std::vector<unsigned long int> &node_index,
+                             int                            &s)
+        {
+          std::vector<Interpolator<Coordinate, DIM> *> &bin = _bin.contents(coord);
+          s                                                 = bin.size();
+
+          int               i = 0;
+          unsigned long int element;
+          int               i = 0;
+          unsigned long int element;
+
+          for (i = 0; i < s; i++)
             {
-              for (unsigned int j = 0; j < (y_coord.size() - 1); j++)
+              if ((*bin[i]).is_in_range(coord))
                 {
-                  for (unsigned int k = 0; k < (x_coord.size() - 1); k++)
+                  element = (*bin[i]).element();
+                  for (i = 0; i < s; i++)
                     {
-                      COORD_X[u] = x_coord.at(k);
-                      COORD_Y[u] = y_coord.at(j);
-                      COORD_Z[u] = z_coord.at(0);
-
-                      COORD_X[u + 1] = x_coord.at(k + 1);
-                      COORD_Y[u + 1] = y_coord.at(j);
-                      COORD_Z[u + 1] = z_coord.at(0);
-
-                      COORD_X[u + 2] = x_coord.at(k);
-                      COORD_Y[u + 2] = y_coord.at(j + 1);
-                      COORD_Z[u + 2] = z_coord.at(0);
-
-                      COORD_X[u + 3] = x_coord.at(k + 1);
-                      COORD_Y[u + 3] = y_coord.at(j + 1);
-                      COORD_Z[u + 3] = z_coord.at(0);
-
-                      u += 4;
+                      if ((*bin[i]).element() == element)
+                        {
+                          bfunc[i] = (*bin[i])(coord);
+                        }
+                      else
+                        {
+                          bfunc[i] = 0.0;
+                        }
+                      node_index[i] = (*bin[i]).node();
+                      // std::cout << "i: " << i << "  bfunc: " << bfunc[i] << "  node: "
+                      // << _node[ node_index[i]] << std::endl;
                     }
+                  return;
                 }
+              // else
+              //{
+              //     bfunc[i] = 0.0;
+              //     node_index[i] = (*bin[i]).node();
+              // }
+              // std::cout << "i: " << i << "  bfunc: " << bfunc[i] << "  node: " <<
+              // _node[ node_index[i]] << std::endl;
             }
-
-          // _node.reserve(Npoints);
-          for (unsigned int i = 0; i < Npoints; i++)
+        };
+        for (i = 0; i < s; i++)
+          {
+            if ((*bin[i]).is_in_range(coord))
+              {
+                element = (*bin[i]).element();
+                for (i = 0; i < s; i++)
+                  {
+                    if ((*bin[i]).element() == element)
+                      {
+                        bfunc[i] = (*bin[i])(coord);
+                      }
+                    else
+                      {
+                        bfunc[i] = 0.0;
+                      }
+                    node_index[i] = (*bin[i]).node();
+                    // std::cout << "i: " << i << "  bfunc: " << bfunc[i] << "  node: " <<
+                    // _node[ node_index[i]] << std::endl;
+                  }
+                return;
+              }
+            // else
+            //{
+            //     bfunc[i] = 0.0;
+            //     node_index[i] = (*bin[i]).node();
+            // }
+            // std::cout << "i: " << i << "  bfunc: " << bfunc[i] << "  node: " << _node[
+            // node_index[i]] << std::endl;
+          }
+      };
+
+      // Set 'bfunc' to evaluated grad basis functions at coord, and 's' is the length
+      void grad_basis_functions(const Coordinate               &coord,
+                                int                             di,
+                                std::vector<double>            &bfunc,
+                                std::vector<unsigned long int> &node_index,
+                                int                            &s)
+      {
+        // std::cout << "begin Mesh::grad_basis_functions()" << std::endl;
+        std::vector<Interpolator<Coordinate, DIM> *> &bin = _bin.contents(coord);
+        s                                                 = bin.size();
+        // Set 'bfunc' to evaluated grad basis functions at coord, and 's' is the length
+        void grad_basis_functions(const Coordinate               &coord,
+                                  int                             di,
+                                  std::vector<double>            &bfunc,
+                                  std::vector<unsigned long int> &node_index,
+                                  int                            &s)
+        {
+          // std::cout << "begin Mesh::grad_basis_functions()" << std::endl;
+          std::vector<Interpolator<Coordinate, DIM> *> &bin = _bin.contents(coord);
+          s                                                 = bin.size();
+
+          int               i = 0;
+          unsigned long int element;
+          int               i = 0;
+          unsigned long int element;
+
+          for (i = 0; i < s; i++)
             {
-              _coord[0] = COORD_X[i];
-              _coord[1] = COORD_Y[i];
-              _coord[2] = COORD_Z[i];
-
-              for (int m = 0; m < DIM; m++)
-                add_once(value[m], hist[m], _coord[m]);
-
-              _node.push_back(_coord);
+              if ((*bin[i]).is_in_range(coord))
+                {
+                  element = (*bin[i]).element();
+                  for (i = 0; i < s; i++)
+                    {
+                      if ((*bin[i]).element() == element)
+                        {
+                          bfunc[i] = (*bin[i]).grad(coord, di);
+                        }
+                      else
+                        {
+                          bfunc[i] = 0.0;
+                        }
+                      node_index[i] = (*bin[i]).node();
+                      // std::cout << "i: " << i << "  bfunc: " << bfunc[i] << "  node: "
+                      // << _node[ node_index[i]] << std::endl;
+                    }
+                  return;
+                }
+              // else
+              //{
+              //     bfunc[i] = 0.0;
+              //     node_index[i] = (*bin[i]).node();
+              // }
+              // std::cout << "i: " << i << "  bfunc: " << bfunc[i] << "  node: " <<
+              // _node[ node_index[i]] << std::endl;
             }
-
-          x_coord.clear();
-          y_coord.clear();
-          z_coord.clear();
-          COORD_X.clear();
-          COORD_Y.clear();
-          COORD_Z.clear();
-
-          std::cout << "point coordinates done" << std::endl;
-
-          std::cout << "Determine Body size" << std::endl;
-          for (int j = 0; j < DIM; j++)
+          // std::cout << "finish Mesh::grad_basis_functions()" << std::endl;
+        }
+        for (i = 0; i < s; i++)
+          {
+            if ((*bin[i]).is_in_range(coord))
+              {
+                element = (*bin[i]).element();
+                for (i = 0; i < s; i++)
+                  {
+                    if ((*bin[i]).element() == element)
+                      {
+                        bfunc[i] = (*bin[i]).grad(coord, di);
+                      }
+                    else
+                      {
+                        bfunc[i] = 0.0;
+                      }
+                    node_index[i] = (*bin[i]).node();
+                    // std::cout << "i: " << i << "  bfunc: " << bfunc[i] << "  node: " <<
+                    // _node[ node_index[i]] << std::endl;
+                  }
+                return;
+              }
+            // else
+            //{
+            //     bfunc[i] = 0.0;
+            //     node_index[i] = (*bin[i]).node();
+            // }
+            // std::cout << "i: " << i << "  bfunc: " << bfunc[i] << "  node: " << _node[
+            // node_index[i]] << std::endl;
+          }
+        // std::cout << "finish Mesh::grad_basis_functions()" << std::endl;
+      }
+
+      // Set 'bfunc' to evaluated hess basis functions at coord, and 's' is the length
+      void hess_basis_functions(Coordinate                      coord,
+                                int                             di,
+                                int                             dj,
+                                std::vector<double>            &bfunc,
+                                std::vector<unsigned long int> &node_index,
+                                int                            &s)
+      {
+        std::vector<Interpolator<Coordinate, DIM> *> &bin = _bin.contents(coord);
+        s                                                 = bin.size();
+        // Set 'bfunc' to evaluated hess basis functions at coord, and 's' is the length
+        void hess_basis_functions(Coordinate                      coord,
+                                  int                             di,
+                                  int                             dj,
+                                  std::vector<double>            &bfunc,
+                                  std::vector<unsigned long int> &node_index,
+                                  int                            &s)
+        {
+          std::vector<Interpolator<Coordinate, DIM> *> &bin = _bin.contents(coord);
+          s                                                 = bin.size();
+
+          int               i = 0;
+          unsigned long int element;
+          int               i = 0;
+          unsigned long int element;
+
+          for (i = 0; i < s; i++)
             {
-              std::sort(value[j].begin(), value[j].end());
-              // std::cout << "j: " << j << " back(): " << value[j].back() << std::endl;
-              min.push_back(value[j][0]);
-              N.push_back(value[j].size());
-              incr.push_back((value[j].back() - value[j][0]) / (1.0 * N.back()));
-
-              // get min and max surrounding coordinates
-              _min[j] = value[j][0];
-              _max[j] = value[j].back();
-
-              // for short term, expand bin to avoid edge issues
-              min[j] -= incr[j];
-              N[j] += 2;
-            }
-          std::cout << "  Min Coordinate: ";
-          for (int j = 0; j < DIM; j++)
-            std::cout << _min[j] << " ";
-          std::cout << std::endl;
-          std::cout << "  Max Coordinate: ";
-          for (int j = 0; j < DIM; j++)
-            std::cout << _max[j] << " ";
-          std::cout << std::endl;
-
-          std::cout << "  done" << std::endl;
-
-          std::cout << "Initialize Bin" << std::endl;
-          _bin = Bin<Interpolator<Coordinate, DIM> *, Coordinate>(min, incr, N);
-          std::cout << "  done" << std::endl;
-
-          // Now add the cell data
-          // unsigned int Ncells = (x_coord.size()-1) * (y_coord.size()-1);
-          if (DIM == 2)
-            {
-              Ncells = (_node.size() / 4);
-            }
-          else if (DIM > 2)
-            {
-              Ncells = (_node.size() / 8);
-=======
-      if (!mesh_as_points)
-        {
-          std::vector<std::vector<double>> value(DIM);
-          std::vector<std::vector<int>>    hist(DIM);
-
-          for (unsigned int i = 0; i < x_coord.size(); i++)
-            {
-              for (unsigned int j = 0; j < y_coord.size(); j++)
+              if ((*bin[i]).is_in_range(coord))
                 {
-                  for (unsigned int k = 0; k < z_coord.size(); k++)
+                  element = (*bin[i]).element();
+                  for (i = 0; i < s; i++)
                     {
-                      _coord[0] = x_coord.at(i);
-                      _coord[1] = y_coord.at(j);
-                      if (DIM > 2)
+                      if ((*bin[i]).element() == element)
                         {
-                          _coord[2] = z_coord.at(k);
+                          bfunc[i] = (*bin[i]).hess(coord, di, dj);
                         }
-
-                      for (int m = 0; m < DIM; m++)
-                        add_once(value[m], hist[m], _coord[m]);
-
-                      _node.push_back(_coord);
+                      else
+                        {
+                          bfunc[i] = 0.0;
+                        }
+                      node_index[i] = (*bin[i]).node();
+                      // std::cout << "i: " << i << "  bfunc: " << bfunc[i] << "  node: "
+                      // << _node[ node_index[i]] << std::endl;
                     }
+                  return;
                 }
-            }
-
-          std::cout << "  done" << std::endl;
-
-          // create bins
-          std::vector<double> min;
-          std::vector<int>    N;
-          std::vector<double> incr;
-
-          std::cout << "Determine Body size" << std::endl;
-          for (int j = 0; j < DIM; j++)
-            {
-              for (unsigned int i = 1; i < hist[j].size(); i++)
-                {
-                  /*if( hist[j][i] != hist[j][i-1])
-                  {
-                  std::cout << "Error reading 2D vtk file." << std::endl;
-                  std::cout << "  Not rectangular." << std::endl;
-                  std::cout << "  Dimension: " << j << std::endl;
-                  std::cout << value[j][i-1] << ": " << hist[j][i-1] << "  " <<
-              value[j][i] << ": " << hist[j][i] << std::endl; exit(1);
-              }
-              */
-                }
-
-              std::sort(value[j].begin(), value[j].end());
-              // std::cout << "j: " << j << " back(): " << value[j].back() << std::endl;
-              min.push_back(value[j][0]);
-              N.push_back(value[j].size());
-              incr.push_back((value[j].back() - value[j][0]) / (1.0 * N.back()));
-
-              // get min and max surrounding coordinates
-              _min[j] = value[j][0];
-              _max[j] = value[j].back();
-
-              // for short term, expand bin to avoid edge issues
-              min[j] -= incr[j];
-              N[j] += 2;
-            }
-          std::cout << "  Min Coordinate: ";
-          for (int j = 0; j < DIM; j++)
-            std::cout << _min[j] << " ";
-          std::cout << std::endl;
-          std::cout << "  Max Coordinate: ";
-          for (int j = 0; j < DIM; j++)
-            std::cout << _max[j] << " ";
-          std::cout << std::endl;
-
-          std::cout << "  done" << std::endl;
-
-          std::cout << "Initialize Bin" << std::endl;
-          _bin = Bin<Interpolator<Coordinate, DIM> *, Coordinate>(min, incr, N);
-          std::cout << "  done" << std::endl;
-
-          // Now add the cell data
-          unsigned int Ncells = (x_coord.size() - 1) * (y_coord.size() - 1);
-          if (DIM > 2)
-            {
-              Ncells *= (z_coord.size() - 1);
-            }
-
-          PFuncBase<std::vector<PRISMS::Coordinate<DIM>>, double> *bfunc_ptr = nullptr;
-          _bfunc.push_back(bfunc_ptr);
-
-          if (DIM == 2)
-            {
-              // add Quad basis function
-              _interp.reserve(Ncells * 4);
-              construct_basis_function(_bfunc.back(), "Quad");
-            }
-          else if (DIM == 3)
-            {
-              // add Hexahedron basis function
-              _interp.reserve(Ncells * 8);
-              construct_basis_function(_bfunc.back(), "Hexahedron");
->>>>>>> 3d7e4107
-            }
-          bfunc_ptr = _bfunc.back();
-
-<<<<<<< HEAD
-          PFuncBase<std::vector<PRISMS::Coordinate<DIM>>, double> *bfunc_ptr;
-          _bfunc.push_back(bfunc_ptr);
-
-          if (DIM == 2)
-            {
-              // add Quad basis function
-              // _interp.reserve(Ncells*4);
-              construct_basis_function(_bfunc.back(), "Quad");
-            }
-          else if (DIM > 2)
-            {
-              // add Hexahedron basis function
-              // _interp.reserve(Ncells*8);
-              construct_basis_function(_bfunc.back(), "Hexahedron");
-            }
-          bfunc_ptr = _bfunc.back();
-
-          std::cout << "Read CELLS: " << Ncells << std::endl;
-
-          if (DIM > 2)
-            {
-              uli_dummy = 8;
-            }
-          else
-            {
-              uli_dummy = 4;
-            }
-
-          cell_node.reserve(uli_dummy);
-          for (unsigned int i = 0; i < Ncells; i++)
-            {
-              for (unsigned int j = 0; j < uli_dummy; j++)
-                {
-                  cell_node[j] = i * uli_dummy + j;
-                }
-
-              if (DIM == 2)
-                {
-                  std::swap(cell_node[2], cell_node[3]);
-                }
-              if (DIM > 2)
-                {
-                  std::swap(cell_node[2], cell_node[3]);
-                  std::swap(cell_node[6], cell_node[7]);
-                }
-=======
-          std::cout << "Read CELLS: " << Ncells << std::endl;
-
-          unsigned int uli_dummy;
-          if (DIM > 2)
-            {
-              uli_dummy = 8;
-            }
-          else
-            {
-              uli_dummy = 4;
-            }
-          for (unsigned int i = 0; i < Ncells; i++)
-            {
-              cell_node.resize(uli_dummy);
-              for (unsigned int j = 0; j < uli_dummy; j++)
-                {
-                  cell_node[j] = i * uli_dummy + j;
-                }
-
-              if (DIM == 2)
-                {
-                  double temp  = cell_node[2];
-                  cell_node[2] = cell_node[3];
-                  cell_node[3] = temp;
-                }
-
->>>>>>> 3d7e4107
-              // std::cout << cell_node[0] << " " << cell_node[1] << " " << cell_node[2]
-              // << " " << cell_node[3] << std::endl;
-
-              // create interpolator
-              if (DIM == 2)
-                {
-                  construct_interpolating_functions(_interp,
-                                                    "Quad",
-                                                    i,
-                                                    bfunc_ptr,
-                                                    cell_node,
-                                                    _node);
-                }
-<<<<<<< HEAD
-              else if (DIM > 2)
-=======
-              else if (DIM == 3)
->>>>>>> 3d7e4107
-                {
-                  construct_interpolating_functions(_interp,
-                                                    "Hexahedron",
-                                                    i,
-                                                    bfunc_ptr,
-                                                    cell_node,
-                                                    _node);
-                }
-            }
-<<<<<<< HEAD
-          std::cout << "cell creation done" << std::endl;
-=======
-          std::cout << "  done" << std::endl;
->>>>>>> 3d7e4107
-
-          // bin interpolators
-          std::cout << "Bin interpolating functions" << std::endl;
-          std::cout << "num nodes: " << _node.size() << std::endl;
-          for (unsigned int i = 0; i < _interp.size(); i++)
-            {
-<<<<<<< HEAD
-              // std::cout << "interp: " << _interp[i] << " " << _interp[i]->min() << " "
-              // << _interp[i]->max() << std::endl;
-=======
-              std::cout << "interp: " << _interp[i] << " " << _interp[i]->min() << " "
-                        << _interp[i]->max() << std::endl;
->>>>>>> 3d7e4107
-              _bin.add_range(_interp[i], _interp[i]->min(), _interp[i]->max());
-            }
-          std::cout << "  done  max_bin_size: " << _bin.max_size() << std::endl;
-        }
-    }
-
-    void
-    min(Coordinate &coord)
-    {
-      for (int i = 0; i < DIM; i++)
-        coord[i] = _min[i];
-    }
-
-    void
-    max(Coordinate &coord)
-    {
-      for (int i = 0; i < DIM; i++)
-        coord[i] = _max[i];
-    }
-
-    double
-    min(int i)
-    {
-      return _min[i];
-    }
-
-    double
-    max(int i)
-    {
-      return _max[i];
-    }
-
-    int
-    max_bin_size()
-    {
-      return _bin.max_size();
-    }
-
-    // Set 'bfunc' to evaluated basis functions at 'coord',
-    //     'node_index' to node indices for each basis function,
-    //     and 's' is the length (number of basis functions)
-    //  - 'bfunc' and 'node_index' are not resized, they must be big enough
-    //
-    void
-    basis_functions(const Coordinate               &coord,
-                    std::vector<double>            &bfunc,
-                    std::vector<unsigned long int> &node_index,
-                    int                            &s)
-    {
-      std::vector<Interpolator<Coordinate, DIM> *> &bin = _bin.contents(coord);
-      s                                                 = bin.size();
-
-      int               i = 0;
-      unsigned long int element;
-
-      for (i = 0; i < s; i++)
-        {
-          if ((*bin[i]).is_in_range(coord))
-            {
-              element = (*bin[i]).element();
-              for (i = 0; i < s; i++)
-                {
-                  if ((*bin[i]).element() == element)
-                    {
-                      bfunc[i] = (*bin[i])(coord);
-<<<<<<< HEAD
-                    }
-                  else
-                    {
-                      bfunc[i] = 0.0;
-                    }
-=======
-                    }
-                  else
-                    {
-                      bfunc[i] = 0.0;
-                    }
->>>>>>> 3d7e4107
-                  node_index[i] = (*bin[i]).node();
-                  // std::cout << "i: " << i << "  bfunc: " << bfunc[i] << "  node: " <<
-                  // _node[ node_index[i]] << std::endl;
-                }
-              return;
-            }
-          // else
-          //{
-          //     bfunc[i] = 0.0;
-          //     node_index[i] = (*bin[i]).node();
-          // }
-          // std::cout << "i: " << i << "  bfunc: " << bfunc[i] << "  node: " << _node[
-          // node_index[i]] << std::endl;
-        }
-    };
-
-    // Set 'bfunc' to evaluated grad basis functions at coord, and 's' is the length
-    void
-    grad_basis_functions(const Coordinate               &coord,
-                         int                             di,
-                         std::vector<double>            &bfunc,
-                         std::vector<unsigned long int> &node_index,
-                         int                            &s)
-    {
-      // std::cout << "begin Mesh::grad_basis_functions()" << std::endl;
-      std::vector<Interpolator<Coordinate, DIM> *> &bin = _bin.contents(coord);
-      s                                                 = bin.size();
-
-      int               i = 0;
-      unsigned long int element;
-
-      for (i = 0; i < s; i++)
-        {
-          if ((*bin[i]).is_in_range(coord))
-            {
-              element = (*bin[i]).element();
-              for (i = 0; i < s; i++)
-                {
-                  if ((*bin[i]).element() == element)
-                    {
-                      bfunc[i] = (*bin[i]).grad(coord, di);
-<<<<<<< HEAD
-                    }
-                  else
-                    {
-                      bfunc[i] = 0.0;
-                    }
-=======
-                    }
-                  else
-                    {
-                      bfunc[i] = 0.0;
-                    }
->>>>>>> 3d7e4107
-                  node_index[i] = (*bin[i]).node();
-                  // std::cout << "i: " << i << "  bfunc: " << bfunc[i] << "  node: " <<
-                  // _node[ node_index[i]] << std::endl;
-                }
-              return;
-            }
-          // else
-          //{
-          //     bfunc[i] = 0.0;
-          //     node_index[i] = (*bin[i]).node();
-          // }
-          // std::cout << "i: " << i << "  bfunc: " << bfunc[i] << "  node: " << _node[
-          // node_index[i]] << std::endl;
-        }
-      // std::cout << "finish Mesh::grad_basis_functions()" << std::endl;
-    }
-
-    // Set 'bfunc' to evaluated hess basis functions at coord, and 's' is the length
-    void
-    hess_basis_functions(Coordinate                      coord,
-                         int                             di,
-                         int                             dj,
-                         std::vector<double>            &bfunc,
-                         std::vector<unsigned long int> &node_index,
-                         int                            &s)
-    {
-      std::vector<Interpolator<Coordinate, DIM> *> &bin = _bin.contents(coord);
-      s                                                 = bin.size();
-
-      int               i = 0;
-      unsigned long int element;
-
-      for (i = 0; i < s; i++)
-        {
-          if ((*bin[i]).is_in_range(coord))
-            {
-              element = (*bin[i]).element();
-              for (i = 0; i < s; i++)
-                {
-                  if ((*bin[i]).element() == element)
-                    {
-                      bfunc[i] = (*bin[i]).hess(coord, di, dj);
-                    }
-                  else
-                    {
-                      bfunc[i] = 0.0;
-                    }
-                  node_index[i] = (*bin[i]).node();
-                  // std::cout << "i: " << i << "  bfunc: " << bfunc[i] << "  node: " <<
-                  // _node[ node_index[i]] << std::endl;
-                }
-              return;
-            }
-          // else
-          //{
-          //     bfunc[i] = 0.0;
-          //     node_index[i] = (*bin[i]).node();
-          // }
-          // std::cout << "i: " << i << "  bfunc: " << bfunc[i] << "  node: " << _node[
-          // node_index[i]] << std::endl;
-        }
-    }
-
-  private:
-    void
-    add_once(std::vector<double> &list, std::vector<int> &hist, double val)
-    {
-      // std::cout << "begin add_once()" << std::endl;
-
-      for (unsigned int i = 0; i < list.size(); i++)
-        {
-          if (list[i] == val)
-            {
-              hist[i]++;
-              return;
+              // else
+              //{
+              //     bfunc[i] = 0.0;
+              //     node_index[i] = (*bin[i]).node();
+              // }
+              // std::cout << "i: " << i << "  bfunc: " << bfunc[i] << "  node: " <<
+              // _node[ node_index[i]] << std::endl;
             }
         }
-
-      list.push_back(val);
-      hist.push_back(1);
-<<<<<<< HEAD
-
-      // std::cout << "finish add_once()" << std::endl;
+        for (i = 0; i < s; i++)
+          {
+            if ((*bin[i]).is_in_range(coord))
+              {
+                element = (*bin[i]).element();
+                for (i = 0; i < s; i++)
+                  {
+                    if ((*bin[i]).element() == element)
+                      {
+                        bfunc[i] = (*bin[i]).hess(coord, di, dj);
+                      }
+                    else
+                      {
+                        bfunc[i] = 0.0;
+                      }
+                    node_index[i] = (*bin[i]).node();
+                    // std::cout << "i: " << i << "  bfunc: " << bfunc[i] << "  node: " <<
+                    // _node[ node_index[i]] << std::endl;
+                  }
+                return;
+              }
+            // else
+            //{
+            //     bfunc[i] = 0.0;
+            //     node_index[i] = (*bin[i]).node();
+            // }
+            // std::cout << "i: " << i << "  bfunc: " << bfunc[i] << "  node: " << _node[
+            // node_index[i]] << std::endl;
+          }
+      }
+
+    private:
+      void add_once(std::vector<double> & list, std::vector<int> & hist, double val) {
+        // std::cout << "begin add_once()" << std::endl;
+        private: void add_once(std::vector<double> & list,
+                               std::vector<int> & hist,
+                               double val) {
+          // std::cout << "begin add_once()" << std::endl;
+
+          for (unsigned int i = 0; i < list.size(); i++) {if (list[i] == val) {hist[i]++;
+      return;
     }
-  };
-=======
-
-      // std::cout << "finish add_once()" << std::endl;
-    }
-  };
-
->>>>>>> 3d7e4107
+  } for (unsigned int i = 0; i < list.size(); i++)
+
+  {
+    if (list[i] == val)
+      {
+        hist[i]++;
+        return;
+      }
+  }
+
+  list.push_back(val);
+  hist.push_back(1);
+  list.push_back(val);
+  hist.push_back(1);
+
+  // std::cout << "finish add_once()" << std::endl;
+}
+}
+;
 } // namespace PRISMS
 
 #endif