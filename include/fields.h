--- conflicted
+++ resolved
@@ -9,7 +9,6 @@
 class Field
 {
 public:
-<<<<<<< HEAD
   Field(fieldType _type, PDEType _pdetype, std::string _name);
   fieldType    type;
   PDEType      pdetype;
@@ -17,18 +16,9 @@
   unsigned int index;
   unsigned int startIndex;
   unsigned int numComponents;
-=======
-    Field(fieldType _type, PDEType _pdetype, std::string _name);
-    fieldType type;
-    PDEType pdetype;
-    std::string name;
-    unsigned int index;
-    unsigned int startIndex;
-    unsigned int numComponents;
-    bool hasDirichletBCs;
-    bool hasnonuniformDirichletBCs;
-    bool hasNeumannBCs;
->>>>>>> df434447
+  bool         hasDirichletBCs;
+  bool         hasnonuniformDirichletBCs;
+  bool         hasNeumannBCs;
 
 private:
   static unsigned int fieldCount;
@@ -77,11 +67,10 @@
         }
     }
 
-    //Default assignment of BCs
-    hasDirichletBCs = false;
-    hasnonuniformDirichletBCs = false;
-    hasNeumannBCs = false;
-
+  // Default assignment of BCs
+  hasDirichletBCs           = false;
+  hasnonuniformDirichletBCs = false;
+  hasNeumannBCs             = false;
 }
 
 #endif