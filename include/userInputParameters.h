// Class to load in the user input from parameters.h and the variable definition
// part of equations.h

#ifndef INCLUDE_USERINPUTPARAMETERS_H_
#define INCLUDE_USERINPUTPARAMETERS_H_

#include <deal.II/base/conditional_ostream.h>
#include <deal.II/base/exceptions.h>
#include <deal.II/base/point.h>
#include <deal.II/lac/la_parallel_vector.h>
#include <deal.II/lac/vector.h>

#include <boost/algorithm/string.hpp>
#include <boost/algorithm/string/predicate.hpp>
#include <boost/unordered_map.hpp>
#include <boost/variant.hpp>

#include "RefinementCriterion.h"
#include "SolverParameters.h"
#include "inputFileReader.h"
#include "model_variables.h"
#include "nucleationParameters.h"
#include "varBCs.h"
#include "variableAttributes.h"

#include <unordered_map>
#include <vector>

enum elasticityModel
{
  ISOTROPIC,
  TRANSVERSE,
  ORTHOTROPIC,
  ANISOTROPIC,
  ANISOTROPIC2D
};

template <int dim>
class userInputParameters
{
public:
  /**
   * \brief Constructor. Reads in user input parameters from file and loads them into
   * member variables.
   */
  userInputParameters(inputFileReader          &input_file_reader,
                      dealii::ParameterHandler &parameter_handler,
                      const AttributesList     &_var_attributes,
                      const AttributesList     &_pp_attributes);

<<<<<<< HEAD
  void
  loadVariableAttributes();
  // Method to create the list of BCs from the user input strings (called from
  // the constructor)
=======
  /**
   * \brief Creates a list of BCs to store in BC_list object.
   */
>>>>>>> 19ec970d
  void
  load_BC_list(const std::vector<std::string> &list_of_BCs);

  /**
   * \brief Assign the boundary condition to the varBC<dim> object given some boundary
   * condition string vector.
   */
  void
  assign_boundary_conditions(std::vector<std::string> &boundary_condition_list,
                             varBCs<dim>              &boundary_condition);

  // Map linking the model constant name to its index
  std::unordered_map<std::string, unsigned int> model_constant_name_map;

  /**
   * \brief Retrieve the double from the `model_constants` that are defined from the
   * parameters.prm parser. This is essentially just a wrapper for boost::get.
   *
   * \param constant_name Name of the constant to retrieve.
   */
<<<<<<< HEAD
  double
=======
  [[nodiscard]] double
>>>>>>> 19ec970d
  get_model_constant_double(const std::string &constant_name) const
  {
    Assert(model_constant_name_map.find(constant_name) != model_constant_name_map.end(),
           dealii::ExcMessage(
             "PRISMS-PF Error: Mismatch between constants in parameters.prm and "
             "customPDE.h. The constant that you attempted to access was " +
             constant_name + "."));

    return boost::get<double>(model_constants[model_constant_name_map.at(constant_name)]);
  };

  /**
   * \brief Retrieve the int from the `model_constants` that are defined from the
   * parameters.prm parser. This is essentially just a wrapper for boost::get.
   *
   * \param constant_name Name of the constant to retrieve.
   */
<<<<<<< HEAD
  int
=======
  [[nodiscard]] int
>>>>>>> 19ec970d
  get_model_constant_int(const std::string &constant_name) const
  {
    Assert(model_constant_name_map.find(constant_name) != model_constant_name_map.end(),
           dealii::ExcMessage(
             "PRISMS-PF Error: Mismatch between constants in parameters.prm and "
             "customPDE.h. The constant that you attempted to access was " +
             constant_name + "."));

    return boost::get<int>(model_constants[model_constant_name_map.at(constant_name)]);
  };

  /**
   * \brief Retrieve the bool from the `model_constants` that are defined from the
   * parameters.prm parser. This is essentially just a wrapper for boost::get.
   *
   * \param constant_name Name of the constant to retrieve.
   */
<<<<<<< HEAD
  bool
=======
  [[nodiscard]] bool
>>>>>>> 19ec970d
  get_model_constant_bool(const std::string &constant_name) const
  {
    Assert(model_constant_name_map.find(constant_name) != model_constant_name_map.end(),
           dealii::ExcMessage(
             "PRISMS-PF Error: Mismatch between constants in parameters.prm and "
             "customPDE.h. The constant that you attempted to access was " +
             constant_name + "."));

    return boost::get<bool>(model_constants[model_constant_name_map.at(constant_name)]);
  };

  /**
   * \brief Retrieve the rank 1 tensor from the `model_constants` that are defined from
   * the parameters.prm parser. This is essentially just a wrapper for boost::get.
   *
   * \param constant_name Name of the constant to retrieve.
   */
<<<<<<< HEAD
  dealii::Tensor<1, dim>
=======
  [[nodiscard]] dealii::Tensor<1, dim>
>>>>>>> 19ec970d
  get_model_constant_rank_1_tensor(const std::string &constant_name) const
  {
    Assert(model_constant_name_map.find(constant_name) != model_constant_name_map.end(),
           dealii::ExcMessage(
             "PRISMS-PF Error: Mismatch between constants in parameters.prm and "
             "customPDE.h. The constant that you attempted to access was " +
             constant_name + "."));

    return boost::get<dealii::Tensor<1, dim>>(
      model_constants[model_constant_name_map.at(constant_name)]);
  };

  /**
   * \brief Retrieve the rank 2 tensor from the `model_constants` that are defined from
   * the parameters.prm parser. This is essentially just a wrapper for boost::get.
   *
   * \param constant_name Name of the constant to retrieve.
   */
<<<<<<< HEAD
  dealii::Tensor<2, dim>
=======
  [[nodiscard]] dealii::Tensor<2, dim>
>>>>>>> 19ec970d
  get_model_constant_rank_2_tensor(const std::string &constant_name) const
  {
    Assert(model_constant_name_map.find(constant_name) != model_constant_name_map.end(),
           dealii::ExcMessage(
             "PRISMS-PF Error: Mismatch between constants in parameters.prm and "
             "customPDE.h. The constant that you attempted to access was " +
             constant_name + "."));

    return boost::get<dealii::Tensor<2, dim>>(
      model_constants[model_constant_name_map.at(constant_name)]);
  };

  /**
   * \brief Retrieve the elasticity tensor from the `model_constants` that are defined
   * from the parameters.prm parser. This is essentially just a wrapper for boost::get.
   *
   * \param constant_name Name of the constant to retrieve.
   */
<<<<<<< HEAD
  dealii::Tensor<2, 2 * dim - 1 + dim / 3>
=======
  [[nodiscard]] dealii::Tensor<2, 2 * dim - 1 + dim / 3>
>>>>>>> 19ec970d
  get_model_constant_elasticity_tensor(const std::string &constant_name) const
  {
    Assert(model_constant_name_map.find(constant_name) != model_constant_name_map.end(),
           dealii::ExcMessage(
             "PRISMS-PF Error: Mismatch between constants in parameters.prm and "
             "customPDE.h. The constant that you attempted to access was " +
             constant_name + "."));

    return boost::get<dealii::Tensor<2, 2 * dim - 1 + dim / 3>>(
      model_constants[model_constant_name_map.at(constant_name)]);
  };

  // Nucleation attribute methods
<<<<<<< HEAD
  std::vector<double>
  get_nucleus_semiaxes(const unsigned int &var_index) const
=======
  [[nodiscard]] std::vector<double>
  get_nucleus_semiaxes(unsigned int var_index) const
>>>>>>> 19ec970d
  {
    return nucleation_parameters_list[nucleation_parameters_list_index.at(var_index)]
      .semiaxes;
  };

<<<<<<< HEAD
  std::vector<double>
  get_nucleus_freeze_semiaxes(const unsigned int &var_index) const
=======
  [[nodiscard]] std::vector<double>
  get_nucleus_freeze_semiaxes(unsigned int var_index) const
>>>>>>> 19ec970d
  {
    return nucleation_parameters_list[nucleation_parameters_list_index.at(var_index)]
      .freeze_semiaxes;
  };

<<<<<<< HEAD
  std::vector<double>
  get_nucleus_rotation(const unsigned int &var_index) const
=======
  [[nodiscard]] std::vector<double>
  get_nucleus_rotation(unsigned int var_index) const
>>>>>>> 19ec970d
  {
    return nucleation_parameters_list[nucleation_parameters_list_index.at(var_index)]
      .ellipsoid_rotation;
  };

<<<<<<< HEAD
  double
  get_no_nucleation_border_thickness(const unsigned int &var_index) const
=======
  [[nodiscard]] double
  get_no_nucleation_border_thickness(unsigned int var_index) const
>>>>>>> 19ec970d
  {
    return nucleation_parameters_list[nucleation_parameters_list_index.at(var_index)]
      .no_nucleation_border_thickness;
  };

<<<<<<< HEAD
  double
  get_nucleus_hold_time(const unsigned int &var_index) const
=======
  [[nodiscard]] double
  get_nucleus_hold_time(unsigned int var_index) const
>>>>>>> 19ec970d
  {
    return nucleation_parameters_list[nucleation_parameters_list_index.at(var_index)]
      .hold_time;
  };

  dealii::Tensor<2, dim, double>
  get_nucleus_rotation_matrix(const unsigned int &var_index) const
  {
    return nucleation_parameters_list[nucleation_parameters_list_index.at(var_index)]
      .rotation_matrix;
  };

  // variable attrubute reference
  const AttributesList &var_attributes;
  const AttributesList &pp_attributes;

  // Meshing parameters
  std::vector<double>       domain_size;
  std::vector<unsigned int> subdivisions;
  unsigned int              refine_factor;
  unsigned int              degree;

  // Mesh refinement parameters
  bool                             h_adaptivity;
  unsigned int                     max_refinement_level;
  unsigned int                     min_refinement_level;
  unsigned int                     skip_remeshing_steps;
  std::vector<RefinementCriterion> refinement_criteria;

  // Output parameters
  unsigned int              skip_print_steps;
  std::string               output_file_type;
  bool                      output_vtu_per_process;
  std::string               output_file_name;
  std::vector<unsigned int> outputTimeStepList;
  bool                      print_timing_with_output;

  // Time step parameters
  double       dtValue;
  double       finalTime;
  unsigned int totalIncrements;

  // Elliptic solver parameters
  LinearSolverParameters linear_solver_parameters;

  // Nonlinear solver parameters
  NonlinearSolverParameters nonlinear_solver_parameters;

  // Pinning point parameters
  boost::unordered_map<unsigned int, dealii::Point<dim>> pinned_point;

  // Variable inputs (I might be able to leave some/all of these in
  // variable_attributes)
  unsigned int number_of_variables;

  // Variables needed to calculate the RHS
  unsigned int               num_var_explicit_RHS, num_var_nonexplicit_RHS;
  std::vector<variable_info> varInfoListExplicitRHS, varInfoListNonexplicitRHS;

  // Variables needed to calculate the LHS
  unsigned int               num_var_LHS;
  std::vector<variable_info> varInfoListLHS;
  std::vector<variable_info> varChangeInfoListLHS;

  // Variables for loading in initial conditions
  std::vector<bool>        load_ICs;
  std::vector<bool>        load_parallel_file;
  std::vector<std::string> load_file_name;
  std::vector<std::string> load_field_name;

  // Variables for saving/loading checkpoints
  bool                      resume_from_checkpoint;
  std::vector<unsigned int> checkpointTimeStepList;

  // Postprocessing parameters
  unsigned int              pp_number_of_variables;
  unsigned int              num_integrated_fields;
  bool                      postProcessingRequired;
  std::vector<unsigned int> integrated_field_indices;

  // Variable and residual info
  std::vector<variable_info> pp_varInfoList;
  std::vector<variable_info> pp_baseVarInfoList;

  // List of boundary conditions
  std::vector<varBCs<dim>> BC_list;

  // List of user-defined constants
  std::vector<boost::variant<double,
                             int,
                             bool,
                             dealii::Tensor<1, dim>,
                             dealii::Tensor<2, dim>,
                             dealii::Tensor<2, 2 * dim - 1 + dim / 3>>>
    model_constants;

  // Nucleation parameters
  bool                      nucleation_occurs;
  std::vector<unsigned int> nucleating_variable_indices;
  std::vector<unsigned int> nucleation_need_value;
  bool                      evolution_before_nucleation;
  // Declare later
  // bool multiple_nuclei_per_order_parameter;
  double min_distance_between_nuclei; // Only enforced for nuclei placed during
                                      // the same time step
  double       nucleation_order_parameter_cutoff;
  unsigned int steps_between_nucleation_attempts;
  double       nucleation_start_time;
  double       nucleation_end_time;

  // Grain remapping parameters
  bool                      grain_remapping_activated;
  std::vector<unsigned int> variables_for_remapping; // Note: this should be a sorted list
  unsigned int              skip_grain_reassignment_steps;
  double                    order_parameter_threshold;
  double                    buffer_between_grains;

  bool        load_grain_structure;
  std::string load_vtk_file_type; // adding this string to know what type of vtk file you
                                  // want to read, it will be passed to
                                  // initialconditions.cc
  double       min_radius_for_loading_grains;
  std::string  grain_structure_filename;
  std::string  grain_structure_variable_name;
  unsigned int num_grain_smoothing_cycles;

private:
  /**
   * \brief Assign the provided user inputs to parameters for anything related to the
   * spatial discretiziation.
   */
  void
  assign_spatial_discretization_parameters(dealii::ParameterHandler &parameter_handler,
                                           variableAttributeLoader  &variable_attributes);

  /**
   * \brief Assign the provided user inputs to parameters for anything related to the
   * temporal discretiziation.
   */
  void
  assign_temporal_discretization_parameters(dealii::ParameterHandler &parameter_handler,
                                            variableAttributeLoader &variable_attributes);
  /**
   * \brief Assign the provided user inputs to parameters for anything related to linear
   * solves.
   */
  void
  assign_linear_solve_parameters(dealii::ParameterHandler &parameter_handler,
                                 variableAttributeLoader  &variable_attributes);

  /**
   * \brief Assign the provided user inputs to parameters for anything related to
   * nonlinear solves.
   */
  void
  assign_nonlinear_solve_parameters(dealii::ParameterHandler &parameter_handler,
                                    variableAttributeLoader  &variable_attributes);

  /**
   * \brief Assign the provided user inputs to parameters for anything related to
   * outputs.
   */
  void
  assign_output_parameters(dealii::ParameterHandler &parameter_handler);

  /**
   * \brief Assign the provided user inputs to parameters for anything related to
   * loading in initial condition.
   */
  void
  assign_load_initial_condition_parameters(dealii::ParameterHandler &parameter_handler);

  /**
   * \brief Assign the provided user inputs to parameters for anything related to
   * nucleation.
   */
  void
  assign_nucleation_parameters(dealii::ParameterHandler &parameter_handler,
                               variableAttributeLoader  &variable_attributes);

  /**
   * \brief Assign the provided user inputs to parameters for anything related to
   * grain remapping and grain vtk load-in.
   */
  void
  assign_grain_parameters(dealii::ParameterHandler &parameter_handler,
                          variableAttributeLoader  &variable_attributes);

  /**
   * \brief Assign the provided user inputs to parameters for anything related to
   * boundary conditions.
   */
  void
  assign_boundary_condition_parameters(dealii::ParameterHandler &parameter_handler,
                                       variableAttributeLoader  &variable_attributes);

  // Method to create the list of time steps where the results should be output
  // (called from loadInputParameters)
  std::vector<unsigned int>
  setTimeStepList(const std::string               &outputSpacingType,
                  unsigned int                     numberOfOutputs,
                  const std::vector<unsigned int> &userGivenTimeStepList);

  void
  load_user_constants(inputFileReader          &input_file_reader,
                      dealii::ParameterHandler &parameter_handler);

  /**
   * \brief Compute the number of tensor rows.
   */
  unsigned int
  compute_tensor_parentheses(const unsigned int              n_elements,
                             const std::vector<std::string> &tensor_elements);

  /**
   * \brief Remove and leading and trailing parentheses.
   */
  void
  remove_parentheses(std::vector<std::string> &tensor_elements);

  /**
   * \brief Compute a 1st rank tensor from user inputs .
   */
  dealii::Tensor<1, dim>
  compute_rank_1_tensor_constant(const unsigned int       n_elements,
                                 std::vector<std::string> tensor_elements);

  /**
   * \brief Compute a 2nd rank tensor from user inputs .
   */
  dealii::Tensor<2, dim>
  compute_rank_2_tensor_constant(const unsigned int       n_elements,
                                 std::vector<std::string> tensor_elements);

  /**
   * \brief Assign the specified user constant to whatever type.
   */
  void
  assign_user_constant(std::vector<std::string> &model_constants_strings);

  /**
   * \brief Assign the primitive user constants (e.g., int, double, bool).
   */
  void
  assign_primitive_user_constant(std::vector<std::string> &model_constants_strings);

  [[nodiscard]] dealii::Tensor<2, 2 * dim - 1 + dim / 3>
  get_Cij_tensor(std::vector<double> elastic_constants,
                 const std::string  &elastic_const_symmetry) const;

  dealii::Tensor<2, 2 * dim - 1 + dim / 3>
  getCIJMatrix(const elasticityModel       model,
               const std::vector<double>  &constants,
               dealii::ConditionalOStream &pcout) const;

  // Private nucleation variables
  std::vector<nucleationParameters<dim>> nucleation_parameters_list;
  std::map<unsigned int, unsigned int>   nucleation_parameters_list_index;
};

#endif /* INCLUDE_USERINPUTPARAMETERS_H_ */<|MERGE_RESOLUTION|>--- conflicted
+++ resolved
@@ -21,8 +21,10 @@
 #include "model_variables.h"
 #include "nucleationParameters.h"
 #include "varBCs.h"
+#include "varTypeEnums.h"
 #include "variableAttributes.h"
 
+#include <iostream>
 #include <unordered_map>
 #include <vector>
 
@@ -48,16 +50,9 @@
                       const AttributesList     &_var_attributes,
                       const AttributesList     &_pp_attributes);
 
-<<<<<<< HEAD
-  void
-  loadVariableAttributes();
-  // Method to create the list of BCs from the user input strings (called from
-  // the constructor)
-=======
   /**
    * \brief Creates a list of BCs to store in BC_list object.
    */
->>>>>>> 19ec970d
   void
   load_BC_list(const std::vector<std::string> &list_of_BCs);
 
@@ -78,11 +73,7 @@
    *
    * \param constant_name Name of the constant to retrieve.
    */
-<<<<<<< HEAD
-  double
-=======
   [[nodiscard]] double
->>>>>>> 19ec970d
   get_model_constant_double(const std::string &constant_name) const
   {
     Assert(model_constant_name_map.find(constant_name) != model_constant_name_map.end(),
@@ -100,11 +91,7 @@
    *
    * \param constant_name Name of the constant to retrieve.
    */
-<<<<<<< HEAD
-  int
-=======
   [[nodiscard]] int
->>>>>>> 19ec970d
   get_model_constant_int(const std::string &constant_name) const
   {
     Assert(model_constant_name_map.find(constant_name) != model_constant_name_map.end(),
@@ -122,11 +109,7 @@
    *
    * \param constant_name Name of the constant to retrieve.
    */
-<<<<<<< HEAD
-  bool
-=======
   [[nodiscard]] bool
->>>>>>> 19ec970d
   get_model_constant_bool(const std::string &constant_name) const
   {
     Assert(model_constant_name_map.find(constant_name) != model_constant_name_map.end(),
@@ -144,11 +127,7 @@
    *
    * \param constant_name Name of the constant to retrieve.
    */
-<<<<<<< HEAD
-  dealii::Tensor<1, dim>
-=======
   [[nodiscard]] dealii::Tensor<1, dim>
->>>>>>> 19ec970d
   get_model_constant_rank_1_tensor(const std::string &constant_name) const
   {
     Assert(model_constant_name_map.find(constant_name) != model_constant_name_map.end(),
@@ -167,11 +146,7 @@
    *
    * \param constant_name Name of the constant to retrieve.
    */
-<<<<<<< HEAD
-  dealii::Tensor<2, dim>
-=======
   [[nodiscard]] dealii::Tensor<2, dim>
->>>>>>> 19ec970d
   get_model_constant_rank_2_tensor(const std::string &constant_name) const
   {
     Assert(model_constant_name_map.find(constant_name) != model_constant_name_map.end(),
@@ -190,11 +165,7 @@
    *
    * \param constant_name Name of the constant to retrieve.
    */
-<<<<<<< HEAD
-  dealii::Tensor<2, 2 * dim - 1 + dim / 3>
-=======
   [[nodiscard]] dealii::Tensor<2, 2 * dim - 1 + dim / 3>
->>>>>>> 19ec970d
   get_model_constant_elasticity_tensor(const std::string &constant_name) const
   {
     Assert(model_constant_name_map.find(constant_name) != model_constant_name_map.end(),
@@ -207,77 +178,52 @@
       model_constants[model_constant_name_map.at(constant_name)]);
   };
 
+  // Method to load in the variable attributes
+  void
+  loadVariableAttributes();
+
   // Nucleation attribute methods
-<<<<<<< HEAD
-  std::vector<double>
-  get_nucleus_semiaxes(const unsigned int &var_index) const
-=======
   [[nodiscard]] std::vector<double>
   get_nucleus_semiaxes(unsigned int var_index) const
->>>>>>> 19ec970d
   {
     return nucleation_parameters_list[nucleation_parameters_list_index.at(var_index)]
       .semiaxes;
   };
 
-<<<<<<< HEAD
-  std::vector<double>
-  get_nucleus_freeze_semiaxes(const unsigned int &var_index) const
-=======
   [[nodiscard]] std::vector<double>
   get_nucleus_freeze_semiaxes(unsigned int var_index) const
->>>>>>> 19ec970d
   {
     return nucleation_parameters_list[nucleation_parameters_list_index.at(var_index)]
       .freeze_semiaxes;
   };
 
-<<<<<<< HEAD
-  std::vector<double>
-  get_nucleus_rotation(const unsigned int &var_index) const
-=======
   [[nodiscard]] std::vector<double>
   get_nucleus_rotation(unsigned int var_index) const
->>>>>>> 19ec970d
   {
     return nucleation_parameters_list[nucleation_parameters_list_index.at(var_index)]
       .ellipsoid_rotation;
   };
 
-<<<<<<< HEAD
-  double
-  get_no_nucleation_border_thickness(const unsigned int &var_index) const
-=======
   [[nodiscard]] double
   get_no_nucleation_border_thickness(unsigned int var_index) const
->>>>>>> 19ec970d
   {
     return nucleation_parameters_list[nucleation_parameters_list_index.at(var_index)]
       .no_nucleation_border_thickness;
   };
 
-<<<<<<< HEAD
-  double
-  get_nucleus_hold_time(const unsigned int &var_index) const
-=======
   [[nodiscard]] double
   get_nucleus_hold_time(unsigned int var_index) const
->>>>>>> 19ec970d
   {
     return nucleation_parameters_list[nucleation_parameters_list_index.at(var_index)]
       .hold_time;
   };
 
   dealii::Tensor<2, dim, double>
-  get_nucleus_rotation_matrix(const unsigned int &var_index) const
+  get_nucleus_rotation_matrix(unsigned int var_index) const
   {
     return nucleation_parameters_list[nucleation_parameters_list_index.at(var_index)]
       .rotation_matrix;
   };
-
-  // variable attrubute reference
-  const AttributesList &var_attributes;
-  const AttributesList &pp_attributes;
 
   // Meshing parameters
   std::vector<double>       domain_size;
@@ -314,9 +260,10 @@
   // Pinning point parameters
   boost::unordered_map<unsigned int, dealii::Point<dim>> pinned_point;
 
-  // Variable inputs (I might be able to leave some/all of these in
-  // variable_attributes)
-  unsigned int number_of_variables;
+  // Variable attributes
+  const AttributesList &var_attributes;
+  const AttributesList &pp_attributes;
+  unsigned int          number_of_variables;
 
   // Variables needed to calculate the RHS
   unsigned int               num_var_explicit_RHS, num_var_nonexplicit_RHS;
@@ -395,31 +342,27 @@
    * spatial discretiziation.
    */
   void
-  assign_spatial_discretization_parameters(dealii::ParameterHandler &parameter_handler,
-                                           variableAttributeLoader  &variable_attributes);
+  assign_spatial_discretization_parameters(dealii::ParameterHandler &parameter_handler);
 
   /**
    * \brief Assign the provided user inputs to parameters for anything related to the
    * temporal discretiziation.
    */
   void
-  assign_temporal_discretization_parameters(dealii::ParameterHandler &parameter_handler,
-                                            variableAttributeLoader &variable_attributes);
+  assign_temporal_discretization_parameters(dealii::ParameterHandler &parameter_handler);
   /**
    * \brief Assign the provided user inputs to parameters for anything related to linear
    * solves.
    */
   void
-  assign_linear_solve_parameters(dealii::ParameterHandler &parameter_handler,
-                                 variableAttributeLoader  &variable_attributes);
+  assign_linear_solve_parameters(dealii::ParameterHandler &parameter_handler);
 
   /**
    * \brief Assign the provided user inputs to parameters for anything related to
    * nonlinear solves.
    */
   void
-  assign_nonlinear_solve_parameters(dealii::ParameterHandler &parameter_handler,
-                                    variableAttributeLoader  &variable_attributes);
+  assign_nonlinear_solve_parameters(dealii::ParameterHandler &parameter_handler);
 
   /**
    * \brief Assign the provided user inputs to parameters for anything related to
@@ -440,24 +383,21 @@
    * nucleation.
    */
   void
-  assign_nucleation_parameters(dealii::ParameterHandler &parameter_handler,
-                               variableAttributeLoader  &variable_attributes);
+  assign_nucleation_parameters(dealii::ParameterHandler &parameter_handler);
 
   /**
    * \brief Assign the provided user inputs to parameters for anything related to
    * grain remapping and grain vtk load-in.
    */
   void
-  assign_grain_parameters(dealii::ParameterHandler &parameter_handler,
-                          variableAttributeLoader  &variable_attributes);
+  assign_grain_parameters(dealii::ParameterHandler &parameter_handler);
 
   /**
    * \brief Assign the provided user inputs to parameters for anything related to
    * boundary conditions.
    */
   void
-  assign_boundary_condition_parameters(dealii::ParameterHandler &parameter_handler,
-                                       variableAttributeLoader  &variable_attributes);
+  assign_boundary_condition_parameters(dealii::ParameterHandler &parameter_handler);
 
   // Method to create the list of time steps where the results should be output
   // (called from loadInputParameters)
