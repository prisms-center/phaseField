// Class to load in the user input from parameters.h and the variable definition
// part of equations.h

#ifndef INCLUDE_USERINPUTPARAMETERS_H_
#define INCLUDE_USERINPUTPARAMETERS_H_

#include <deal.II/base/conditional_ostream.h>
#include <deal.II/lac/la_parallel_vector.h>
#include <deal.II/lac/vector.h>

#include <boost/algorithm/string.hpp>
#include <boost/algorithm/string/predicate.hpp>
#include <boost/variant.hpp>

#include "RefinementCriterion.h"
#include "SolverParameters.h"
#include "inputFileReader.h"
#include "model_variables.h"
#include "nucleationParameters.h"
#include "varBCs.h"
#include "varTypeEnums.h"
#include "variableAttributeLoader.h"

#include <iostream>
#include <unordered_map>
#include <vector>

enum elasticityModel
{
  ISOTROPIC,
  TRANSVERSE,
  ORTHOTROPIC,
  ANISOTROPIC,
  ANISOTROPIC2D
};

template <int dim>
class userInputParameters
{
public:
<<<<<<< HEAD
	// Method to read the input parameters from a file and load them into the class member variables
	userInputParameters(inputFileReader & input_file_reader, dealii::ParameterHandler & parameter_handler, variableAttributeLoader variable_attributes);

	// Method to create the list of BCs from the user input strings (called from the constructor)
	void load_BC_list(const std::vector<std::string> list_of_BCs);

	// Map linking the model constant name to its index
	std::unordered_map<std::string,unsigned int> model_constant_name_map;

	// Methods to access members of 'model_constant', one for each type (since one can't template based on return values)
	// These are really just wrappers for Boost's 'get' function
	double get_model_constant_double(const std::string constant_name) const {return boost::get<double>(model_constants[model_constant_name_map.at(constant_name)]);};
	int get_model_constant_int(const std::string constant_name) const {return boost::get<int>(model_constants[model_constant_name_map.at(constant_name)]);};
	bool get_model_constant_bool(const std::string constant_name) const {return boost::get<bool>(model_constants[model_constant_name_map.at(constant_name)]);};
	dealii::Tensor<1,dim> get_model_constant_rank_1_tensor(const std::string constant_name) const {return boost::get<dealii::Tensor<1,dim> >(model_constants[model_constant_name_map.at(constant_name)]);};
	dealii::Tensor<2,dim> get_model_constant_rank_2_tensor(const std::string constant_name) const {return boost::get<dealii::Tensor<2,dim> >(model_constants[model_constant_name_map.at(constant_name)]);};
	dealii::Tensor<2,2*dim-1+dim/3> get_model_constant_elasticity_tensor(const std::string constant_name) const {return boost::get<dealii::Tensor<2,2*dim-1+dim/3> >(model_constants[model_constant_name_map.at(constant_name)]);};

	// Method to load in the variable attributes
	void loadVariableAttributes(variableAttributeLoader variable_attributes);

	// Nucleation attribute methods
	std::vector<double> get_nucleus_semiaxes(unsigned int var_index) const { return nucleation_parameters_list[nucleation_parameters_list_index.at(var_index)].semiaxes; };
	std::vector<double> get_nucleus_freeze_semiaxes(unsigned int var_index) const { return nucleation_parameters_list[nucleation_parameters_list_index.at(var_index)].freeze_semiaxes; };
	std::vector<double> get_nucleus_rotation(unsigned int var_index) const { return nucleation_parameters_list[nucleation_parameters_list_index.at(var_index)].ellipsoid_rotation; };
	double get_no_nucleation_border_thickness(unsigned int var_index) const { return nucleation_parameters_list[nucleation_parameters_list_index.at(var_index)].no_nucleation_border_thickness; };
	double get_nucleus_hold_time(unsigned int var_index) const { return nucleation_parameters_list[nucleation_parameters_list_index.at(var_index)].hold_time; };
	dealii::Tensor<2,dim,double> get_nucleus_rotation_matrix(unsigned int var_index) const { return nucleation_parameters_list[nucleation_parameters_list_index.at(var_index)].rotation_matrix; };

	// Meshing parameters
	std::vector<double> domain_size;
	std::vector<unsigned int> subdivisions;
	unsigned int refine_factor;
	unsigned int degree;

	// Mesh refinement parameters
	bool h_adaptivity;
	unsigned int max_refinement_level;
	unsigned int min_refinement_level;
    unsigned int skip_remeshing_steps;
    std::vector<RefinementCriterion> refinement_criteria;

	// Output parameters
	unsigned int skip_print_steps;
	std::string output_file_type;
	bool output_vtu_per_process;
	std::string output_file_name;
	std::vector<unsigned int> outputTimeStepList;
    bool print_timing_with_output;

	// Time step parameters
	double dtValue;
	double finalTime;
	unsigned int totalIncrements;

	// Elliptic solver parameters
    LinearSolverParameters linear_solver_parameters;

    // Nonlinear solver parameters
    NonlinearSolverParameters nonlinear_solver_parameters;

	// Variable inputs (I might be able to leave some/all of these in variable_attributes)
	unsigned int number_of_variables;

	std::vector<std::string> var_name;
	std::vector<fieldType> var_type;
	std::vector<PDEType> var_eq_type;

    std::vector<bool> var_nonlinear;

	// Variables needed to calculate the RHS
    unsigned int num_var_explicit_RHS, num_var_nonexplicit_RHS;
	std::vector<variable_info> varInfoListExplicitRHS, varInfoListNonexplicitRHS;

	// Variables needed to calculate the LHS
	unsigned int num_var_LHS;
	std::vector<variable_info> varInfoListLHS;
    std::vector<variable_info> varChangeInfoListLHS;

	// Variables for loading in initial conditions
	std::vector<bool> load_ICs;
	std::vector<bool> load_parallel_file;
	std::vector<std::string> load_file_name;
	std::vector<std::string> load_field_name;

	// Variables for saving/loading checkpoints
	bool resume_from_checkpoint;
	std::vector<unsigned int> checkpointTimeStepList;

	// Postprocessing parameters
	unsigned int pp_number_of_variables;
	unsigned int num_integrated_fields;
	bool postProcessingRequired;
	std::vector<bool> pp_calc_integral;
	std::vector<unsigned int> integrated_field_indices;

	std::vector<std::string> pp_var_name;
	std::vector<fieldType> pp_var_type;

	// Variable and residual info
	std::vector<variable_info> pp_varInfoList;
	std::vector<variable_info> pp_baseVarInfoList;

	// List of boundary conditions
	std::vector<varBCs<dim> > BC_list;

	// List of user-defined constants
	std::vector<boost::variant<double, int, bool,dealii::Tensor<1,dim>, dealii::Tensor<2,dim>, dealii::Tensor<2,2*dim-1+dim/3> > > model_constants;

	// Nucleation parameters
	bool nucleation_occurs;
	std::vector<unsigned int> nucleating_variable_indices;
	std::vector<unsigned int> nucleation_need_value;

  bool multiple_nuclei_per_order_parameter;
	double min_distance_between_nuclei; // Only enforced for nuclei placed during the same time step
	double min_distance_between_OP;
	double nucleation_order_parameter_cutoff;
	unsigned int steps_between_nucleation_attempts;
  double nucleation_start_time;
  double nucleation_end_time;
  
    // Grain remapping parameters
    bool grain_remapping_activated;
    std::vector<unsigned int> variables_for_remapping; // Note: this should be a sorted list
    unsigned int skip_grain_reassignment_steps;
    double order_parameter_threshold;
    double buffer_between_grains;

    bool load_grain_structure;
    bool load_unstructured_grid;
    double min_radius_for_loading_grains;
    std::string grain_structure_filename;
    std::string grain_structure_variable_name;
    unsigned int num_grain_smoothing_cycles;
=======
  // Method to read the input parameters from a file and load them into the
  // class member variables
  userInputParameters(inputFileReader          &input_file_reader,
                      dealii::ParameterHandler &parameter_handler,
                      variableAttributeLoader   variable_attributes);

  // Method to create the list of BCs from the user input strings (called from
  // the constructor)
  void
  load_BC_list(const std::vector<std::string> list_of_BCs);

  // Map linking the model constant name to its index
  std::unordered_map<std::string, unsigned int> model_constant_name_map;

  // Methods to access members of 'model_constant', one for each type (since one
  // can't template based on return values) These are really just wrappers for
  // Boost's 'get' function
  double
  get_model_constant_double(const std::string constant_name) const
  {
    return boost::get<double>(model_constants[model_constant_name_map.at(constant_name)]);
  };

  int
  get_model_constant_int(const std::string constant_name) const
  {
    return boost::get<int>(model_constants[model_constant_name_map.at(constant_name)]);
  };

  bool
  get_model_constant_bool(const std::string constant_name) const
  {
    return boost::get<bool>(model_constants[model_constant_name_map.at(constant_name)]);
  };

  dealii::Tensor<1, dim>
  get_model_constant_rank_1_tensor(const std::string constant_name) const
  {
    return boost::get<dealii::Tensor<1, dim>>(
      model_constants[model_constant_name_map.at(constant_name)]);
  };

  dealii::Tensor<2, dim>
  get_model_constant_rank_2_tensor(const std::string constant_name) const
  {
    return boost::get<dealii::Tensor<2, dim>>(
      model_constants[model_constant_name_map.at(constant_name)]);
  };

  dealii::Tensor<2, 2 * dim - 1 + dim / 3>
  get_model_constant_elasticity_tensor(const std::string constant_name) const
  {
    return boost::get<dealii::Tensor<2, 2 * dim - 1 + dim / 3>>(
      model_constants[model_constant_name_map.at(constant_name)]);
  };

  // Method to load in the variable attributes
  void
  loadVariableAttributes(variableAttributeLoader variable_attributes);

  // Nucleation attribute methods
  std::vector<double>
  get_nucleus_semiaxes(unsigned int var_index) const
  {
    return nucleation_parameters_list[nucleation_parameters_list_index.at(var_index)]
      .semiaxes;
  };

  std::vector<double>
  get_nucleus_freeze_semiaxes(unsigned int var_index) const
  {
    return nucleation_parameters_list[nucleation_parameters_list_index.at(var_index)]
      .freeze_semiaxes;
  };

  std::vector<double>
  get_nucleus_rotation(unsigned int var_index) const
  {
    return nucleation_parameters_list[nucleation_parameters_list_index.at(var_index)]
      .ellipsoid_rotation;
  };

  double
  get_no_nucleation_border_thickness(unsigned int var_index) const
  {
    return nucleation_parameters_list[nucleation_parameters_list_index.at(var_index)]
      .no_nucleation_border_thickness;
  };

  double
  get_nucleus_hold_time(unsigned int var_index) const
  {
    return nucleation_parameters_list[nucleation_parameters_list_index.at(var_index)]
      .hold_time;
  };

  dealii::Tensor<2, dim, double>
  get_nucleus_rotation_matrix(unsigned int var_index) const
  {
    return nucleation_parameters_list[nucleation_parameters_list_index.at(var_index)]
      .rotation_matrix;
  };

  // Meshing parameters
  std::vector<double>       domain_size;
  std::vector<unsigned int> subdivisions;
  unsigned int              refine_factor;
  unsigned int              degree;

  // Mesh refinement parameters
  bool                             h_adaptivity;
  unsigned int                     max_refinement_level;
  unsigned int                     min_refinement_level;
  unsigned int                     skip_remeshing_steps;
  std::vector<RefinementCriterion> refinement_criteria;

  // Output parameters
  unsigned int              skip_print_steps;
  std::string               output_file_type;
  bool                      output_vtu_per_process;
  std::string               output_file_name;
  std::vector<unsigned int> outputTimeStepList;
  bool                      print_timing_with_output;

  // Time step parameters
  double       dtValue;
  double       finalTime;
  unsigned int totalIncrements;

  // Elliptic solver parameters
  LinearSolverParameters linear_solver_parameters;

  // Nonlinear solver parameters
  NonlinearSolverParameters nonlinear_solver_parameters;

  // Variable inputs (I might be able to leave some/all of these in
  // variable_attributes)
  unsigned int number_of_variables;

  std::vector<std::string> var_name;
  std::vector<fieldType>   var_type;
  std::vector<PDEType>     var_eq_type;

  std::vector<bool> var_nonlinear;

  // Variables needed to calculate the RHS
  unsigned int               num_var_explicit_RHS, num_var_nonexplicit_RHS;
  std::vector<variable_info> varInfoListExplicitRHS, varInfoListNonexplicitRHS;

  // Variables needed to calculate the LHS
  unsigned int               num_var_LHS;
  std::vector<variable_info> varInfoListLHS;
  std::vector<variable_info> varChangeInfoListLHS;

  // Variables for loading in initial conditions
  std::vector<bool>        load_ICs;
  std::vector<bool>        load_parallel_file;
  std::vector<std::string> load_file_name;
  std::vector<std::string> load_field_name;

  // Variables for saving/loading checkpoints
  bool                      resume_from_checkpoint;
  std::vector<unsigned int> checkpointTimeStepList;

  // Postprocessing parameters
  unsigned int              pp_number_of_variables;
  unsigned int              num_integrated_fields;
  bool                      postProcessingRequired;
  std::vector<bool>         pp_calc_integral;
  std::vector<unsigned int> integrated_field_indices;

  std::vector<std::string> pp_var_name;
  std::vector<fieldType>   pp_var_type;

  // Variable and residual info
  std::vector<variable_info> pp_varInfoList;
  std::vector<variable_info> pp_baseVarInfoList;

  // List of boundary conditions
  std::vector<varBCs<dim>> BC_list;

  // List of user-defined constants
  std::vector<boost::variant<double,
                             int,
                             bool,
                             dealii::Tensor<1, dim>,
                             dealii::Tensor<2, dim>,
                             dealii::Tensor<2, 2 * dim - 1 + dim / 3>>>
    model_constants;

  // Nucleation parameters
  bool                      nucleation_occurs;
  std::vector<unsigned int> nucleating_variable_indices;
  std::vector<unsigned int> nucleation_need_value;
  bool                      evolution_before_nucleation;
  // Declare later
  // bool multiple_nuclei_per_order_parameter;
  double min_distance_between_nuclei; // Only enforced for nuclei placed during
                                      // the same time step
  double       nucleation_order_parameter_cutoff;
  unsigned int steps_between_nucleation_attempts;
  double       nucleation_start_time;
  double       nucleation_end_time;

  // Grain remapping parameters
  bool                      grain_remapping_activated;
  std::vector<unsigned int> variables_for_remapping; // Note: this should be a sorted list
  unsigned int              skip_grain_reassignment_steps;
  double                    order_parameter_threshold;
  double                    buffer_between_grains;

  bool         load_grain_structure;
  double       min_radius_for_loading_grains;
  std::string  grain_structure_filename;
  std::string  grain_structure_variable_name;
  unsigned int num_grain_smoothing_cycles;
>>>>>>> 213e075d

private:
  // Method to create the list of time steps where the results should be output
  // (called from loadInputParameters)
  std::vector<unsigned int>
  setTimeStepList(const std::string                outputSpacingType,
                  unsigned int                     numberOfOutputs,
                  const std::vector<unsigned int> &userGivenTimeStepList);

  void
  load_user_constants(inputFileReader          &input_file_reader,
                      dealii::ParameterHandler &parameter_handler);

  dealii::Tensor<2, 2 * dim - 1 + dim / 3>
  get_Cij_tensor(std::vector<double> elastic_constants,
                 const std::string   elastic_const_symmetry) const;

  dealii::Tensor<2, 2 * dim - 1 + dim / 3>
  getCIJMatrix(const elasticityModel       model,
               const std::vector<double>   constants,
               dealii::ConditionalOStream &pcout) const;

  // Private nucleation variables
  std::vector<nucleationParameters<dim>> nucleation_parameters_list;
  std::map<unsigned int, unsigned int>   nucleation_parameters_list_index;
};

#endif /* INCLUDE_USERINPUTPARAMETERS_H_ */<|MERGE_RESOLUTION|>--- conflicted
+++ resolved
@@ -38,143 +38,6 @@
 class userInputParameters
 {
 public:
-<<<<<<< HEAD
-	// Method to read the input parameters from a file and load them into the class member variables
-	userInputParameters(inputFileReader & input_file_reader, dealii::ParameterHandler & parameter_handler, variableAttributeLoader variable_attributes);
-
-	// Method to create the list of BCs from the user input strings (called from the constructor)
-	void load_BC_list(const std::vector<std::string> list_of_BCs);
-
-	// Map linking the model constant name to its index
-	std::unordered_map<std::string,unsigned int> model_constant_name_map;
-
-	// Methods to access members of 'model_constant', one for each type (since one can't template based on return values)
-	// These are really just wrappers for Boost's 'get' function
-	double get_model_constant_double(const std::string constant_name) const {return boost::get<double>(model_constants[model_constant_name_map.at(constant_name)]);};
-	int get_model_constant_int(const std::string constant_name) const {return boost::get<int>(model_constants[model_constant_name_map.at(constant_name)]);};
-	bool get_model_constant_bool(const std::string constant_name) const {return boost::get<bool>(model_constants[model_constant_name_map.at(constant_name)]);};
-	dealii::Tensor<1,dim> get_model_constant_rank_1_tensor(const std::string constant_name) const {return boost::get<dealii::Tensor<1,dim> >(model_constants[model_constant_name_map.at(constant_name)]);};
-	dealii::Tensor<2,dim> get_model_constant_rank_2_tensor(const std::string constant_name) const {return boost::get<dealii::Tensor<2,dim> >(model_constants[model_constant_name_map.at(constant_name)]);};
-	dealii::Tensor<2,2*dim-1+dim/3> get_model_constant_elasticity_tensor(const std::string constant_name) const {return boost::get<dealii::Tensor<2,2*dim-1+dim/3> >(model_constants[model_constant_name_map.at(constant_name)]);};
-
-	// Method to load in the variable attributes
-	void loadVariableAttributes(variableAttributeLoader variable_attributes);
-
-	// Nucleation attribute methods
-	std::vector<double> get_nucleus_semiaxes(unsigned int var_index) const { return nucleation_parameters_list[nucleation_parameters_list_index.at(var_index)].semiaxes; };
-	std::vector<double> get_nucleus_freeze_semiaxes(unsigned int var_index) const { return nucleation_parameters_list[nucleation_parameters_list_index.at(var_index)].freeze_semiaxes; };
-	std::vector<double> get_nucleus_rotation(unsigned int var_index) const { return nucleation_parameters_list[nucleation_parameters_list_index.at(var_index)].ellipsoid_rotation; };
-	double get_no_nucleation_border_thickness(unsigned int var_index) const { return nucleation_parameters_list[nucleation_parameters_list_index.at(var_index)].no_nucleation_border_thickness; };
-	double get_nucleus_hold_time(unsigned int var_index) const { return nucleation_parameters_list[nucleation_parameters_list_index.at(var_index)].hold_time; };
-	dealii::Tensor<2,dim,double> get_nucleus_rotation_matrix(unsigned int var_index) const { return nucleation_parameters_list[nucleation_parameters_list_index.at(var_index)].rotation_matrix; };
-
-	// Meshing parameters
-	std::vector<double> domain_size;
-	std::vector<unsigned int> subdivisions;
-	unsigned int refine_factor;
-	unsigned int degree;
-
-	// Mesh refinement parameters
-	bool h_adaptivity;
-	unsigned int max_refinement_level;
-	unsigned int min_refinement_level;
-    unsigned int skip_remeshing_steps;
-    std::vector<RefinementCriterion> refinement_criteria;
-
-	// Output parameters
-	unsigned int skip_print_steps;
-	std::string output_file_type;
-	bool output_vtu_per_process;
-	std::string output_file_name;
-	std::vector<unsigned int> outputTimeStepList;
-    bool print_timing_with_output;
-
-	// Time step parameters
-	double dtValue;
-	double finalTime;
-	unsigned int totalIncrements;
-
-	// Elliptic solver parameters
-    LinearSolverParameters linear_solver_parameters;
-
-    // Nonlinear solver parameters
-    NonlinearSolverParameters nonlinear_solver_parameters;
-
-	// Variable inputs (I might be able to leave some/all of these in variable_attributes)
-	unsigned int number_of_variables;
-
-	std::vector<std::string> var_name;
-	std::vector<fieldType> var_type;
-	std::vector<PDEType> var_eq_type;
-
-    std::vector<bool> var_nonlinear;
-
-	// Variables needed to calculate the RHS
-    unsigned int num_var_explicit_RHS, num_var_nonexplicit_RHS;
-	std::vector<variable_info> varInfoListExplicitRHS, varInfoListNonexplicitRHS;
-
-	// Variables needed to calculate the LHS
-	unsigned int num_var_LHS;
-	std::vector<variable_info> varInfoListLHS;
-    std::vector<variable_info> varChangeInfoListLHS;
-
-	// Variables for loading in initial conditions
-	std::vector<bool> load_ICs;
-	std::vector<bool> load_parallel_file;
-	std::vector<std::string> load_file_name;
-	std::vector<std::string> load_field_name;
-
-	// Variables for saving/loading checkpoints
-	bool resume_from_checkpoint;
-	std::vector<unsigned int> checkpointTimeStepList;
-
-	// Postprocessing parameters
-	unsigned int pp_number_of_variables;
-	unsigned int num_integrated_fields;
-	bool postProcessingRequired;
-	std::vector<bool> pp_calc_integral;
-	std::vector<unsigned int> integrated_field_indices;
-
-	std::vector<std::string> pp_var_name;
-	std::vector<fieldType> pp_var_type;
-
-	// Variable and residual info
-	std::vector<variable_info> pp_varInfoList;
-	std::vector<variable_info> pp_baseVarInfoList;
-
-	// List of boundary conditions
-	std::vector<varBCs<dim> > BC_list;
-
-	// List of user-defined constants
-	std::vector<boost::variant<double, int, bool,dealii::Tensor<1,dim>, dealii::Tensor<2,dim>, dealii::Tensor<2,2*dim-1+dim/3> > > model_constants;
-
-	// Nucleation parameters
-	bool nucleation_occurs;
-	std::vector<unsigned int> nucleating_variable_indices;
-	std::vector<unsigned int> nucleation_need_value;
-
-  bool multiple_nuclei_per_order_parameter;
-	double min_distance_between_nuclei; // Only enforced for nuclei placed during the same time step
-	double min_distance_between_OP;
-	double nucleation_order_parameter_cutoff;
-	unsigned int steps_between_nucleation_attempts;
-  double nucleation_start_time;
-  double nucleation_end_time;
-  
-    // Grain remapping parameters
-    bool grain_remapping_activated;
-    std::vector<unsigned int> variables_for_remapping; // Note: this should be a sorted list
-    unsigned int skip_grain_reassignment_steps;
-    double order_parameter_threshold;
-    double buffer_between_grains;
-
-    bool load_grain_structure;
-    bool load_unstructured_grid;
-    double min_radius_for_loading_grains;
-    std::string grain_structure_filename;
-    std::string grain_structure_variable_name;
-    unsigned int num_grain_smoothing_cycles;
-=======
   // Method to read the input parameters from a file and load them into the
   // class member variables
   userInputParameters(inputFileReader          &input_file_reader,
@@ -369,11 +232,11 @@
   bool                      nucleation_occurs;
   std::vector<unsigned int> nucleating_variable_indices;
   std::vector<unsigned int> nucleation_need_value;
-  bool                      evolution_before_nucleation;
-  // Declare later
-  // bool multiple_nuclei_per_order_parameter;
-  double min_distance_between_nuclei; // Only enforced for nuclei placed during
-                                      // the same time step
+
+  bool   multiple_nuclei_per_order_parameter;
+  double min_distance_between_nuclei; // Only enforced for nuclei placed during the same
+                                      // time step
+  double       min_distance_between_OP;
   double       nucleation_order_parameter_cutoff;
   unsigned int steps_between_nucleation_attempts;
   double       nucleation_start_time;
@@ -387,11 +250,11 @@
   double                    buffer_between_grains;
 
   bool         load_grain_structure;
+  bool         load_unstructured_grid;
   double       min_radius_for_loading_grains;
   std::string  grain_structure_filename;
   std::string  grain_structure_variable_name;
   unsigned int num_grain_smoothing_cycles;
->>>>>>> 213e075d
 
 private:
   // Method to create the list of time steps where the results should be output
