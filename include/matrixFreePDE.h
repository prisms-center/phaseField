--- conflicted
+++ resolved
@@ -115,7 +115,6 @@
   //return index of given field name if exists, else throw error
   unsigned int getFieldIndex(std::string _name);
 
-<<<<<<< HEAD
   // Virtual method to calculate the total free energy
   virtual void computeFreeEnergyValue(std::vector<double>& freeEnergyValues);
   std::vector<double> freeEnergyValues;
@@ -123,8 +122,6 @@
 
   // Pure virtual method to compute the integral of a field
   virtual void computeIntegral(double& integratedField) = 0;
-=======
->>>>>>> c1e9339c
 
   //variables for time dependent problems 
   //isTimeDependentBVP flag is used to see if invM, time steppping in
