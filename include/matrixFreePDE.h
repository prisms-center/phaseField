//base class for matrix Free implementation of PDE's
#ifndef MATRIXFREEPDE_H
#define MATRIXFREEPDE_H

//general headers
#include <fstream>
#include <sstream>
#include <iterator>

//dealii headers
#include "dealIIheaders.h"

//PRISMS headers
#include "varBCs.h"
#include "fields.h"
#include "userInputParameters.h"

////define data types
#ifndef scalarType
typedef dealii::VectorizedArray<double> scalarType;
#endif
#ifndef vectorType
typedef dealii::parallel::distributed::Vector<double> vectorType;
#endif

//macro for constants
#define constV(a) make_vectorized_array(a)
<<<<<<< HEAD
//macro for defining subdomain specific functions
#define subdomain(geometricExpression, functionExpression)  ( (geometricExpression) ? (functionExpression) : constV(0.0))
=======
>>>>>>> 38400a8d

#include "postprocessor.h"

//
using namespace dealii;
//
//base class for matrix free PDE's
//
/**
 * This is the abstract base class for the matrix free implementation of Parabolic and Elliptic BVP's,
 * and supports MPI, Threads and Vectorization (Hybrid Parallel).
 * This class contains the parallel data structures, mesh (referred to as triangulation),
 * parallel degrees of freedom distribution,  constraints,  and general utility methods.
 *
 * All the physical models in this package inherit this base class.
 */
template <int dim, int degree>
class MatrixFreePDE:public Subscriptor
{
 public:
  /**
   * Class contructor
   */
  MatrixFreePDE(userInputParameters<dim>);
  ~MatrixFreePDE();
  /**
   * Initializes the mesh, degrees of freedom, constraints and data structures using the user provided
   * inputs in the application parameters file.
   */
  void init  ();

   /**
   * Initializes the data structures for enabling unit tests.
   *
   * This method initializes the MatrixFreePDE object with a fixed geometry, discretization and
   * other custom selected options specifically to help with unit tests, and should not be called
   * in any of the physical models.
   */
  void initForTests();

  /**
   * This method implements the time stepping algorithm and invokes the solveIncrement() method.
   */
  void solve ();
  /**
   * This method essentially converts the MatrixFreePDE object into a matrix object which can be
   * used with matrix free iterative solvers. Provides the A*x functionality for solving the system of
   * equations AX=b.
   */
  void vmult (vectorType &dst, const vectorType &src) const;
  /**
   * Vector of all the physical fields in the problem. Fields are identified by dimentionality (SCALAR/VECTOR),
   * the kind of PDE (ELLIPTIC/PARABOLIC) used to compute them and a character identifier  (e.g.: "c" for composition)
   * which is used to write the fields to the output files.
   */
  std::vector<Field<dim> >                  fields;

  void buildFields();

  // Parallel message stream
  ConditionalOStream  pcout;

 protected:
  userInputParameters<dim> userInputs;

  dealii::Threads::Mutex assembler_lock;

  unsigned int totalDOFs;

  // Elasticity matrix variables
  const static unsigned int CIJ_tensor_size = 2*dim-1+dim/3;

  // Method to reinitialize the mesh, degrees of freedom, constraints and data structures when the mesh is adapted
  void reinit  ();

  /**
   * Method to solve each time increment of a time-dependent problem. For time-independent problems
   * this method is called only once. This method solves for all the fields in a staggered manner (one after another)
   * and also invokes the corresponding solvers: Explicit solver for Parabolic problems, Implicit (matrix-free) solver for Elliptic problems.
   */
  void solveIncrement ();
  /* Method to write solution fields to vtu and pvtu (parallel) files.
  *
  * This method can be enabled/disabled by setting the flag writeOutput to true/false. Also,
  * the user can select how often the solution files are written by setting the flag
  * skipOutputSteps in the parameters file.
  */
  void outputResults() const;

  /* Method to generate a list of time steps where the method outputResults should be called. It populates outputTimeStepList.
   */
  std::vector<unsigned int> outputTimeStepList;
  void getOutputTimeSteps(const std::string outputSpacingType, unsigned int numberOfOutputs, const std::vector<unsigned int> & userGivenTimeStepList, std::vector<unsigned int> & timeStepList) const;

  /*Parallel mesh object which holds information about the FE nodes, elements and parallel domain decomposition
   */
  parallel::distributed::Triangulation<dim> triangulation;
  /*A vector of finite element objects used in a model. For problems with only one primal field,
   *the size of this vector is one,otherwise the size is the number of primal fields in the problem.
  */
  std::vector<FESystem<dim>*>          FESet;
  /*A vector of all the constraint sets in the problem. A constraint set is a map which holds the mapping between the degrees
   *of freedom and the corresponding degree of freedom constraints. Currently the type of constraints stored are either
   *Dirichlet boundary conditions or hanging node constraints for adaptive meshes.
   */
  std::vector<const ConstraintMatrix*> constraintsDirichletSet, constraintsOtherSet;
  /*A vector of all the degree of freedom objects is the problem. A degree of freedom object handles the serial/parallel distribution
   *of the degrees of freedom for all the primal fields in the problem.*/
  std::vector<const DoFHandler<dim>*>  dofHandlersSet;

  /*A vector of the locally relevant degrees of freedom. Locally relevant degrees of freedom in a parallel implementation is a collection of the
   *degrees of freedom owned by the current processor and the surrounding ghost nodes which are required for the field computations in this processor.
   */
  std::vector<const IndexSet*>         locally_relevant_dofsSet;
  /*Copies of constraintSet elements, but stored as non-const to enable application of constraints.*/
  std::vector<ConstraintMatrix*>       constraintsDirichletSet_nonconst, constraintsOtherSet_nonconst;
  /*Copies of dofHandlerSet elements, but stored as non-const.*/
  std::vector<DoFHandler<dim>*>        dofHandlersSet_nonconst;
  /*Copies of locally_relevant_dofsSet elements, but stored as non-const.*/
  std::vector<IndexSet*>               locally_relevant_dofsSet_nonconst;
  /*Vector all the solution vectors in the problem. In a multi-field problem, each primal field has a solution vector associated with it.*/
  std::vector<vectorType*>             solutionSet;
  /*Vector all the residual (RHS) vectors in the problem. In a multi-field problem, each primal field has a residual vector associated with it.*/
  std::vector<vectorType*>             residualSet;
  /*Vector of parallel solution transfer objects. This is used only when adaptive meshing is enabled.*/
  std::vector<parallel::distributed::SolutionTransfer<dim, vectorType>*> soltransSet;

  // Objects for vectors
  DoFHandler<dim>* vector_dofHandler;
  FESystem<dim>* vector_fe;
  MatrixFree<dim,double> vector_matrixFreeObject;

  //matrix free objects
   /*Object of class MatrixFree<dim>. This is primarily responsible for all the base matrix free functionality of this MatrixFreePDE<dim> class.
   *Refer to deal.ii documentation of MatrixFree<dim> class for details.
   */
  MatrixFree<dim,double>               matrixFreeObject;
  /*Vector to store the inverse of the mass matrix diagonal. Due to the choice of spectral elements with Guass-Lobatto quadrature, the mass matrix is diagonal.*/
  vectorType                           invM;
  /*Vector to store the solution increment. This is a temporary vector used during implicit solves of the Elliptic fields.*/
  vectorType                           dU_vector, dU_scalar;

  //matrix free methods
  /*Current field index*/
  unsigned int currentFieldIndex;
  /*Method to compute the inverse of the mass matrix*/
  void computeInvM();


  /*AMR methods*/
  void refineGrid();
  /*Virtual method to mark the regions to be adaptively refined. This is expected to be provided by the user.*/
  void adaptiveRefine(unsigned int _currentIncrement);
  /*Virtual method to define AMR refinement criterion. The default implementation uses the Kelly error estimate for estimative the error function. The user can supply a custom implementation to overload the default implementation.*/
  virtual void adaptiveRefineCriterion();

  /*Method to compute the right hand side (RHS) residual vectors*/
  void computeRHS();

  //virtual methods to be implemented in the derived class
  /*Method to calculate LHS(implicit solve)*/
  void getLHS(const MatrixFree<dim,double> &data,
		      vectorType &dst,
		      const vectorType &src,
		      const std::pair<unsigned int,unsigned int> &cell_range) const;
  /*Method to calculate RHS (implicit/explicit). This is an abstract method, so every model which inherits MatrixFreePDE<dim> has to implement this method.*/
  void getRHS (const MatrixFree<dim,double> &data,
		       std::vector<vectorType*> &dst,
		       const std::vector<vectorType*> &src,
		       const std::pair<unsigned int,unsigned int> &cell_range) const;

  virtual void residualRHS(const std::vector<modelVariable<dim> > & modelVarList,
  		  	  	  	  	  	  	  	  	  	  	  	  	  std::vector<modelResidual<dim> > & modelResidualsList,
  														  dealii::Point<dim, dealii::VectorizedArray<double> > q_point_loc) const=0;

  virtual void residualLHS(const std::vector<modelVariable<dim> > & modelVarList,
    		  	  	  	  	  	  	  	  	  	  	  	  	  modelResidual<dim> & modelRes,
  														  dealii::Point<dim, dealii::VectorizedArray<double> > q_point_loc) const=0;

  virtual void energyDensity(const std::vector<modelVariable<dim> > & modelVarList, const dealii::VectorizedArray<double> & JxW_value,
  		  	  	  	  	  	  	  	  	  	  	  	  	  dealii::Point<dim, dealii::VectorizedArray<double> > q_point_loc)=0;


  //methods to apply dirichlet BC's
  /*Map of degrees of freedom to the corresponding Dirichlet boundary conditions, if any.*/
  std::vector<std::map<dealii::types::global_dof_index, double>*> valuesDirichletSet;
  /*Virtual method to mark the boundaries for applying Dirichlet boundary conditions.  This is usually expected to be provided by the user.*/
  void markBoundaries();
  /*Virtual method for applying Dirichlet boundary conditions.  This is usually expected to be provided by the user.*/
  void applyDirichletBCs();

  // Methods to apply periodic BCs
  void setPeriodicity();
  void setPeriodicityConstraints(ConstraintMatrix *, const DoFHandler<dim>*) const;
  void getComponentsWithRigidBodyModes(std::vector<int> &) const;
  void setRigidBodyModeConstraints(const std::vector<int>, ConstraintMatrix *, const DoFHandler<dim>*) const;

  //methods to apply initial conditions
  /*Virtual method to apply initial conditions.  This is usually expected to be provided by the user in IBVP (Initial Boundary Value Problems).*/

  void applyInitialConditions();
  virtual void getNucleiList (){};

  /*Method to compute energy like quantities.*/
  void computeEnergy();
  void getEnergy(const MatrixFree<dim,double> &data,
		    std::vector<vectorType*> &dst,
		    const std::vector<vectorType*> &src,
		    const std::pair<unsigned int,unsigned int> &cell_range);

  //utility functions
  /*Returns index of given field name if exists, else throw error.*/
  unsigned int getFieldIndex(std::string _name);

  std::vector<double> freeEnergyValues;
  void outputFreeEnergy(const std::vector<double>& freeEnergyValues) const;

  /*Method to compute the integral of a field.*/
  void computeIntegral(double& integratedField, int index);

  //variables for time dependent problems
  /*Flag used to see if invM, time stepping in run(), etc are necessary*/
  bool isTimeDependentBVP;
  /*Flag used to mark problems with Elliptic fields.*/
  bool isEllipticBVP;
  //
  unsigned int parabolicFieldIndex, ellipticFieldIndex;
  double currentTime;
  unsigned int currentIncrement;

  /*Timer and logging object*/
  mutable TimerOutput computing_timer;

  double energy;
  std::vector<double> energy_components;

};

#endif<|MERGE_RESOLUTION|>--- conflicted
+++ resolved
@@ -25,11 +25,6 @@
 
 //macro for constants
 #define constV(a) make_vectorized_array(a)
-<<<<<<< HEAD
-//macro for defining subdomain specific functions
-#define subdomain(geometricExpression, functionExpression)  ( (geometricExpression) ? (functionExpression) : constV(0.0))
-=======
->>>>>>> 38400a8d
 
 #include "postprocessor.h"
 
