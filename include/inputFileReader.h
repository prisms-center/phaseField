// Class to read in the user input from parameters.in

#ifndef INCLUDE_INPUTFILEREADER_H_
#define INCLUDE_INPUTFILEREADER_H_

#include <deal.II/base/parameter_handler.h>

#include "variableAttributes.h"

#include <string>
#include <vector>

/**
 * \brief Input file reader.
 */
class inputFileReader
{
public:
<<<<<<< HEAD
  // Constructor
  inputFileReader(const std::string    &input_file_name,
                  const AttributesList &_var_attributes,
                  const AttributesList &_pp_attributes);
=======
  /**
   * \brief Constructor.
   */
  inputFileReader(const std::string       &input_file_name,
                  variableAttributeLoader &_variable_attributes);
>>>>>>> 19ec970d

  /**
   * \brief Method to get a list of entry values from multiple subsections in an input
   * file.
   */
  [[nodiscard]] static std::vector<std::string>
  get_subsection_entry_list(const std::string &parameters_file_name,
                            const std::string &subsec_name,
                            const std::string &entry_name,
                            const std::string &default_entry);

  /**
   * \brief Method to count the number of related entries in an input file.
   */
  [[nodiscard]] static unsigned int
  get_number_of_entries(const std::string &parameters_file_name,
                        const std::string &keyword,
                        const std::string &entry_name);

  /**
   * \brief Get the trailing part of the entry name after a specified string (used to
   * extract the model constant names).
   */
  [[nodiscard]] static std::vector<std::string>
  get_entry_name_ending_list(const std::string &parameters_file_name,
                             const std::string &keyword,
                             const std::string &entry_name_begining);

  /**
   * \brief Method to declare the parameters to be read from an input file.
   */
  void
  declare_parameters(dealii::ParameterHandler &parameter_handler,
                     const unsigned int        num_of_constants) const;

  /**
   * \brief Method to check if a line has the desired contents and if so, extract it.
   */
  static bool
  parse_line(std::string        line,
             const std::string &keyword,
             const std::string &entry_name,
             std::string       &out_string,
             bool               expect_equals_sign);

  /**
   * \brief Strip spaces from the front and back of a string.
   */
  static void
  strip_spaces(std::string &line);

  /**
   * \brief Check whether a string starts with a keyword.
   */
  static bool
  check_keyword_match(std::string &line, const std::string &keyword);

<<<<<<< HEAD
  // Variables
  const AttributesList    &var_attributes;
  const AttributesList    &pp_attributes;
=======
  variableAttributeLoader &variable_attributes;
>>>>>>> 19ec970d
  dealii::ParameterHandler parameter_handler;
  unsigned int             num_constants;
  std::vector<std::string> model_constant_names;
  unsigned int             number_of_dimensions;
};

#endif /* INCLUDE_INPUTFILEREADER_H_ */<|MERGE_RESOLUTION|>--- conflicted
+++ resolved
@@ -16,18 +16,12 @@
 class inputFileReader
 {
 public:
-<<<<<<< HEAD
-  // Constructor
+  /**
+   * \brief Constructor.
+   */
   inputFileReader(const std::string    &input_file_name,
                   const AttributesList &_var_attributes,
                   const AttributesList &_pp_attributes);
-=======
-  /**
-   * \brief Constructor.
-   */
-  inputFileReader(const std::string       &input_file_name,
-                  variableAttributeLoader &_variable_attributes);
->>>>>>> 19ec970d
 
   /**
    * \brief Method to get a list of entry values from multiple subsections in an input
@@ -85,13 +79,9 @@
   static bool
   check_keyword_match(std::string &line, const std::string &keyword);
 
-<<<<<<< HEAD
   // Variables
   const AttributesList    &var_attributes;
   const AttributesList    &pp_attributes;
-=======
-  variableAttributeLoader &variable_attributes;
->>>>>>> 19ec970d
   dealii::ParameterHandler parameter_handler;
   unsigned int             num_constants;
   std::vector<std::string> model_constant_names;
